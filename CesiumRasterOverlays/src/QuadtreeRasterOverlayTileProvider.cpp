#include <CesiumGeometry/QuadtreeTilingScheme.h>
#include <CesiumGltfContent/ImageManipulation.h>
#include <CesiumRasterOverlays/QuadtreeRasterOverlayTileProvider.h>
#include <CesiumRasterOverlays/RasterOverlay.h>
#include <CesiumRasterOverlays/RasterOverlayTile.h>
#include <CesiumUtility/Math.h>
#include <CesiumUtility/SpanHelper.h>

using namespace CesiumAsync;
using namespace CesiumGeometry;
using namespace CesiumGeospatial;
using namespace CesiumGltf;
using namespace CesiumGltfContent;
using namespace CesiumGltfReader;
using namespace CesiumUtility;

namespace {

// One hundredth of a pixel. If we compute a rectangle that goes less than "this
// much" into the next pixel, we'll ignore the extra.
constexpr double pixelTolerance = 0.01;

} // namespace

namespace CesiumRasterOverlays {

QuadtreeRasterOverlayTileProvider::QuadtreeRasterOverlayTileProvider(
    const IntrusivePointer<const RasterOverlay>& pOwner,
    const CesiumAsync::AsyncSystem& asyncSystem,
    const std::shared_ptr<IAssetAccessor>& pAssetAccessor,
    std::optional<Credit> credit,
    const std::shared_ptr<IPrepareRasterOverlayRendererResources>&
        pPrepareRendererResources,
    const std::shared_ptr<spdlog::logger>& pLogger,
    const CesiumGeospatial::Projection& projection,
    const CesiumGeometry::QuadtreeTilingScheme& tilingScheme,
    const CesiumGeometry::Rectangle& coverageRectangle,
    uint32_t minimumLevel,
    uint32_t maximumLevel,
    uint32_t imageWidth,
    uint32_t imageHeight) noexcept
    : RasterOverlayTileProvider(
          pOwner,
          asyncSystem,
          pAssetAccessor,
          credit,
          pPrepareRendererResources,
          pLogger,
          projection,
          coverageRectangle),
      _minimumLevel(minimumLevel),
      _maximumLevel(maximumLevel),
      _imageWidth(imageWidth),
      _imageHeight(imageHeight),
      _tilingScheme(tilingScheme) {
  auto loadParentTile = [this](const QuadtreeTileID& key)
      -> Future<ResultPointer<LoadedQuadtreeImage>> {
    const Rectangle rectangle = this->getTilingScheme().tileToRectangle(key);
    const QuadtreeTileID parentID(key.level - 1, key.x >> 1, key.y >> 1);
    return this->getQuadtreeTile(parentID).thenImmediately(
        [rectangle](const ResultPointer<LoadedQuadtreeImage>& loaded) {
          if (loaded.pValue) {
            loaded.pValue->subset = rectangle;
          }
          return loaded;
        });
  };

  this->_pTileDepot.emplace(std::function(
      [pThis = this, loadParentTile](
          const AsyncSystem& asyncSystem,
          [[maybe_unused]] const std::shared_ptr<IAssetAccessor>&
              pAssetAccessor,
          const QuadtreeTileID& key)
          -> Future<ResultPointer<LoadedQuadtreeImage>> {
        return pThis->loadQuadtreeTileImage(key)
            .catchImmediately([](std::exception&& e) {
              // Turn an exception into an error.
              LoadedRasterOverlayImage result;
              result.errorList.emplaceError(e.what());
              return result;
            })
            .thenImmediately(
                [loadParentTile,
                 key,
                 currentLevel = key.level,
                 minimumLevel = pThis->getMinimumLevel(),
                 asyncSystem](LoadedRasterOverlayImage&& loaded)
                    -> Future<ResultPointer<LoadedQuadtreeImage>> {
                  if (loaded.pImage && !loaded.errorList.hasErrors() &&
                      loaded.pImage->width > 0 && loaded.pImage->height > 0) {
#if SHOW_TILE_BOUNDARIES
                    // Highlight the edges in red to show tile boundaries.
                    gsl::span<uint32_t> pixels =
                        reintepretCastSpan<uint32_t, std::byte>(
                            loaded.image->pixelData);
                    for (int32_t j = 0; j < loaded.pImage->height; ++j) {
                      for (int32_t i = 0; i < loaded.pImage->width; ++i) {
                        if (i == 0 || j == 0 || i == loaded.pImage->width - 1 ||
                            j == loaded.pImage->height - 1) {
                          pixels[j * loaded.pImage->width + i] = 0xFF0000FF;
                        }
                      }
                    }
#endif
                    IntrusivePointer<LoadedQuadtreeImage> pLoadedImage;
                    pLoadedImage.emplace(
                        std::make_shared<LoadedRasterOverlayImage>(
                            std::move(loaded)),
                        std::nullopt);
                    return asyncSystem.createResolvedFuture(
                        ResultPointer<LoadedQuadtreeImage>(pLoadedImage));
                  }

                  // Tile failed to load, try loading the parent tile instead.
                  // We can only initiate a new tile request from the main
                  // thread, though.
                  if (currentLevel > minimumLevel) {
                    return asyncSystem.runInMainThread([key, loadParentTile]() {
                      return loadParentTile(key);
                    });
                  } else {
                    // No parent available, so return the original failed
                    // result.
                    IntrusivePointer<LoadedQuadtreeImage> pLoadedImage;
                    pLoadedImage.emplace(
                        std::make_shared<LoadedRasterOverlayImage>(
                            std::move(loaded)),
                        std::nullopt);
                    return asyncSystem.createResolvedFuture(
                        ResultPointer<LoadedQuadtreeImage>(pLoadedImage));
                  }
                });
      }));
}

uint32_t QuadtreeRasterOverlayTileProvider::computeLevelFromTargetScreenPixels(
    const CesiumGeometry::Rectangle& rectangle,
    const glm::dvec2& screenPixels) {
  const double rasterScreenSpaceError =
      this->getOwner().getOptions().maximumScreenSpaceError;

  const glm::dvec2 rasterPixels = screenPixels / rasterScreenSpaceError;
  const glm::dvec2 rasterTiles =
      rasterPixels / glm::dvec2(this->getWidth(), this->getHeight());
  const glm::dvec2 targetTileDimensions =
      glm::dvec2(rectangle.computeWidth(), rectangle.computeHeight()) /
      rasterTiles;
  const glm::dvec2 totalDimensions = glm::dvec2(
      this->getTilingScheme().getRectangle().computeWidth(),
      this->getTilingScheme().getRectangle().computeHeight());
  const glm::dvec2 totalTileDimensions =
      totalDimensions / glm::dvec2(
                            this->getTilingScheme().getRootTilesX(),
                            this->getTilingScheme().getRootTilesY());
  const glm::dvec2 twoToTheLevelPower =
      totalTileDimensions / targetTileDimensions;
  const glm::dvec2 level = glm::log2(twoToTheLevelPower);
  const glm::dvec2 rounded = glm::max(glm::round(level), 0.0);

  uint32_t imageryLevel = uint32_t(glm::max(rounded.x, rounded.y));

  const uint32_t maximumLevel = this->getMaximumLevel();
  if (imageryLevel > maximumLevel) {
    imageryLevel = maximumLevel;
  }

  const uint32_t minimumLevel = this->getMinimumLevel();
  if (imageryLevel < minimumLevel) {
    imageryLevel = minimumLevel;
  }

  return imageryLevel;
}

std::vector<CesiumAsync::SharedFuture<
    ResultPointer<QuadtreeRasterOverlayTileProvider::LoadedQuadtreeImage>>>
QuadtreeRasterOverlayTileProvider::mapRasterTilesToGeometryTile(
    const CesiumGeometry::Rectangle& geometryRectangle,
    const glm::dvec2 targetScreenPixels) {
  std::vector<CesiumAsync::SharedFuture<ResultPointer<LoadedQuadtreeImage>>>
      result;

  const QuadtreeTilingScheme& imageryTilingScheme = this->getTilingScheme();

  // Use Web Mercator for our texture coordinate computations if this imagery
  // layer uses that projection and the terrain tile falls entirely inside the
  // valid bounds of the projection. bool useWebMercatorT =
  //     pWebMercatorProjection &&
  //     tileRectangle.getNorth() <= WebMercatorProjection::MAXIMUM_LATITUDE &&
  //     tileRectangle.getSouth() >= -WebMercatorProjection::MAXIMUM_LATITUDE;

  const CesiumGeometry::Rectangle& providerRectangle =
      this->getCoverageRectangle();
  const CesiumGeometry::Rectangle& tilingSchemeRectangle =
      imageryTilingScheme.getRectangle();

  // Compute the rectangle of the imagery from this raster tile provider that
  // overlaps the geometry tile.  The RasterOverlayTileProvider and its tiling
  // scheme both have the opportunity to constrain the rectangle.
  CesiumGeometry::Rectangle imageryRectangle =
      tilingSchemeRectangle.computeIntersection(providerRectangle)
          .value_or(tilingSchemeRectangle);

  CesiumGeometry::Rectangle intersection(0.0, 0.0, 0.0, 0.0);
  std::optional<CesiumGeometry::Rectangle> maybeIntersection =
      geometryRectangle.computeIntersection(imageryRectangle);
  if (maybeIntersection) {
    intersection = maybeIntersection.value();
  } else {
    // There is no overlap between this terrain tile and this imagery
    // provider.  Unless this is the base layer, no skeletons need to be
    // created. We stretch texels at the edge of the base layer over the entire
    // globe.

    // TODO: base layers
    // if (!this.isBaseLayer()) {
    //     return false;
    // }
    if (geometryRectangle.minimumY >= imageryRectangle.maximumY) {
      intersection.minimumY = intersection.maximumY = imageryRectangle.maximumY;
    } else if (geometryRectangle.maximumY <= imageryRectangle.minimumY) {
      intersection.minimumY = intersection.maximumY = imageryRectangle.minimumY;
    } else {
      intersection.minimumY =
          glm::max(geometryRectangle.minimumY, imageryRectangle.minimumY);

      intersection.maximumY =
          glm::min(geometryRectangle.maximumY, imageryRectangle.maximumY);
    }

    if (geometryRectangle.minimumX >= imageryRectangle.maximumX) {
      intersection.minimumX = intersection.maximumX = imageryRectangle.maximumX;
    } else if (geometryRectangle.maximumX <= imageryRectangle.minimumX) {
      intersection.minimumX = intersection.maximumX = imageryRectangle.minimumX;
    } else {
      intersection.minimumX =
          glm::max(geometryRectangle.minimumX, imageryRectangle.minimumX);

      intersection.maximumX =
          glm::min(geometryRectangle.maximumX, imageryRectangle.maximumX);
    }
  }

  // Compute the required level in the imagery tiling scheme.
  uint32_t level = this->computeLevelFromTargetScreenPixels(
      geometryRectangle,
      targetScreenPixels);

  std::optional<QuadtreeTileID> southwestTileCoordinatesOpt =
      imageryTilingScheme.positionToTile(intersection.getLowerLeft(), level);
  std::optional<QuadtreeTileID> northeastTileCoordinatesOpt =
      imageryTilingScheme.positionToTile(intersection.getUpperRight(), level);

  // Because of the intersection, we should always have valid tile coordinates.
  // But give up if we don't.
  if (!southwestTileCoordinatesOpt || !northeastTileCoordinatesOpt) {
    return result;
  }

  QuadtreeTileID southwestTileCoordinates = southwestTileCoordinatesOpt.value();
  QuadtreeTileID northeastTileCoordinates = northeastTileCoordinatesOpt.value();

  // If the northeast corner of the rectangle lies very close to the south or
  // west side of the northeast tile, we don't actually need the northernmost or
  // easternmost tiles. Similarly, if the southwest corner of the rectangle lies
  // very close to the north or east side of the southwest tile, we don't
  // actually need the southernmost or westernmost tiles.

  // We define "very close" as being within 1/512 of the width of the tile.
  const double veryCloseX = geometryRectangle.computeWidth() / 512.0;
  const double veryCloseY = geometryRectangle.computeHeight() / 512.0;

  const CesiumGeometry::Rectangle southwestTileRectangle =
      imageryTilingScheme.tileToRectangle(southwestTileCoordinates);

  if (glm::abs(southwestTileRectangle.maximumY - geometryRectangle.minimumY) <
          veryCloseY &&
      southwestTileCoordinates.y < northeastTileCoordinates.y) {
    ++southwestTileCoordinates.y;
  }

  if (glm::abs(southwestTileRectangle.maximumX - geometryRectangle.minimumX) <
          veryCloseX &&
      southwestTileCoordinates.x < northeastTileCoordinates.x) {
    ++southwestTileCoordinates.x;
  }

  const CesiumGeometry::Rectangle northeastTileRectangle =
      imageryTilingScheme.tileToRectangle(northeastTileCoordinates);

  if (glm::abs(northeastTileRectangle.maximumY - geometryRectangle.minimumY) <
          veryCloseY &&
      northeastTileCoordinates.y > southwestTileCoordinates.y) {
    --northeastTileCoordinates.y;
  }

  if (glm::abs(northeastTileRectangle.minimumX - geometryRectangle.maximumX) <
          veryCloseX &&
      northeastTileCoordinates.x > southwestTileCoordinates.x) {
    --northeastTileCoordinates.x;
  }

  // If we're mapping too many tiles, reduce the level until it's sane.
  uint32_t maxTextureSize =
      uint32_t(this->getOwner().getOptions().maximumTextureSize);

  uint32_t tilesX = northeastTileCoordinates.x - southwestTileCoordinates.x + 1;
  uint32_t tilesY = northeastTileCoordinates.y - southwestTileCoordinates.y + 1;

  while (level > 0U && (tilesX * this->getWidth() > maxTextureSize ||
                        tilesY * this->getHeight() > maxTextureSize)) {
    --level;
    northeastTileCoordinates = northeastTileCoordinates.getParent();
    southwestTileCoordinates = southwestTileCoordinates.getParent();
    tilesX = northeastTileCoordinates.x - southwestTileCoordinates.x + 1;
    tilesY = northeastTileCoordinates.y - southwestTileCoordinates.y + 1;
  }

  // Create TileImagery instances for each imagery tile overlapping this terrain
  // tile. We need to do all texture coordinate computations in the imagery
  // provider's projection.
  const CesiumGeometry::Rectangle imageryBounds = intersection;
  std::optional<CesiumGeometry::Rectangle> clippedImageryRectangle =
      std::nullopt;

  for (uint32_t i = southwestTileCoordinates.x; i <= northeastTileCoordinates.x;
       ++i) {

    imageryRectangle = imageryTilingScheme.tileToRectangle(
        QuadtreeTileID(level, i, southwestTileCoordinates.y));
    clippedImageryRectangle =
        imageryRectangle.computeIntersection(imageryBounds);

    if (!clippedImageryRectangle) {
      continue;
    }

    for (uint32_t j = southwestTileCoordinates.y;
         j <= northeastTileCoordinates.y;
         ++j) {

      imageryRectangle =
          imageryTilingScheme.tileToRectangle(QuadtreeTileID(level, i, j));
      clippedImageryRectangle =
          imageryRectangle.computeIntersection(imageryBounds);

      if (!clippedImageryRectangle) {
        continue;
      }

      CesiumAsync::SharedFuture<ResultPointer<LoadedQuadtreeImage>> pTile =
          this->getQuadtreeTile(QuadtreeTileID(level, i, j));
      result.emplace_back(std::move(pTile));
    }
  }

  return result;
}

CesiumAsync::SharedFuture<
    ResultPointer<QuadtreeRasterOverlayTileProvider::LoadedQuadtreeImage>>
QuadtreeRasterOverlayTileProvider::getQuadtreeTile(
    const CesiumGeometry::QuadtreeTileID& tileID) {
<<<<<<< HEAD
  return this->_pTileDepot->getOrCreate(
      this->getAsyncSystem(),
      this->getAssetAccessor(),
      tileID);
=======
  auto lookupIt = this->_tileLookup.find(tileID);
  if (lookupIt != this->_tileLookup.end()) {
    auto& cacheIt = lookupIt->second;

    // Move this entry to the end, indicating it's most recently used.
    this->_tilesOldToRecent.splice(
        this->_tilesOldToRecent.end(),
        this->_tilesOldToRecent,
        cacheIt);

    return cacheIt->future;
  }

  // We create this lambda here instead of where it's used below so that we
  // don't need to pass `this` through a thenImmediately lambda, which would
  // create the possibility of accidentally using this pointer to a
  // non-thread-safe object from another thread and creating a (potentially very
  // subtle) race condition.
  auto loadParentTile = [tileID, this]() {
    const Rectangle rectangle = this->getTilingScheme().tileToRectangle(tileID);
    const QuadtreeTileID parentID(
        tileID.level - 1,
        tileID.x >> 1,
        tileID.y >> 1);
    return this->getQuadtreeTile(parentID).thenImmediately(
        [rectangle](const LoadedQuadtreeImage& loaded) {
          return LoadedQuadtreeImage{loaded.pLoaded, rectangle};
        });
  };

  Future<LoadedQuadtreeImage> future =
      this->loadQuadtreeTileImage(tileID)
          .catchImmediately([](std::exception&& e) {
            // Turn an exception into an error.
            LoadedRasterOverlayImage result;
            result.errorList.emplaceError(e.what());
            return result;
          })
          .thenImmediately([&cachedBytes = this->_cachedBytes,
                            currentLevel = tileID.level,
                            minimumLevel = this->getMinimumLevel(),
                            asyncSystem = this->getAsyncSystem(),
                            loadParentTile = std::move(loadParentTile)](
                               LoadedRasterOverlayImage&& loaded) {
            if (loaded.pImage && !loaded.errorList.hasErrors() &&
                loaded.pImage->width > 0 && loaded.pImage->height > 0) {
              // Successfully loaded, continue.
              cachedBytes += int64_t(loaded.pImage->pixelData.size());

#if SHOW_TILE_BOUNDARIES
              // Highlight the edges in red to show tile boundaries.
              std::span<uint32_t> pixels =
                  reintepretCastSpan<uint32_t, std::byte>(
                      loaded.image->pixelData);
              for (int32_t j = 0; j < loaded.pImage->height; ++j) {
                for (int32_t i = 0; i < loaded.pImage->width; ++i) {
                  if (i == 0 || j == 0 || i == loaded.pImage->width - 1 ||
                      j == loaded.pImage->height - 1) {
                    pixels[j * loaded.pImage->width + i] = 0xFF0000FF;
                  }
                }
              }
#endif

              return asyncSystem.createResolvedFuture(LoadedQuadtreeImage{
                  std::make_shared<LoadedRasterOverlayImage>(std::move(loaded)),
                  std::nullopt});
            }

            // Tile failed to load, try loading the parent tile instead.
            // We can only initiate a new tile request from the main thread,
            // though.
            if (currentLevel > minimumLevel) {
              return asyncSystem.runInMainThread(loadParentTile);
            } else {
              // No parent available, so return the original failed result.
              return asyncSystem.createResolvedFuture(LoadedQuadtreeImage{
                  std::make_shared<LoadedRasterOverlayImage>(std::move(loaded)),
                  std::nullopt});
            }
          });

  auto newIt = this->_tilesOldToRecent.emplace(
      this->_tilesOldToRecent.end(),
      CacheEntry{tileID, std::move(future).share()});
  this->_tileLookup[tileID] = newIt;

  SharedFuture<LoadedQuadtreeImage> result = newIt->future;

  this->unloadCachedTiles();

  return result;
>>>>>>> c677c85f
}

namespace {

PixelRectangle computePixelRectangle(
    const ImageAsset& image,
    const Rectangle& totalRectangle,
    const Rectangle& partRectangle) {
  // Pixel coordinates are measured from the top left.
  // Projected rectangles are measured from the bottom left.

  int32_t x = static_cast<int32_t>(Math::roundDown(
      image.width * (partRectangle.minimumX - totalRectangle.minimumX) /
          totalRectangle.computeWidth(),
      pixelTolerance));
  x = glm::max(0, x);
  int32_t y = static_cast<int32_t>(Math::roundDown(
      image.height * (totalRectangle.maximumY - partRectangle.maximumY) /
          totalRectangle.computeHeight(),
      pixelTolerance));
  y = glm::max(0, y);

  int32_t maxX = static_cast<int32_t>(Math::roundUp(
      image.width * (partRectangle.maximumX - totalRectangle.minimumX) /
          totalRectangle.computeWidth(),
      pixelTolerance));
  maxX = glm::min(maxX, image.width);
  int32_t maxY = static_cast<int32_t>(Math::roundUp(
      image.height * (totalRectangle.maximumY - partRectangle.minimumY) /
          totalRectangle.computeHeight(),
      pixelTolerance));
  maxY = glm::min(maxY, image.height);

  return PixelRectangle{x, y, maxX - x, maxY - y};
}

// Copy part of a source image to part of a target image.
// The two rectangles are the extents of each image, and the part of the
// source image where the source subset rectangle overlaps the target
// rectangle is copied to the target image.
void blitImage(
    ImageAsset& target,
    const Rectangle& targetRectangle,
    const ImageAsset& source,
    const Rectangle& sourceRectangle,
    const std::optional<Rectangle>& sourceSubset) {
  const Rectangle sourceToCopy = sourceSubset.value_or(sourceRectangle);
  std::optional<Rectangle> overlap =
      targetRectangle.computeIntersection(sourceToCopy);
  if (!overlap) {
    // No overlap, nothing to do.
    return;
  }

  const PixelRectangle targetPixels =
      computePixelRectangle(target, targetRectangle, *overlap);
  const PixelRectangle sourcePixels =
      computePixelRectangle(source, sourceRectangle, *overlap);

  ImageManipulation::blitImage(target, targetPixels, source, sourcePixels);
}

} // namespace

CesiumAsync::Future<LoadedRasterOverlayImage>
QuadtreeRasterOverlayTileProvider::loadTileImage(
    RasterOverlayTile& overlayTile) {
  // Figure out which quadtree level we need, and which tiles from that level.
  // Load each needed tile (or pull it from cache).
  std::vector<CesiumAsync::SharedFuture<ResultPointer<LoadedQuadtreeImage>>>
      tiles = this->mapRasterTilesToGeometryTile(
          overlayTile.getRectangle(),
          overlayTile.getTargetScreenPixels());

  return this->getAsyncSystem()
      .all(std::move(tiles))
      .thenInWorkerThread(
          [projection = this->getProjection(),
           rectangle = overlayTile.getRectangle()](
              std::vector<ResultPointer<LoadedQuadtreeImage>>&& images) {
            // This set of images is only "useful" if at least one actually has
            // image data, and that image data is _not_ from an ancestor. We can
            // identify ancestor images because they have a `subset`.
            const bool haveAnyUsefulImageData = std::any_of(
                images.begin(),
                images.end(),
                [](const ResultPointer<LoadedQuadtreeImage>& image) {
                  return image.pValue && image.pValue->pLoaded->pImage &&
                         !image.pValue->subset.has_value();
                });

            if (!haveAnyUsefulImageData) {
              // For non-useful sets of images, just return an empty image,
              // signalling that the parent tile should be used instead.
              // See https://github.com/CesiumGS/cesium-native/issues/316 for an
              // edge case that is not yet handled. Be sure to pass through any
              // errors and warnings.
              ErrorList errors;
              for (ResultPointer<LoadedQuadtreeImage>& image : images) {
                if (image.pValue->pLoaded) {
                  errors.merge(image.pValue->pLoaded->errorList);
                }
                errors.merge(image.errors);
              }
              return LoadedRasterOverlayImage{
                  new ImageAsset(),
                  Rectangle(),
                  {},
                  std::move(errors),
                  false};
            }

            return QuadtreeRasterOverlayTileProvider::combineImages(
                rectangle,
                projection,
                std::move(images));
          });
}

/*static*/ QuadtreeRasterOverlayTileProvider::CombinedImageMeasurements
QuadtreeRasterOverlayTileProvider::measureCombinedImage(
    const Rectangle& targetRectangle,
    const std::vector<ResultPointer<LoadedQuadtreeImage>>& images) {
  // Find the image with the densest pixels, and use that to select the
  // resolution of the target image.

  // In a quadtree, all tiles within a single zoom level should have pixels
  // with the same projected dimensions. However, some of our images may be
  // from different levels. For example, if a child tile from a particular
  // zoom level is not available, an ancestor tile with a lower resolution
  // (larger pixel size) may be used instead. These ancestor tiles should
  // have a pixel spacing that is an even multiple of the finest tiles.
  double projectedWidthPerPixel = std::numeric_limits<double>::max();
  double projectedHeightPerPixel = std::numeric_limits<double>::max();
  int32_t channels = -1;
  int32_t bytesPerChannel = -1;
  for (const ResultPointer<LoadedQuadtreeImage>& image : images) {
    if (!image.pValue) {
      continue;
    }
    const LoadedRasterOverlayImage& loaded = *image.pValue->pLoaded;
    if (!loaded.pImage || loaded.pImage->width <= 0 ||
        loaded.pImage->height <= 0) {
      continue;
    }

    projectedWidthPerPixel = glm::min(
        projectedWidthPerPixel,
        loaded.rectangle.computeWidth() / loaded.pImage->width);
    projectedHeightPerPixel = glm::min(
        projectedHeightPerPixel,
        loaded.rectangle.computeHeight() / loaded.pImage->height);

    channels = glm::max(channels, loaded.pImage->channels);
    bytesPerChannel = glm::max(bytesPerChannel, loaded.pImage->bytesPerChannel);
  }

  std::optional<Rectangle> combinedRectangle;

  for (const ResultPointer<LoadedQuadtreeImage>& image : images) {
    if (!image.pValue) {
      continue;
    }
    const LoadedRasterOverlayImage& loaded = *image.pValue->pLoaded;
    if (!loaded.pImage || loaded.pImage->width <= 0 ||
        loaded.pImage->height <= 0) {
      continue;
    }

    // The portion of the source that we actually need to copy.
    const Rectangle sourceSubset =
        image.pValue->subset.value_or(loaded.rectangle);

    // Find the bounds of the combined image.
    // Intersect the loaded image's rectangle with the target rectangle.
    std::optional<Rectangle> maybeIntersection =
        targetRectangle.computeIntersection(sourceSubset);
    if (!maybeIntersection) {
      // We really shouldn't have an image that doesn't overlap the target.
      CESIUM_ASSERT(false);
      continue;
    }

    Rectangle& intersection = *maybeIntersection;

    // Expand this slightly so we don't wind up with partial pixels in the
    // target
    intersection.minimumX = Math::roundDown(
                                intersection.minimumX / projectedWidthPerPixel,
                                pixelTolerance) *
                            projectedWidthPerPixel;
    intersection.minimumY = Math::roundDown(
                                intersection.minimumY / projectedHeightPerPixel,
                                pixelTolerance) *
                            projectedHeightPerPixel;
    intersection.maximumX = Math::roundUp(
                                intersection.maximumX / projectedWidthPerPixel,
                                pixelTolerance) *
                            projectedWidthPerPixel;
    intersection.maximumY = Math::roundUp(
                                intersection.maximumY / projectedHeightPerPixel,
                                pixelTolerance) *
                            projectedHeightPerPixel;

    // We always need at least a 1x1 image, even if the target uses a tiny
    // fraction of that pixel. e.g. if a level zero quadtree tile is mapped
    // to a very tiny geometry tile.
    if (intersection.minimumX == intersection.maximumX) {
      intersection.maximumX += projectedWidthPerPixel;
    }
    if (intersection.minimumY == intersection.maximumY) {
      intersection.maximumY += projectedHeightPerPixel;
    }

    if (combinedRectangle) {
      combinedRectangle = combinedRectangle->computeUnion(intersection);
    } else {
      combinedRectangle = intersection;
    }
  }

  if (!combinedRectangle) {
    return CombinedImageMeasurements{targetRectangle, 0, 0, 0, 0};
  }

  // Compute the pixel dimensions needed for the combined image.
  const int32_t combinedWidthPixels = static_cast<int32_t>(Math::roundUp(
      combinedRectangle->computeWidth() / projectedWidthPerPixel,
      pixelTolerance));
  const int32_t combinedHeightPixels = static_cast<int32_t>(Math::roundUp(
      combinedRectangle->computeHeight() / projectedHeightPerPixel,
      pixelTolerance));

  return CombinedImageMeasurements{
      *combinedRectangle,
      combinedWidthPixels,
      combinedHeightPixels,
      channels,
      bytesPerChannel};
}

/*static*/ LoadedRasterOverlayImage
QuadtreeRasterOverlayTileProvider::combineImages(
    const Rectangle& targetRectangle,
    const Projection& /* projection */,
    std::vector<ResultPointer<LoadedQuadtreeImage>>&& images) {
  ErrorList errors;
  for (ResultPointer<LoadedQuadtreeImage>& image : images) {
    if (image.pValue && image.pValue->pLoaded) {
      errors.merge(std::move(image.pValue->pLoaded->errorList));
    }
    errors.merge(image.errors);
  }

  const CombinedImageMeasurements measurements =
      QuadtreeRasterOverlayTileProvider::measureCombinedImage(
          targetRectangle,
          images);

  const int32_t targetImageBytes =
      measurements.widthPixels * measurements.heightPixels *
      measurements.channels * measurements.bytesPerChannel;
  if (targetImageBytes <= 0) {
    // Target image has no pixels, so our work here is done.
    return LoadedRasterOverlayImage{
        nullptr,
        targetRectangle,
        {},
        std::move(errors),
        true // TODO
    };
  }

  LoadedRasterOverlayImage result;
  result.rectangle = measurements.rectangle;
  result.moreDetailAvailable = false;
  result.errorList = std::move(errors);

  ImageAsset& target = result.pImage.emplace();
  target.bytesPerChannel = measurements.bytesPerChannel;
  target.channels = measurements.channels;
  target.width = measurements.widthPixels;
  target.height = measurements.heightPixels;
  target.pixelData.resize(size_t(
      target.width * target.height * target.channels * target.bytesPerChannel));

  for (auto it = images.begin(); it != images.end(); ++it) {
    if (!it->pValue) {
      continue;
    }
    const LoadedRasterOverlayImage& loaded = *it->pValue->pLoaded;
    if (!loaded.pImage) {
      continue;
    }

    result.moreDetailAvailable |= loaded.moreDetailAvailable;

    blitImage(
        target,
        result.rectangle,
        *loaded.pImage,
        loaded.rectangle,
        it->pValue->subset);
  }

  size_t combinedCreditsCount = 0;
  for (auto it = images.begin(); it != images.end(); ++it) {
    if (!it->pValue) {
      continue;
    }
    const LoadedRasterOverlayImage& loaded = *it->pValue->pLoaded;
    if (!loaded.pImage) {
      continue;
    }

    combinedCreditsCount += loaded.credits.size();
  }

  result.credits.reserve(combinedCreditsCount);
  for (auto it = images.begin(); it != images.end(); ++it) {
    if (!it->pValue) {
      continue;
    }
    const LoadedRasterOverlayImage& loaded = *it->pValue->pLoaded;
    if (!loaded.pImage) {
      continue;
    }

    for (const Credit& credit : loaded.credits) {
      result.credits.push_back(credit);
    }
  }

  // Highlight the edges in yellow to show tile boundaries.
#if SHOW_TILE_BOUNDARIES
  std::span<uint32_t> pixels =
      reintepretCastSpan<uint32_t, std::byte>(result.pImage->pixelData);
  for (int32_t j = 0; j < result.pImage->height; ++j) {
    for (int32_t i = 0; i < result.pImage->width; ++i) {
      if (i == 0 || j == 0 || i == result.pImage->width - 1 ||
          j == result.pImage->height - 1) {
        pixels[j * result.pImage->width + i] = 0xFF00FFFF;
      }
    }
  }
#endif

  return result;
}

} // namespace CesiumRasterOverlays<|MERGE_RESOLUTION|>--- conflicted
+++ resolved
@@ -91,7 +91,7 @@
                       loaded.pImage->width > 0 && loaded.pImage->height > 0) {
 #if SHOW_TILE_BOUNDARIES
                     // Highlight the edges in red to show tile boundaries.
-                    gsl::span<uint32_t> pixels =
+                    std::span<uint32_t> pixels =
                         reintepretCastSpan<uint32_t, std::byte>(
                             loaded.image->pixelData);
                     for (int32_t j = 0; j < loaded.pImage->height; ++j) {
@@ -362,105 +362,10 @@
     ResultPointer<QuadtreeRasterOverlayTileProvider::LoadedQuadtreeImage>>
 QuadtreeRasterOverlayTileProvider::getQuadtreeTile(
     const CesiumGeometry::QuadtreeTileID& tileID) {
-<<<<<<< HEAD
   return this->_pTileDepot->getOrCreate(
       this->getAsyncSystem(),
       this->getAssetAccessor(),
       tileID);
-=======
-  auto lookupIt = this->_tileLookup.find(tileID);
-  if (lookupIt != this->_tileLookup.end()) {
-    auto& cacheIt = lookupIt->second;
-
-    // Move this entry to the end, indicating it's most recently used.
-    this->_tilesOldToRecent.splice(
-        this->_tilesOldToRecent.end(),
-        this->_tilesOldToRecent,
-        cacheIt);
-
-    return cacheIt->future;
-  }
-
-  // We create this lambda here instead of where it's used below so that we
-  // don't need to pass `this` through a thenImmediately lambda, which would
-  // create the possibility of accidentally using this pointer to a
-  // non-thread-safe object from another thread and creating a (potentially very
-  // subtle) race condition.
-  auto loadParentTile = [tileID, this]() {
-    const Rectangle rectangle = this->getTilingScheme().tileToRectangle(tileID);
-    const QuadtreeTileID parentID(
-        tileID.level - 1,
-        tileID.x >> 1,
-        tileID.y >> 1);
-    return this->getQuadtreeTile(parentID).thenImmediately(
-        [rectangle](const LoadedQuadtreeImage& loaded) {
-          return LoadedQuadtreeImage{loaded.pLoaded, rectangle};
-        });
-  };
-
-  Future<LoadedQuadtreeImage> future =
-      this->loadQuadtreeTileImage(tileID)
-          .catchImmediately([](std::exception&& e) {
-            // Turn an exception into an error.
-            LoadedRasterOverlayImage result;
-            result.errorList.emplaceError(e.what());
-            return result;
-          })
-          .thenImmediately([&cachedBytes = this->_cachedBytes,
-                            currentLevel = tileID.level,
-                            minimumLevel = this->getMinimumLevel(),
-                            asyncSystem = this->getAsyncSystem(),
-                            loadParentTile = std::move(loadParentTile)](
-                               LoadedRasterOverlayImage&& loaded) {
-            if (loaded.pImage && !loaded.errorList.hasErrors() &&
-                loaded.pImage->width > 0 && loaded.pImage->height > 0) {
-              // Successfully loaded, continue.
-              cachedBytes += int64_t(loaded.pImage->pixelData.size());
-
-#if SHOW_TILE_BOUNDARIES
-              // Highlight the edges in red to show tile boundaries.
-              std::span<uint32_t> pixels =
-                  reintepretCastSpan<uint32_t, std::byte>(
-                      loaded.image->pixelData);
-              for (int32_t j = 0; j < loaded.pImage->height; ++j) {
-                for (int32_t i = 0; i < loaded.pImage->width; ++i) {
-                  if (i == 0 || j == 0 || i == loaded.pImage->width - 1 ||
-                      j == loaded.pImage->height - 1) {
-                    pixels[j * loaded.pImage->width + i] = 0xFF0000FF;
-                  }
-                }
-              }
-#endif
-
-              return asyncSystem.createResolvedFuture(LoadedQuadtreeImage{
-                  std::make_shared<LoadedRasterOverlayImage>(std::move(loaded)),
-                  std::nullopt});
-            }
-
-            // Tile failed to load, try loading the parent tile instead.
-            // We can only initiate a new tile request from the main thread,
-            // though.
-            if (currentLevel > minimumLevel) {
-              return asyncSystem.runInMainThread(loadParentTile);
-            } else {
-              // No parent available, so return the original failed result.
-              return asyncSystem.createResolvedFuture(LoadedQuadtreeImage{
-                  std::make_shared<LoadedRasterOverlayImage>(std::move(loaded)),
-                  std::nullopt});
-            }
-          });
-
-  auto newIt = this->_tilesOldToRecent.emplace(
-      this->_tilesOldToRecent.end(),
-      CacheEntry{tileID, std::move(future).share()});
-  this->_tileLookup[tileID] = newIt;
-
-  SharedFuture<LoadedQuadtreeImage> result = newIt->future;
-
-  this->unloadCachedTiles();
-
-  return result;
->>>>>>> c677c85f
 }
 
 namespace {
