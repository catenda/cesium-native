add_executable(cesium-native-tests "")
configure_cesium_library(cesium-native-tests)

# Add tests here, ensure they define the TEST_SOURCES / TEST_HEADERS
# properties.
set(cesium_native_targets
<<<<<<< HEAD
    Cesium3DTiles
    Cesium3DTilesReader
=======
>>>>>>> 52283f33
    Cesium3DTilesSelection
    CesiumAsync
    CesiumGeometry
    CesiumGeospatial
    CesiumGltf
    CesiumGltfReader
    CesiumGltfWriter
    CesiumUtility
)

set(test_sources "")
set(test_headers "")
set(test_include_directories "")


# Iterate through all targets, extracting their private sources and test sources / test headers
foreach(target ${cesium_native_targets})
    get_target_property(target_test_sources ${target} TEST_SOURCES)
    get_target_property(target_test_headers ${target} TEST_HEADERS)

    if ("${target_test_sources}" MATCHES ".*NOTFOUND$")
        message(FATAL_ERROR "${target} did not define TEST_SOURCES property. Use quotes to prevent an empty list from generating this error.")
    endif()

    if ("${target_test_headers}" MATCHES ".*NOTFOUND$")
        message(FATAL_ERROR "${target} did not define TEST_HEADERS property. Use quotes to prevent an empty list from generating this error.")
    endif()

    list(APPEND test_sources "${target_test_sources}")
    list(APPEND test_headers "${target_test_headers}")

    # Workaround to extract the private include directories from a target.
    # (public ∪ private) - interface = private in CMake
    get_target_property(_public_private_include_directories ${target} INCLUDE_DIRECTORIES)
    get_target_property(_interface_include_directories ${target} INTERFACE_INCLUDE_DIRECTORIES)
    set(_private_include_directories "")
    list(APPEND _private_include_directories ${_public_private_include_directories})
    list(REMOVE_ITEM _private_include_directories ${_interface_include_directories})
    list(APPEND test_include_directories ${_private_include_directories})

    # Add hardcoded defines to test data directories if they defined
    # the `TEST_DATA_DIR` property on their targets.
    get_target_property(target_test_data_dir ${target} TEST_DATA_DIR)
    if (NOT "${target_test_data_dir}" MATCHES ".*NOTFOUND$")
        target_compile_definitions(
            cesium-native-tests
            PRIVATE
                ${target}_TEST_DATA_DIR=\"${target_test_data_dir}\"
        )
    endif()
endforeach()

target_sources(
    cesium-native-tests
    PRIVATE
        ${test_sources}
        ${test_headers}
        src/test-main.cpp
)

target_include_directories(
    cesium-native-tests
    PRIVATE
        ${test_include_directories}
)

target_link_libraries(
    cesium-native-tests
    ${cesium_native_targets}
    Catch2::Catch2
)

include(CTest)
include(Catch)
catch_discover_tests(cesium-native-tests)<|MERGE_RESOLUTION|>--- conflicted
+++ resolved
@@ -4,14 +4,8 @@
 # Add tests here, ensure they define the TEST_SOURCES / TEST_HEADERS
 # properties.
 set(cesium_native_targets
-<<<<<<< HEAD
-    Cesium3DTiles
     Cesium3DTilesReader
-=======
->>>>>>> 52283f33
     Cesium3DTilesSelection
-    CesiumAsync
-    CesiumGeometry
     CesiumGeospatial
     CesiumGltf
     CesiumGltfReader
