--- conflicted
+++ resolved
@@ -992,18 +992,6 @@
   return true;
 }
 
-<<<<<<< HEAD
-bool TilesetContentManager::isIdle() const {
-  bool noTileLoads = this->_tilesLoadOnProgress == 0;
-  bool noOverlayLoads = std::all_of(
-      this->_overlayCollection.begin(),
-      this->_overlayCollection.end(),
-      [](const auto& pOverlay) {
-        return pOverlay->getTileProvider()->getNumberOfTilesLoading() == 0;
-      });
-  return noTileLoads && noOverlayLoads;
-}
-=======
 void TilesetContentManager::unloadAll() {
   // TODO: use the linked-list of loaded tiles instead of walking the entire
   // tile tree.
@@ -1020,24 +1008,18 @@
     this->_externals.pAssetAccessor->tick();
     this->_externals.asyncSystem.dispatchMainThreadTasks();
   }
->>>>>>> 120c6f52
-
-void TilesetContentManager::tick() {
-  this->_externals.pAssetAccessor->tick();
-  this->_externals.asyncSystem.dispatchMainThreadTasks();
-}
-
-<<<<<<< HEAD
-void TilesetContentManager::waitUntilIdle() {
-  while (!this->isIdle()) {
-    this->tick();
-=======
+
+  // Wait for all overlays to wrap up their loading, too.
+  uint32_t rasterOverlayTilesLoading = 1;
+  while (rasterOverlayTilesLoading > 0) {
+    this->_externals.pAssetAccessor->tick();
+    this->_externals.asyncSystem.dispatchMainThreadTasks();
+
     rasterOverlayTilesLoading = 0;
     for (const auto& pTileProvider :
          this->_overlayCollection.getTileProviders()) {
       rasterOverlayTilesLoading += pTileProvider->getNumberOfTilesLoading();
     }
->>>>>>> 120c6f52
   }
 }
 
