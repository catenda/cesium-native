#include "TilesetContentManager.h"

#include "CesiumIonTilesetLoader.h"
#include "LayerJsonTerrainLoader.h"
#include "TileContentLoadInfo.h"
#include "TilesetJsonLoader.h"

#include <Cesium3DTilesSelection/GltfUtilities.h>
#include <Cesium3DTilesSelection/IPrepareRendererResources.h>
#include <Cesium3DTilesSelection/RasterOverlay.h>
#include <Cesium3DTilesSelection/RasterOverlayTile.h>
#include <Cesium3DTilesSelection/RasterOverlayTileProvider.h>
#include <CesiumAsync/IAssetRequest.h>
#include <CesiumAsync/IAssetResponse.h>
#include <CesiumGltfReader/GltfReader.h>
#include <CesiumUtility/IntrusivePointer.h>
#include <CesiumUtility/joinToString.h>

#include <rapidjson/document.h>
#include <spdlog/logger.h>

#include <chrono>

namespace Cesium3DTilesSelection {
namespace {
struct TileLoadResultAndRenderResources {
  TileLoadResult result;
  void* pRenderResources{nullptr};
};

struct RegionAndCenter {
  CesiumGeospatial::BoundingRegion region;
  CesiumGeospatial::Cartographic center;
};

struct ContentKindSetter {
  void operator()(TileUnknownContent content) {
    tileContent.setContentKind(content);
  }

  void operator()(TileEmptyContent content) {
    tileContent.setContentKind(content);
  }

  void operator()(TileExternalContent content) {
    tileContent.setContentKind(content);
  }

  void operator()(CesiumGltf::Model&& model) {
    auto pRenderContent = std::make_unique<TileRenderContent>(std::move(model));
    pRenderContent->setRenderResources(pRenderResources);
    if (rasterOverlayDetails) {
      pRenderContent->setRasterOverlayDetails(std::move(*rasterOverlayDetails));
    }

    tileContent.setContentKind(std::move(pRenderContent));
  }

  TileContent& tileContent;
  std::optional<RasterOverlayDetails> rasterOverlayDetails;
  void* pRenderResources;
};

void unloadTileRecursively(
    Tile& tile,
    TilesetContentManager& tilesetContentManager) {
  tilesetContentManager.unloadTileContent(tile);
  for (Tile& child : tile.getChildren()) {
    unloadTileRecursively(child, tilesetContentManager);
  }
}

bool anyRasterOverlaysNeedLoading(const Tile& tile) noexcept {
  for (const RasterMappedTo3DTile& mapped : tile.getMappedRasterTiles()) {
    const RasterOverlayTile* pLoading = mapped.getLoadingTile();
    if (pLoading &&
        pLoading->getState() == RasterOverlayTile::LoadState::Unloaded) {
      return true;
    }
  }

  return false;
}

std::optional<RegionAndCenter>
getTileBoundingRegionForUpsampling(const Tile& parent) {
  // To create subdivided children, we need to know a bounding region for each.
  // If the parent is already loaded and we have Web Mercator or Geographic
  // textures coordinates, we're set. If it's not, but it has a bounding region,
  // we're still set. Otherwise, we can't upsample (yet?).

  // Get an accurate bounding region from the content first.
  const TileContent& parentContent = parent.getContent();
  const TileRenderContent* pRenderContent = parentContent.getRenderContent();
  assert(pRenderContent && "This function only deal with render content");

  const RasterOverlayDetails& details =
      pRenderContent->getRasterOverlayDetails();

  // If we don't have any overlay projections/rectangles, why are we
  // upsampling?
  assert(!details.rasterOverlayProjections.empty());
  assert(!details.rasterOverlayRectangles.empty());

  // Use the projected center of the tile as the subdivision center.
  // The tile will be subdivided by (0.5, 0.5) in the first overlay's
  // texture coordinates which overlay had more detail.
  for (const RasterMappedTo3DTile& mapped : parent.getMappedRasterTiles()) {
    if (mapped.isMoreDetailAvailable()) {
      const CesiumGeospatial::Projection& projection =
          mapped.getReadyTile()->getTileProvider().getProjection();
      glm::dvec2 centerProjected =
          details.findRectangleForOverlayProjection(projection)->getCenter();
      CesiumGeospatial::Cartographic center =
          CesiumGeospatial::unprojectPosition(
              projection,
              glm::dvec3(centerProjected, 0.0));

      return RegionAndCenter{details.boundingRegion, center};
    }
  }

  // We shouldn't be upsampling from a tile until that tile is loaded.
  // If it has no content after loading, we can't upsample from it.
  return std::nullopt;
}

void createQuadtreeSubdividedChildren(
    Tile& parent,
    RasterOverlayUpsampler& upsampler) {
  std::optional<RegionAndCenter> maybeRegionAndCenter =
      getTileBoundingRegionForUpsampling(parent);
  if (!maybeRegionAndCenter) {
    return;
  }

  // The quadtree tile ID doesn't actually matter, because we're not going to
  // use the standard tile bounds for the ID. But having a tile ID that reflects
  // the level and _approximate_ location is helpful for debugging.
  const CesiumGeometry::QuadtreeTileID* pRealParentTileID =
      std::get_if<CesiumGeometry::QuadtreeTileID>(&parent.getTileID());
  if (!pRealParentTileID) {
    const CesiumGeometry::UpsampledQuadtreeNode* pUpsampledID =
        std::get_if<CesiumGeometry::UpsampledQuadtreeNode>(&parent.getTileID());
    if (pUpsampledID) {
      pRealParentTileID = &pUpsampledID->tileID;
    }
  }

  CesiumGeometry::QuadtreeTileID parentTileID =
      pRealParentTileID ? *pRealParentTileID
                        : CesiumGeometry::QuadtreeTileID(0, 0, 0);

  // QuadtreeTileID can't handle higher than level 30 because the x and y
  // coordinates (uint32_t) will overflow. So just start over at level 0.
  if (parentTileID.level >= 30U) {
    parentTileID = CesiumGeometry::QuadtreeTileID(0, 0, 0);
  }

  // The parent tile must not have a zero geometric error, even if it's a leaf
  // tile. Otherwise we'd never refine it.
  parent.setGeometricError(parent.getNonZeroGeometricError());

  // The parent must use REPLACE refinement.
  parent.setRefine(TileRefine::Replace);

  // add 4 children for parent
  std::vector<Tile> children;
  children.reserve(4);
  for (std::size_t i = 0; i < 4; ++i) {
    children.emplace_back(&upsampler);
  }
  parent.createChildTiles(std::move(children));

  // populate children metadata
  gsl::span<Tile> childrenView = parent.getChildren();
  Tile& sw = childrenView[0];
  Tile& se = childrenView[1];
  Tile& nw = childrenView[2];
  Tile& ne = childrenView[3];

  // set children geometric error
  const double geometricError = parent.getGeometricError() * 0.5;
  sw.setGeometricError(geometricError);
  se.setGeometricError(geometricError);
  nw.setGeometricError(geometricError);
  ne.setGeometricError(geometricError);

  // set children tile ID
  const CesiumGeometry::QuadtreeTileID swID(
      parentTileID.level + 1,
      parentTileID.x * 2,
      parentTileID.y * 2);
  const CesiumGeometry::QuadtreeTileID seID(swID.level, swID.x + 1, swID.y);
  const CesiumGeometry::QuadtreeTileID nwID(swID.level, swID.x, swID.y + 1);
  const CesiumGeometry::QuadtreeTileID neID(swID.level, swID.x + 1, swID.y + 1);

  sw.setTileID(CesiumGeometry::UpsampledQuadtreeNode{swID});
  se.setTileID(CesiumGeometry::UpsampledQuadtreeNode{seID});
  nw.setTileID(CesiumGeometry::UpsampledQuadtreeNode{nwID});
  ne.setTileID(CesiumGeometry::UpsampledQuadtreeNode{neID});

  // set children bounding volume
  const double minimumHeight = maybeRegionAndCenter->region.getMinimumHeight();
  const double maximumHeight = maybeRegionAndCenter->region.getMaximumHeight();

  const CesiumGeospatial::GlobeRectangle& parentRectangle =
      maybeRegionAndCenter->region.getRectangle();
  const CesiumGeospatial::Cartographic& center = maybeRegionAndCenter->center;
  sw.setBoundingVolume(CesiumGeospatial::BoundingRegionWithLooseFittingHeights(
      CesiumGeospatial::BoundingRegion(
          CesiumGeospatial::GlobeRectangle(
              parentRectangle.getWest(),
              parentRectangle.getSouth(),
              center.longitude,
              center.latitude),
          minimumHeight,
          maximumHeight)));

  se.setBoundingVolume(CesiumGeospatial::BoundingRegionWithLooseFittingHeights(
      CesiumGeospatial::BoundingRegion(
          CesiumGeospatial::GlobeRectangle(
              center.longitude,
              parentRectangle.getSouth(),
              parentRectangle.getEast(),
              center.latitude),
          minimumHeight,
          maximumHeight)));

  nw.setBoundingVolume(CesiumGeospatial::BoundingRegionWithLooseFittingHeights(
      CesiumGeospatial::BoundingRegion(
          CesiumGeospatial::GlobeRectangle(
              parentRectangle.getWest(),
              center.latitude,
              center.longitude,
              parentRectangle.getNorth()),
          minimumHeight,
          maximumHeight)));

  ne.setBoundingVolume(CesiumGeospatial::BoundingRegionWithLooseFittingHeights(
      CesiumGeospatial::BoundingRegion(
          CesiumGeospatial::GlobeRectangle(
              center.longitude,
              center.latitude,
              parentRectangle.getEast(),
              parentRectangle.getNorth()),
          minimumHeight,
          maximumHeight)));

  // set children transforms
  sw.setTransform(parent.getTransform());
  se.setTransform(parent.getTransform());
  nw.setTransform(parent.getTransform());
  ne.setTransform(parent.getTransform());
}

std::vector<CesiumGeospatial::Projection> mapOverlaysToTile(
    Tile& tile,
    RasterOverlayCollection& overlays,
    const TilesetOptions& tilesetOptions) {
  // when tile fails temporarily, it may still have mapped raster tiles, so
  // clear it here
  tile.getMappedRasterTiles().clear();

  std::vector<CesiumGeospatial::Projection> projections;
  for (auto& pTileProvider : overlays.getTileProviders()) {
    RasterMappedTo3DTile* pMapped = RasterMappedTo3DTile::mapOverlayToTile(
        tilesetOptions.maximumScreenSpaceError,
        *pTileProvider,
        tile,
        projections);
    if (pMapped) {
      // Try to load now, but if the mapped raster tile is a placeholder this
      // won't do anything.
      pMapped->loadThrottled();
    }
  }

  return projections;
}

const BoundingVolume& getEffectiveBoundingVolume(
    const BoundingVolume& tileBoundingVolume,
    const std::optional<BoundingVolume>& updatedTileBoundingVolume,
    [[maybe_unused]] const std::optional<BoundingVolume>&
        updatedTileContentBoundingVolume) {
  // If we have an updated tile bounding volume, use it.
  if (updatedTileBoundingVolume) {
    return *updatedTileBoundingVolume;
  }

  // If we _only_ have an updated _content_ bounding volume, that's a developer
  // error.
  assert(!updatedTileContentBoundingVolume);

  return tileBoundingVolume;
}

const BoundingVolume& getEffectiveContentBoundingVolume(
    const BoundingVolume& tileBoundingVolume,
    const std::optional<BoundingVolume>& tileContentBoundingVolume,
    const std::optional<BoundingVolume>& updatedTileBoundingVolume,
    const std::optional<BoundingVolume>& updatedTileContentBoundingVolume) {
  // If we have an updated tile content bounding volume, use it.
  if (updatedTileContentBoundingVolume) {
    return *updatedTileContentBoundingVolume;
  }

  // Next best thing is an updated tile non-content bounding volume.
  if (updatedTileBoundingVolume) {
    return *updatedTileBoundingVolume;
  }

  // Then a content bounding volume attached to the tile.
  if (tileContentBoundingVolume) {
    return *tileContentBoundingVolume;
  }

  // And finally the regular tile bounding volume.
  return tileBoundingVolume;
}

void calcRasterOverlayDetailsInWorkerThread(
    TileLoadResult& result,
    std::vector<CesiumGeospatial::Projection>&& projections,
    const TileContentLoadInfo& tileLoadInfo) {
  CesiumGltf::Model& model = std::get<CesiumGltf::Model>(result.contentKind);

  // we will use the fittest bounding volume to calculate raster overlay details
  // below
  const BoundingVolume& contentBoundingVolume =
      getEffectiveContentBoundingVolume(
          tileLoadInfo.tileBoundingVolume,
          tileLoadInfo.tileContentBoundingVolume,
          result.updatedBoundingVolume,
          result.updatedContentBoundingVolume);

  // If we have projections, generate texture coordinates for all of them. Also
  // remember the min and max height so that we can use them for upsampling.
  const CesiumGeospatial::BoundingRegion* pRegion =
      getBoundingRegionFromBoundingVolume(contentBoundingVolume);

  // remove any projections that are already used to generated UV
  int32_t firstRasterOverlayTexCoord = 0;
  if (result.rasterOverlayDetails) {
    const std::vector<CesiumGeospatial::Projection>& existingProjections =
        result.rasterOverlayDetails->rasterOverlayProjections;
    firstRasterOverlayTexCoord =
        static_cast<int32_t>(existingProjections.size());
    auto removedProjectionIt = std::remove_if(
        projections.begin(),
        projections.end(),
        [&](const CesiumGeospatial::Projection& proj) {
          return std::find(
                     existingProjections.begin(),
                     existingProjections.end(),
                     proj) != existingProjections.end();
        });
    projections.erase(removedProjectionIt, projections.end());
  }

  // generate the overlay details from the rest of projections and merge it with
  // the existing one
  auto overlayDetails = GltfUtilities::createRasterOverlayTextureCoordinates(
      model,
      tileLoadInfo.tileTransform,
      firstRasterOverlayTexCoord,
      pRegion ? std::make_optional(pRegion->getRectangle()) : std::nullopt,
      std::move(projections));

  if (pRegion && overlayDetails) {
    // If the original bounding region was wrong, report it.
    const CesiumGeospatial::GlobeRectangle& original = pRegion->getRectangle();
    const CesiumGeospatial::GlobeRectangle& computed =
        overlayDetails->boundingRegion.getRectangle();
    if ((!CesiumUtility::Math::equalsEpsilon(
             computed.getWest(),
             original.getWest(),
             0.01) &&
         computed.getWest() < original.getWest()) ||
        (!CesiumUtility::Math::equalsEpsilon(
             computed.getSouth(),
             original.getSouth(),
             0.01) &&
         computed.getSouth() < original.getSouth()) ||
        (!CesiumUtility::Math::equalsEpsilon(
             computed.getEast(),
             original.getEast(),
             0.01) &&
         computed.getEast() > original.getEast()) ||
        (!CesiumUtility::Math::equalsEpsilon(
             computed.getNorth(),
             original.getNorth(),
             0.01) &&
         computed.getNorth() > original.getNorth())) {

      auto it = model.extras.find("Cesium3DTiles_TileUrl");
      std::string url = it != model.extras.end()
                            ? it->second.getStringOrDefault("Unknown Tile URL")
                            : "Unknown Tile URL";
      SPDLOG_LOGGER_WARN(
          tileLoadInfo.pLogger,
          "Tile has a bounding volume that does not include all of its "
          "content, so culling and raster overlays may be incorrect: {}",
          url);
    }
  }

  if (result.rasterOverlayDetails && overlayDetails) {
    result.rasterOverlayDetails->merge(*overlayDetails);
  } else if (overlayDetails) {
    result.rasterOverlayDetails = std::move(*overlayDetails);
  }
}

void calcFittestBoundingRegionForLooseTile(
    TileLoadResult& result,
    const TileContentLoadInfo& tileLoadInfo) {
  CesiumGltf::Model& model = std::get<CesiumGltf::Model>(result.contentKind);

  const BoundingVolume& boundingVolume = getEffectiveBoundingVolume(
      tileLoadInfo.tileBoundingVolume,
      result.updatedBoundingVolume,
      result.updatedContentBoundingVolume);
  if (std::get_if<CesiumGeospatial::BoundingRegionWithLooseFittingHeights>(
          &boundingVolume) != nullptr) {
    if (result.rasterOverlayDetails) {
      // We already computed the bounding region for overlays, so use it.
      result.updatedBoundingVolume =
          result.rasterOverlayDetails->boundingRegion;
    } else {
      // We need to compute an accurate bounding region
      result.updatedBoundingVolume = GltfUtilities::computeBoundingRegion(
          model,
          tileLoadInfo.tileTransform);
    }
  }
}

TileLoadResultAndRenderResources postProcessGltfInWorkerThread(
    TileLoadResult&& result,
    std::vector<CesiumGeospatial::Projection>&& projections,
    const TileContentLoadInfo& tileLoadInfo,
    const std::any& rendererOptions) {
  CesiumGltf::Model& model = std::get<CesiumGltf::Model>(result.contentKind);

  if (result.pCompletedRequest) {
    model.extras["Cesium3DTiles_TileUrl"] = result.pCompletedRequest->url();
  }

  // have to pass the up axis to extra for backward compatibility
  model.extras["gltfUpAxis"] =
      static_cast<std::underlying_type_t<CesiumGeometry::Axis>>(
          result.glTFUpAxis);

  // calculate raster overlay details
  calcRasterOverlayDetailsInWorkerThread(
      result,
      std::move(projections),
      tileLoadInfo);

  // If our tile bounding region has loose fitting heights, find the real ones.
  calcFittestBoundingRegionForLooseTile(result, tileLoadInfo);

  // generate missing smooth normal
  if (tileLoadInfo.contentOptions.generateMissingNormalsSmooth) {
    model.generateMissingNormalsSmooth();
  }

  // create render resources
  void* pRenderResources =
      tileLoadInfo.pPrepareRendererResources->prepareInLoadThread(
          model,
          tileLoadInfo.tileTransform,
          rendererOptions);

  return TileLoadResultAndRenderResources{std::move(result), pRenderResources};
}

CesiumAsync::Future<TileLoadResultAndRenderResources>
postProcessContentInWorkerThread(
    TileLoadResult&& result,
    std::vector<CesiumGeospatial::Projection>&& projections,
    TileContentLoadInfo&& tileLoadInfo,
    const std::any& rendererOptions) {
  assert(
      result.state == TileLoadResultState::Success &&
      "This function requires result to be success");

  CesiumGltf::Model& model = std::get<CesiumGltf::Model>(result.contentKind);

  // Download any external image or buffer urls in the gltf if there are any
  CesiumGltfReader::GltfReaderResult gltfResult{std::move(model), {}, {}};

  CesiumAsync::HttpHeaders requestHeaders;
  std::string baseUrl;
  if (result.pCompletedRequest) {
    requestHeaders = result.pCompletedRequest->headers();
    baseUrl = result.pCompletedRequest->url();
  }

  CesiumGltfReader::GltfReaderOptions gltfOptions;
  gltfOptions.ktx2TranscodeTargets =
      tileLoadInfo.contentOptions.ktx2TranscodeTargets;

  auto asyncSystem = tileLoadInfo.asyncSystem;
  auto pAssetAccessor = tileLoadInfo.pAssetAccessor;
  return CesiumGltfReader::GltfReader::resolveExternalData(
             asyncSystem,
             baseUrl,
             requestHeaders,
             pAssetAccessor,
             gltfOptions,
             std::move(gltfResult))
      .thenInWorkerThread(
          [result = std::move(result),
           projections = std::move(projections),
           tileLoadInfo = std::move(tileLoadInfo),
           rendererOptions](
              CesiumGltfReader::GltfReaderResult&& gltfResult) mutable {
            if (!gltfResult.errors.empty()) {
              if (result.pCompletedRequest) {
                SPDLOG_LOGGER_ERROR(
                    tileLoadInfo.pLogger,
                    "Failed resolving external glTF buffers from {}:\n- {}",
                    result.pCompletedRequest->url(),
                    CesiumUtility::joinToString(gltfResult.errors, "\n- "));
              } else {
                SPDLOG_LOGGER_ERROR(
                    tileLoadInfo.pLogger,
                    "Failed resolving external glTF buffers:\n- {}",
                    CesiumUtility::joinToString(gltfResult.errors, "\n- "));
              }
            }

            if (!gltfResult.warnings.empty()) {
              if (result.pCompletedRequest) {
                SPDLOG_LOGGER_WARN(
                    tileLoadInfo.pLogger,
                    "Warning when resolving external gltf buffers from "
                    "{}:\n- {}",
                    result.pCompletedRequest->url(),
                    CesiumUtility::joinToString(gltfResult.errors, "\n- "));
              } else {
                SPDLOG_LOGGER_ERROR(
                    tileLoadInfo.pLogger,
                    "Warning resolving external glTF buffers:\n- {}",
                    CesiumUtility::joinToString(gltfResult.errors, "\n- "));
              }
            }

            if (!gltfResult.model) {
              return TileLoadResultAndRenderResources{
                  TileLoadResult::createFailedResult(nullptr),
                  nullptr};
            }

            result.contentKind = std::move(*gltfResult.model);
            return postProcessGltfInWorkerThread(
                std::move(result),
                std::move(projections),
                tileLoadInfo,
                rendererOptions);
          });
}
} // namespace

TilesetContentManager::TilesetContentManager(
    const TilesetExternals& externals,
    const TilesetOptions& tilesetOptions,
    RasterOverlayCollection&& overlayCollection,
    std::vector<CesiumAsync::IAssetAccessor::THeader>&& requestHeaders,
    std::unique_ptr<TilesetContentLoader>&& pLoader,
    std::unique_ptr<Tile>&& pRootTile)
    : _externals{externals},
      _requestHeaders{std::move(requestHeaders)},
      _pLoader{std::move(pLoader)},
      _pRootTile{std::move(pRootTile)},
      _userCredit(
          (tilesetOptions.credit && externals.pCreditSystem)
              ? std::optional<Credit>(externals.pCreditSystem->createCredit(
                    tilesetOptions.credit.value(),
                    tilesetOptions.showCreditsOnScreen))
              : std::nullopt),
      _tilesetCredits{},
      _overlayCollection{std::move(overlayCollection)},
      _tilesLoadOnProgress{0},
      _loadedTilesCount{0},
      _tilesDataUsed{0} {}

TilesetContentManager::TilesetContentManager(
    const TilesetExternals& externals,
    const TilesetOptions& tilesetOptions,
    RasterOverlayCollection&& overlayCollection,
    const std::string& url)
    : _externals{externals},
      _requestHeaders{},
      _pLoader{},
      _pRootTile{},
      _userCredit(
          (tilesetOptions.credit && externals.pCreditSystem)
              ? std::optional<Credit>(externals.pCreditSystem->createCredit(
                    tilesetOptions.credit.value(),
                    tilesetOptions.showCreditsOnScreen))
              : std::nullopt),
      _tilesetCredits{},
      _overlayCollection{std::move(overlayCollection)},
      _tilesLoadOnProgress{0},
      _loadedTilesCount{0},
      _tilesDataUsed{0} {
  if (!url.empty()) {
    this->notifyTileStartLoading(nullptr);

    CesiumUtility::IntrusivePointer<TilesetContentManager> thiz = this;

    externals.pAssetAccessor
        ->get(externals.asyncSystem, url, this->_requestHeaders)
        .thenInWorkerThread(
            [pLogger = externals.pLogger,
             asyncSystem = externals.asyncSystem,
             pAssetAccessor = externals.pAssetAccessor,
             contentOptions = tilesetOptions.contentOptions,
             showCreditsOnScreen = tilesetOptions.showCreditsOnScreen](
                const std::shared_ptr<CesiumAsync::IAssetRequest>&
                    pCompletedRequest) {
              // Check if request is successful
              const CesiumAsync::IAssetResponse* pResponse =
                  pCompletedRequest->response();
              const std::string& url = pCompletedRequest->url();
              if (!pResponse) {
                TilesetContentLoaderResult<TilesetContentLoader> result;
                result.errors.emplaceError(fmt::format(
                    "Did not receive a valid response for tileset {}",
                    url));
                return asyncSystem.createResolvedFuture(std::move(result));
              }

              uint16_t statusCode = pResponse->statusCode();
              if (statusCode != 0 && (statusCode < 200 || statusCode >= 300)) {
                TilesetContentLoaderResult<TilesetContentLoader> result;
                result.errors.emplaceError(fmt::format(
                    "Received status code {} for tileset {}",
                    statusCode,
                    url));
                return asyncSystem.createResolvedFuture(std::move(result));
              }

              // Parse Json response
              gsl::span<const std::byte> tilesetJsonBinary = pResponse->data();
              rapidjson::Document tilesetJson;
              tilesetJson.Parse(
                  reinterpret_cast<const char*>(tilesetJsonBinary.data()),
                  tilesetJsonBinary.size());
              if (tilesetJson.HasParseError()) {
                TilesetContentLoaderResult<TilesetContentLoader> result;
                result.errors.emplaceError(fmt::format(
                    "Error when parsing tileset JSON, error code {} at byte "
                    "offset {}",
                    tilesetJson.GetParseError(),
                    tilesetJson.GetErrorOffset()));
                return asyncSystem.createResolvedFuture(std::move(result));
              }

              // Check if the json is a tileset.json format or layer.json format
              // and create corresponding loader
              const auto rootIt = tilesetJson.FindMember("root");
              if (rootIt != tilesetJson.MemberEnd()) {
                TilesetContentLoaderResult<TilesetContentLoader> result =
                    TilesetJsonLoader::createLoader(pLogger, url, tilesetJson);
                return asyncSystem.createResolvedFuture(std::move(result));
              } else {
                const auto formatIt = tilesetJson.FindMember("format");
                bool isLayerJsonFormat = formatIt != tilesetJson.MemberEnd() &&
                                         formatIt->value.IsString();
                isLayerJsonFormat = isLayerJsonFormat &&
                                    std::string(formatIt->value.GetString()) ==
                                        "quantized-mesh-1.0";
                if (isLayerJsonFormat) {
                  const CesiumAsync::HttpHeaders& completedRequestHeaders =
                      pCompletedRequest->headers();
                  std::vector<CesiumAsync::IAssetAccessor::THeader> flatHeaders(
                      completedRequestHeaders.begin(),
                      completedRequestHeaders.end());
                  return LayerJsonTerrainLoader::createLoader(
                             asyncSystem,
                             pAssetAccessor,
                             contentOptions,
                             url,
                             flatHeaders,
                             showCreditsOnScreen,
                             tilesetJson)
                      .thenImmediately(
                          [](TilesetContentLoaderResult<TilesetContentLoader>&&
                                 result) { return std::move(result); });
                }

                TilesetContentLoaderResult<TilesetContentLoader> result;
                result.errors.emplaceError("tileset json has unsupport format");
                return asyncSystem.createResolvedFuture(std::move(result));
              }
            })
        .thenInMainThread(
            [thiz, errorCallback = tilesetOptions.loadErrorCallback](
                TilesetContentLoaderResult<TilesetContentLoader>&& result) {
              thiz->notifyTileDoneLoading(result.pRootTile.get());
              thiz->propagateTilesetContentLoaderResult(
                  TilesetLoadType::TilesetJson,
                  errorCallback,
                  std::move(result));
            })
        .catchInMainThread([thiz](std::exception&& e) {
          thiz->notifyTileDoneLoading(nullptr);
          SPDLOG_LOGGER_ERROR(
              thiz->_externals.pLogger,
              "An unexpected error occurs when loading tile: {}",
              e.what());
        });
  }
}

TilesetContentManager::TilesetContentManager(
    const TilesetExternals& externals,
    const TilesetOptions& tilesetOptions,
    RasterOverlayCollection&& overlayCollection,
    int64_t ionAssetID,
    const std::string& ionAccessToken,
    const std::string& ionAssetEndpointUrl)
    : _externals{externals},
      _requestHeaders{},
      _pLoader{},
      _pRootTile{},
      _userCredit(
          (tilesetOptions.credit && externals.pCreditSystem)
              ? std::optional<Credit>(externals.pCreditSystem->createCredit(
                    tilesetOptions.credit.value(),
                    tilesetOptions.showCreditsOnScreen))
              : std::nullopt),
      _tilesetCredits{},
      _overlayCollection{std::move(overlayCollection)},
      _tilesLoadOnProgress{0},
      _loadedTilesCount{0},
      _tilesDataUsed{0} {
  if (ionAssetID > 0) {
    auto authorizationChangeListener = [this](
                                           const std::string& header,
                                           const std::string& headerValue) {
      auto& requestHeaders = this->_requestHeaders;
      auto authIt = std::find_if(
          requestHeaders.begin(),
          requestHeaders.end(),
          [&header](auto& headerPair) { return headerPair.first == header; });
      if (authIt != requestHeaders.end()) {
        authIt->second = headerValue;
      } else {
        requestHeaders.emplace_back(header, headerValue);
      }
    };

    this->notifyTileStartLoading(nullptr);

    CesiumUtility::IntrusivePointer<TilesetContentManager> thiz = this;

    CesiumIonTilesetLoader::createLoader(
        externals,
        tilesetOptions.contentOptions,
        static_cast<uint32_t>(ionAssetID),
        ionAccessToken,
        ionAssetEndpointUrl,
        authorizationChangeListener,
        tilesetOptions.showCreditsOnScreen)
        .thenInMainThread(
            [thiz, errorCallback = tilesetOptions.loadErrorCallback](
                TilesetContentLoaderResult<CesiumIonTilesetLoader>&& result) {
              thiz->notifyTileDoneLoading(result.pRootTile.get());
              thiz->propagateTilesetContentLoaderResult(
                  TilesetLoadType::CesiumIon,
                  errorCallback,
                  std::move(result));
            })
        .catchInMainThread([thiz](std::exception&& e) {
          thiz->notifyTileDoneLoading(nullptr);
          SPDLOG_LOGGER_ERROR(
              thiz->_externals.pLogger,
              "An unexpected error occurs when loading tile: {}",
              e.what());
        });
  }
}

TilesetContentManager::~TilesetContentManager() noexcept {
  assert(this->_tilesLoadOnProgress == 0);
  this->unloadAll();
}

void TilesetContentManager::loadTileContent(
    Tile& tile,
    const TilesetOptions& tilesetOptions) {
<<<<<<< HEAD
  if (tile.getState() == TileLoadState::Unloading) {
    // We can't load a tile that is unloading; it has to finish unloading first.
    return;
  }
=======
  CESIUM_TRACE("TilesetContentManager::loadTileContent");
>>>>>>> 60c3cc12

  if (tile.getState() != TileLoadState::Unloaded &&
      tile.getState() != TileLoadState::FailedTemporarily) {
    // No need to load geometry, but give previously-throttled
    // raster overlay tiles a chance to load.
    for (RasterMappedTo3DTile& rasterTile : tile.getMappedRasterTiles()) {
      rasterTile.loadThrottled();
    }

    return;
  }

  // Below are the guarantees the loader can assume about upsampled tile. If any
  // of those guarantees are wrong, it's a bug:
  // - Any tile that is marked as upsampled tile, we will guarantee that the
  // parent is always loaded. It lets the loader takes care of upsampling only
  // without requesting the parent tile. If a loader tries to upsample tile, but
  // the parent is not loaded, it is a bug.
  // - This manager will also guarantee that the parent tile will be alive until
  // the upsampled tile content returns to the main thread. So the loader can
  // capture the parent geometry by reference in the worker thread to upsample
  // the current tile. Warning: it's not thread-safe to modify the parent
  // geometry in the worker thread at the same time though
  const CesiumGeometry::UpsampledQuadtreeNode* pUpsampleID =
      std::get_if<CesiumGeometry::UpsampledQuadtreeNode>(&tile.getTileID());
  if (pUpsampleID) {
    // We can't upsample this tile until its parent tile is done loading.
    Tile* pParentTile = tile.getParent();
    if (pParentTile) {
      if (pParentTile->getState() != TileLoadState::Done) {
        loadTileContent(*pParentTile, tilesetOptions);
        return;
      }
    } else {
      // we cannot upsample this tile if it doesn't have parent
      return;
    }
  }

  // map raster overlay to tile
  std::vector<CesiumGeospatial::Projection> projections =
      mapOverlaysToTile(tile, this->_overlayCollection, tilesetOptions);

  // begin loading tile
  notifyTileStartLoading(&tile);
  tile.setState(TileLoadState::ContentLoading);

  TileContentLoadInfo tileLoadInfo{
      this->_externals.asyncSystem,
      this->_externals.pAssetAccessor,
      this->_externals.pPrepareRendererResources,
      this->_externals.pLogger,
      tilesetOptions.contentOptions,
      tile};

  TilesetContentLoader* pLoader;
  if (tile.getLoader() == &this->_upsampler) {
    pLoader = &this->_upsampler;
  } else {
    pLoader = this->_pLoader.get();
  }

  TileLoadInput loadInput{
      tile,
      tilesetOptions.contentOptions,
      this->_externals.asyncSystem,
      this->_externals.pAssetAccessor,
      this->_externals.pLogger,
      this->_requestHeaders};

  // Keep the manager alive while the load is in progress.
  CesiumUtility::IntrusivePointer<TilesetContentManager> thiz = this;

  pLoader->loadTileContent(loadInput)
      .thenImmediately([tileLoadInfo = std::move(tileLoadInfo),
                        projections = std::move(projections),
                        rendererOptions = tilesetOptions.rendererOptions](
                           TileLoadResult&& result) mutable {
        // the reason we run immediate continuation, instead of in the
        // worker thread, is that the loader may run the task in the main
        // thread. And most often than not, those main thread task is very
        // light weight. So when those tasks return, there is no need to
        // spawn another worker thread if the result of the task isn't
        // related to render content. We only ever spawn a new task in the
        // worker thread if the content is a render content
        if (result.state == TileLoadResultState::Success) {
          if (std::holds_alternative<CesiumGltf::Model>(result.contentKind)) {
            auto asyncSystem = tileLoadInfo.asyncSystem;
            return asyncSystem.runInWorkerThread(
                [result = std::move(result),
                 projections = std::move(projections),
                 tileLoadInfo = std::move(tileLoadInfo),
                 rendererOptions]() mutable {
                  return postProcessContentInWorkerThread(
                      std::move(result),
                      std::move(projections),
                      std::move(tileLoadInfo),
                      rendererOptions);
                });
          }
        }

        return tileLoadInfo.asyncSystem
            .createResolvedFuture<TileLoadResultAndRenderResources>(
                {std::move(result), nullptr});
      })
      .thenInMainThread([&tile, thiz](TileLoadResultAndRenderResources&& pair) {
        setTileContent(tile, std::move(pair.result), pair.pRenderResources);

        thiz->notifyTileDoneLoading(&tile);
      })
      .catchInMainThread([pLogger = this->_externals.pLogger, &tile, thiz](
                             std::exception&& e) {
        thiz->notifyTileDoneLoading(&tile);
        SPDLOG_LOGGER_ERROR(
            pLogger,
            "An unexpected error occurs when loading tile: {}",
            e.what());
      });
}

void TilesetContentManager::updateTileContent(
    Tile& tile,
    double priority,
    const TilesetOptions& tilesetOptions) {
  if (tile.getState() == TileLoadState::Unloading) {
    unloadTileContent(tile);
  }

  if (tile.getState() == TileLoadState::ContentLoaded) {
    updateContentLoadedState(tile, priority, tilesetOptions);
  }

  if (tile.getState() == TileLoadState::Done) {
    updateDoneState(tile, tilesetOptions);
  }

  if (tile.shouldContentContinueUpdating()) {
    TileChildrenResult childrenResult =
        this->_pLoader->createTileChildren(tile);
    if (childrenResult.state == TileLoadResultState::Success) {
      tile.createChildTiles(std::move(childrenResult.children));
    }

    bool shouldTileContinueUpdated =
        childrenResult.state == TileLoadResultState::RetryLater;
    tile.setContentShouldContinueUpdating(shouldTileContinueUpdated);
  }
}

bool TilesetContentManager::unloadTileContent(Tile& tile) {
  TileLoadState state = tile.getState();
  if (state == TileLoadState::Unloaded) {
    return true;
  }

  if (state == TileLoadState::ContentLoading) {
    return false;
  }

  TileContent& content = tile.getContent();

  // don't unload external or empty tile
  if (content.isExternalContent() || content.isEmptyContent()) {
    return false;
  }

  // Unload the renderer resources and clear any raster overlay tiles. We can do
  // this even if the tile can't be fully unloaded because this tile's geometry
  // is being using by an async upsample operation (checked below).
  switch (state) {
  case TileLoadState::ContentLoaded:
    unloadContentLoadedState(tile);
    break;
  case TileLoadState::Done:
    unloadDoneState(tile);
    break;
  default:
    break;
  }

  tile.getMappedRasterTiles().clear();

  // Are any children currently being upsampled from this tile?
  for (const Tile& child : tile.getChildren()) {
    if (child.getState() == TileLoadState::ContentLoading &&
        std::holds_alternative<CesiumGeometry::UpsampledQuadtreeNode>(
            child.getTileID())) {
      // Yes, a child is upsampling from this tile, so it may be using the
      // tile's content from another thread via lambda capture. We can't unload
      // it right now. So mark the tile as in the process of unloading and stop
      // here.
      tile.setState(TileLoadState::Unloading);
      return false;
    }
  }

  // If we make it this far, the tile's content will be fully unloaded.
  notifyTileUnloading(&tile);
  content.setContentKind(TileUnknownContent{});
  tile.setState(TileLoadState::Unloaded);
  return true;
}

void TilesetContentManager::unloadAll() {
  // TODO: use the linked-list of loaded tiles instead of walking the entire
  // tile tree.
  if (this->_pRootTile) {
    unloadTileRecursively(*this->_pRootTile, *this);
  }
}

void TilesetContentManager::waitUntilIdle() {
  // Wait for all asynchronous loading to terminate.
  // If you're hanging here, it's most likely caused by _tilesLoadOnProgress not
  // being decremented correctly when an async load ends.
  while (this->_tilesLoadOnProgress > 0) {
    this->_externals.pAssetAccessor->tick();
    this->_externals.asyncSystem.dispatchMainThreadTasks();
  }

  // Wait for all overlays to wrap up their loading, too.
  uint32_t rasterOverlayTilesLoading = 1;
  while (rasterOverlayTilesLoading > 0) {
    this->_externals.pAssetAccessor->tick();
    this->_externals.asyncSystem.dispatchMainThreadTasks();

    rasterOverlayTilesLoading = 0;
    for (const auto& pTileProvider :
         this->_overlayCollection.getTileProviders()) {
      rasterOverlayTilesLoading += pTileProvider->getNumberOfTilesLoading();
    }
  }
}

const Tile* TilesetContentManager::getRootTile() const noexcept {
  return this->_pRootTile.get();
}

Tile* TilesetContentManager::getRootTile() noexcept {
  return this->_pRootTile.get();
}

const std::vector<CesiumAsync::IAssetAccessor::THeader>&
TilesetContentManager::getRequestHeaders() const noexcept {
  return this->_requestHeaders;
}

std::vector<CesiumAsync::IAssetAccessor::THeader>&
TilesetContentManager::getRequestHeaders() noexcept {
  return this->_requestHeaders;
}

const RasterOverlayCollection&
TilesetContentManager::getRasterOverlayCollection() const noexcept {
  return this->_overlayCollection;
}

RasterOverlayCollection&
TilesetContentManager::getRasterOverlayCollection() noexcept {
  return this->_overlayCollection;
}

const Credit* TilesetContentManager::getUserCredit() const noexcept {
  if (this->_userCredit) {
    return &*this->_userCredit;
  }

  return nullptr;
}

const std::vector<Credit>&
TilesetContentManager::getTilesetCredits() const noexcept {
  return this->_tilesetCredits;
}

int32_t TilesetContentManager::getNumberOfTilesLoading() const noexcept {
  return this->_tilesLoadOnProgress;
}

int32_t TilesetContentManager::getNumberOfTilesLoaded() const noexcept {
  return this->_loadedTilesCount;
}

int64_t TilesetContentManager::getTotalDataUsed() const noexcept {
  int64_t bytes = this->_tilesDataUsed;
  for (const auto& pTileProvider :
       this->_overlayCollection.getTileProviders()) {
    bytes += pTileProvider->getTileDataBytes();
  }

  return bytes;
}

bool TilesetContentManager::tileNeedsLoading(const Tile& tile) const noexcept {
  auto state = tile.getState();
  return state == TileLoadState::Unloaded ||
         state == TileLoadState::FailedTemporarily ||
         anyRasterOverlaysNeedLoading(tile);
}

void TilesetContentManager::tickMainThreadLoading(
    double timeBudget,
    const TilesetOptions& tilesetOptions) {
  CESIUM_TRACE("TilesetContentManager::tickMainThreadLoading");
  // Process deferred main-thread load tasks with a time budget.

  // A time budget of 0.0 indicates that we shouldn't throttle main thread
  // loading - but in that case updateContentLoadedState will have already
  // finished loading during the traversal.

  std::sort(this->_finishLoadingQueue.begin(), this->_finishLoadingQueue.end());

  auto start = std::chrono::system_clock::now();
  auto end =
      start + std::chrono::milliseconds(static_cast<long long>(timeBudget));
  for (MainThreadLoadTask& task : this->_finishLoadingQueue) {
    finishLoading(*task.pTile, tilesetOptions);
    auto time = std::chrono::system_clock::now();
    if (time >= end) {
      break;
    }
  }

  this->_finishLoadingQueue.clear();
}

void TilesetContentManager::setTileContent(
    Tile& tile,
    TileLoadResult&& result,
    void* pWorkerRenderResources) {
  if (result.state == TileLoadResultState::Failed) {
    tile.getMappedRasterTiles().clear();
    tile.setState(TileLoadState::Failed);
  } else if (result.state == TileLoadResultState::RetryLater) {
    tile.getMappedRasterTiles().clear();
    tile.setState(TileLoadState::FailedTemporarily);
  } else {
    // update tile if the result state is success
    if (result.updatedBoundingVolume) {
      tile.setBoundingVolume(*result.updatedBoundingVolume);
    }

    if (result.updatedContentBoundingVolume) {
      tile.setContentBoundingVolume(*result.updatedContentBoundingVolume);
    }

    auto& content = tile.getContent();
    std::visit(
        ContentKindSetter{
            content,
            std::move(result.rasterOverlayDetails),
            pWorkerRenderResources},
        std::move(result.contentKind));

    if (result.tileInitializer) {
      result.tileInitializer(tile);
    }

    tile.setState(TileLoadState::ContentLoaded);
  }
}

void TilesetContentManager::updateContentLoadedState(
    Tile& tile,
    double priority,
    const TilesetOptions& tilesetOptions) {
  // initialize this tile content first
  TileContent& content = tile.getContent();
  if (content.isExternalContent()) {
    // if tile is external tileset, then it will be refined no matter what
    tile.setUnconditionallyRefine();
    tile.setState(TileLoadState::Done);
  } else if (content.isRenderContent()) {
    if (tilesetOptions.mainThreadLoadingTimeLimit <= 0.0) {
      // The main thread part of render content loading is not throttled, so
      // do it right away.
      finishLoading(tile, tilesetOptions);
    } else {
      // The main thread part of render content loading is throttled. Note that
      // this block may evaluate several times before the tile gets pushed to
      // TileLoadState::Done.
      this->_finishLoadingQueue.push_back(MainThreadLoadTask{&tile, priority});
    }
  } else if (content.isEmptyContent()) {
    // There are two possible ways to handle a tile with no content:
    //
    // 1. Treat it as a placeholder used for more efficient culling, but
    //    never render it. Refining to this tile is equivalent to refining
    //    to its children.
    // 2. Treat it as an indication that nothing need be rendered in this
    //    area at this level-of-detail. In other words, "render" it as a
    //    hole. To have this behavior, the tile should _not_ have content at
    //    all.
    //
    // We distinguish whether the tileset creator wanted (1) or (2) by
    // comparing this tile's geometricError to the geometricError of its
    // parent tile. If this tile's error is greater than or equal to its
    // parent, treat it as (1). If it's less, treat it as (2).
    //
    // For a tile with no parent there's no difference between the
    // behaviors.
    double myGeometricError = tile.getNonZeroGeometricError();
    const Tile* pAncestor = tile.getParent();
    while (pAncestor && pAncestor->getUnconditionallyRefine()) {
      pAncestor = pAncestor->getParent();
    }

    double parentGeometricError = pAncestor
                                      ? pAncestor->getNonZeroGeometricError()
                                      : myGeometricError * 2.0;
    if (myGeometricError >= parentGeometricError) {
      tile.setUnconditionallyRefine();
    }

    tile.setState(TileLoadState::Done);
  }
}

void TilesetContentManager::finishLoading(
    Tile& tile,
    const TilesetOptions& tilesetOptions) {
  // Run the main thread part of loading.
  TileContent& content = tile.getContent();
  TileRenderContent* pRenderContent = content.getRenderContent();

  assert(pRenderContent != nullptr);

  // add copyright
  pRenderContent->setCredits(GltfUtilities::parseGltfCopyright(
      *this->_externals.pCreditSystem,
      pRenderContent->getModel(),
      tilesetOptions.showCreditsOnScreen));

  void* pWorkerRenderResources = pRenderContent->getRenderResources();
  void* pMainThreadRenderResources =
      this->_externals.pPrepareRendererResources->prepareInMainThread(
          tile,
          pWorkerRenderResources);

  pRenderContent->setRenderResources(pMainThreadRenderResources);
  tile.setState(TileLoadState::Done);

  // This allows the raster tile to be updated and children to be created, if
  // necessary.
  // Priority doesn't matter here since loading is complete.
  updateTileContent(tile, 0.0, tilesetOptions);
}

void TilesetContentManager::updateDoneState(
    Tile& tile,
    const TilesetOptions& tilesetOptions) {
  // The reason for this method to terminate early when
  // Tile::shouldContentContinueUpdating() returns true is that: When a tile has
  // Tile::shouldContentContinueUpdating() to be true, it means the tile's
  // children need to be created by the
  // TilesetContentLoader::createTileChildren() which is invoked in the
  // TilesetContentManager::updateTileContent() method. In the
  // updateDoneState(), RasterOverlayTiles that are mapped to the tile will
  // begin updating. If there are more RasterOverlayTiles with higher LOD and
  // the current tile is a leaf, more upsample children will be created for that
  // tile. So to accurately determine if a tile is a leaf, it needs the tile to
  // have no children and Tile::shouldContentContinueUpdating() to return false
  // which means the loader has no more children for this tile.
  if (tile.shouldContentContinueUpdating()) {
    return;
  }

  // update raster overlay
  TileContent& content = tile.getContent();
  const TileRenderContent* pRenderContent = content.getRenderContent();
  if (pRenderContent) {
    bool moreRasterDetailAvailable = false;
    bool skippedUnknown = false;
    std::vector<RasterMappedTo3DTile>& rasterTiles =
        tile.getMappedRasterTiles();
    for (size_t i = 0; i < rasterTiles.size(); ++i) {
      RasterMappedTo3DTile& mappedRasterTile = rasterTiles[i];

      RasterOverlayTile* pLoadingTile = mappedRasterTile.getLoadingTile();
      if (pLoadingTile && pLoadingTile->getState() ==
                              RasterOverlayTile::LoadState::Placeholder) {
        RasterOverlayTileProvider* pProvider =
            this->_overlayCollection.findTileProviderForOverlay(
                pLoadingTile->getOverlay());

        // Try to replace this placeholder with real tiles.
        if (pProvider && !pProvider->isPlaceholder()) {
          // Remove the existing placeholder mapping
          rasterTiles.erase(
              rasterTiles.begin() +
              static_cast<std::vector<RasterMappedTo3DTile>::difference_type>(
                  i));
          --i;

          // Add a new mapping.
          std::vector<CesiumGeospatial::Projection> missingProjections;
          RasterMappedTo3DTile::mapOverlayToTile(
              tilesetOptions.maximumScreenSpaceError,
              *pProvider,
              tile,
              missingProjections);

          if (!missingProjections.empty()) {
            // The mesh doesn't have the right texture coordinates for this
            // overlay's projection, so we need to kick it back to the unloaded
            // state to fix that.
            // In the future, we could add the ability to add the required
            // texture coordinates without starting over from scratch.
            unloadTileContent(tile);
            return;
          }
        }

        continue;
      }

      const RasterOverlayTile::MoreDetailAvailable moreDetailAvailable =
          mappedRasterTile.update(
              *this->_externals.pPrepareRendererResources,
              tile);

      if (moreDetailAvailable ==
              RasterOverlayTile::MoreDetailAvailable::Unknown &&
          !moreRasterDetailAvailable) {
        skippedUnknown = true;
      }

      moreRasterDetailAvailable |=
          moreDetailAvailable == RasterOverlayTile::MoreDetailAvailable::Yes;
    }

    // If this tile still has no children after it's done loading, but it does
    // have raster tiles that are not the most detailed available, create fake
    // children to hang more detailed rasters on by subdividing this tile.
    if (!skippedUnknown && moreRasterDetailAvailable &&
        tile.getChildren().empty()) {
      createQuadtreeSubdividedChildren(tile, this->_upsampler);
    }
  } else {
    // We can't hang raster images on a tile without geometry, and their
    // existence can prevent the tile from being deemed done loading. So clear
    // them out here.
    tile.getMappedRasterTiles().clear();
  }
}

void TilesetContentManager::unloadContentLoadedState(Tile& tile) {
  TileContent& content = tile.getContent();
  TileRenderContent* pRenderContent = content.getRenderContent();
  assert(pRenderContent && "Tile must have render content to be unloaded");

  void* pWorkerRenderResources = pRenderContent->getRenderResources();
  this->_externals.pPrepareRendererResources->free(
      tile,
      pWorkerRenderResources,
      nullptr);
  pRenderContent->setRenderResources(nullptr);
}

void TilesetContentManager::unloadDoneState(Tile& tile) {
  TileContent& content = tile.getContent();
  TileRenderContent* pRenderContent = content.getRenderContent();
  assert(pRenderContent && "Tile must have render content to be unloaded");

  void* pMainThreadRenderResources = pRenderContent->getRenderResources();
  this->_externals.pPrepareRendererResources->free(
      tile,
      nullptr,
      pMainThreadRenderResources);
  pRenderContent->setRenderResources(nullptr);
}

void TilesetContentManager::notifyTileStartLoading(
    [[maybe_unused]] const Tile* pTile) noexcept {
  ++this->_tilesLoadOnProgress;
}

void TilesetContentManager::notifyTileDoneLoading(const Tile* pTile) noexcept {
  assert(
      this->_tilesLoadOnProgress > 0 &&
      "There are no tile loads currently in flight");
  --this->_tilesLoadOnProgress;
  ++this->_loadedTilesCount;

  if (pTile) {
    this->_tilesDataUsed += pTile->computeByteSize();
  }
}

void TilesetContentManager::notifyTileUnloading(const Tile* pTile) noexcept {
  if (pTile) {
    this->_tilesDataUsed -= pTile->computeByteSize();
  }

  --this->_loadedTilesCount;
}

template <class TilesetContentLoaderType>
void TilesetContentManager::propagateTilesetContentLoaderResult(
    TilesetLoadType type,
    const std::function<void(const TilesetLoadFailureDetails&)>&
        loadErrorCallback,
    TilesetContentLoaderResult<TilesetContentLoaderType>&& result) {
  if (result.errors) {
    if (loadErrorCallback) {
      loadErrorCallback(TilesetLoadFailureDetails{
          nullptr,
          type,
          nullptr,
          CesiumUtility::joinToString(result.errors.errors, "\n- ")});
    } else {
      result.errors.logError(
          this->_externals.pLogger,
          "Errors when loading tileset");

      result.errors.logWarning(
          this->_externals.pLogger,
          "Warnings when loading tileset");
    }
  } else {
    this->_tilesetCredits.reserve(
        this->_tilesetCredits.size() + result.credits.size());
    for (const auto& creditResult : result.credits) {
      this->_tilesetCredits.emplace_back(_externals.pCreditSystem->createCredit(
          creditResult.creditText,
          creditResult.showOnScreen));
    }

    this->_requestHeaders = std::move(result.requestHeaders);
    this->_pLoader = std::move(result.pLoader);
    this->_pRootTile = std::move(result.pRootTile);
  }
}
} // namespace Cesium3DTilesSelection<|MERGE_RESOLUTION|>--- conflicted
+++ resolved
@@ -795,14 +795,12 @@
 void TilesetContentManager::loadTileContent(
     Tile& tile,
     const TilesetOptions& tilesetOptions) {
-<<<<<<< HEAD
+  CESIUM_TRACE("TilesetContentManager::loadTileContent");
+
   if (tile.getState() == TileLoadState::Unloading) {
     // We can't load a tile that is unloading; it has to finish unloading first.
     return;
   }
-=======
-  CESIUM_TRACE("TilesetContentManager::loadTileContent");
->>>>>>> 60c3cc12
 
   if (tile.getState() != TileLoadState::Unloaded &&
       tile.getState() != TileLoadState::FailedTemporarily) {
