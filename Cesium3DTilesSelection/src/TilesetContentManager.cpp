--- conflicted
+++ resolved
@@ -575,66 +575,6 @@
              pAssetAccessor,
              gltfOptions,
              std::move(gltfResult))
-<<<<<<< HEAD
-      .thenInWorkerThread(
-          [result = std::move(result),
-           projections = std::move(projections),
-           tileLoadInfo = std::move(tileLoadInfo),
-           rendererOptions](
-              CesiumGltfReader::GltfReaderResult&& gltfResult) mutable {
-            if (!gltfResult.errors.empty()) {
-              if (result.pCompletedRequest) {
-                SPDLOG_LOGGER_ERROR(
-                    tileLoadInfo.pLogger,
-                    "Failed resolving external glTF buffers from {}:\n- {}",
-                    result.pCompletedRequest->url(),
-                    CesiumUtility::joinToString(gltfResult.errors, "\n- "));
-              } else {
-                SPDLOG_LOGGER_ERROR(
-                    tileLoadInfo.pLogger,
-                    "Failed resolving external glTF buffers:\n- {}",
-                    CesiumUtility::joinToString(gltfResult.errors, "\n- "));
-              }
-            }
-
-            if (!gltfResult.warnings.empty()) {
-              if (result.pCompletedRequest) {
-                SPDLOG_LOGGER_WARN(
-                    tileLoadInfo.pLogger,
-                    "Warning when resolving external gltf buffers from "
-                    "{}:\n- {}",
-                    result.pCompletedRequest->url(),
-                    CesiumUtility::joinToString(gltfResult.warnings, "\n- "));
-              } else {
-                SPDLOG_LOGGER_ERROR(
-                    tileLoadInfo.pLogger,
-                    "Warning resolving external glTF buffers:\n- {}",
-                    CesiumUtility::joinToString(gltfResult.warnings, "\n- "));
-              }
-            }
-
-            if (!gltfResult.model) {
-              return tileLoadInfo.asyncSystem.createResolvedFuture(
-                  TileLoadResultAndRenderResources{
-                      TileLoadResult::createFailedResult(nullptr),
-                      nullptr});
-            }
-
-            result.contentKind = std::move(*gltfResult.model);
-
-            postProcessGltfInWorkerThread(
-                result,
-                std::move(projections),
-                tileLoadInfo);
-
-            // create render resources
-            return tileLoadInfo.pPrepareRendererResources->prepareInLoadThread(
-                tileLoadInfo.asyncSystem,
-                std::move(result),
-                tileLoadInfo.tileTransform,
-                rendererOptions);
-          });
-=======
       .thenInWorkerThread([result = std::move(result),
                            projections = std::move(projections),
                            tileLoadInfo = std::move(tileLoadInfo),
@@ -662,12 +602,12 @@
                 "Warning when resolving external gltf buffers from "
                 "{}:\n- {}",
                 result.pCompletedRequest->url(),
-                CesiumUtility::joinToString(gltfResult.errors, "\n- "));
+                CesiumUtility::joinToString(gltfResult.warnings, "\n- "));
           } else {
             SPDLOG_LOGGER_ERROR(
                 tileLoadInfo.pLogger,
                 "Warning resolving external glTF buffers:\n- {}",
-                CesiumUtility::joinToString(gltfResult.errors, "\n- "));
+                CesiumUtility::joinToString(gltfResult.warnings, "\n- "));
           }
         }
 
@@ -698,7 +638,6 @@
                   TileLoadResultAndRenderResources{std::move(result), nullptr});
         }
       });
->>>>>>> f646271f
 }
 } // namespace
 
