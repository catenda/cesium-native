#include "CesiumIonTilesetLoader.h"

#include "LayerJsonTerrainLoader.h"
#include "TilesetJsonLoader.h"

#include <CesiumAsync/IAssetAccessor.h>
#include <CesiumAsync/IAssetResponse.h>
#include <CesiumUtility/JsonHelpers.h>
#include <CesiumUtility/Uri.h>

#include <rapidjson/document.h>

#include <unordered_map>

namespace Cesium3DTilesSelection {
namespace {
struct AssetEndpointAttribution {
  std::string html;
  bool collapsible = true;
};

struct AssetEndpoint {
  std::string type;
  std::string url;
  std::string accessToken;
  std::vector<AssetEndpointAttribution> attributions;
};

std::unordered_map<std::string, AssetEndpoint> endpointCache;

std::string createEndpointResource(
    uint32_t ionAssetID,
    const std::string& ionAccessToken,
    const std::string& ionAssetEndpointUrl) {
  std::string ionUrl = fmt::format(
      "{}v1/assets/{}/endpoint?access_token={}",
      ionAssetEndpointUrl,
      ionAssetID,
      ionAccessToken);
  return ionUrl;
}

/**
 * @brief Tries to obtain the `accessToken` from the JSON of the
 * given response.
 *
 * @param pIonResponse The response
 * @return The access token if successful
 */
std::optional<std::string> getNewAccessToken(
    const CesiumAsync::IAssetResponse* pIonResponse,
    const std::shared_ptr<spdlog::logger>& pLogger) {
  const gsl::span<const std::byte> data = pIonResponse->data();
  rapidjson::Document ionResponse;
  ionResponse.Parse(reinterpret_cast<const char*>(data.data()), data.size());
  if (ionResponse.HasParseError()) {
    SPDLOG_LOGGER_ERROR(
        pLogger,
        "Error when parsing Cesium ion response, error code {} at byte offset "
        "{}",
        ionResponse.GetParseError(),
        ionResponse.GetErrorOffset());
    return std::nullopt;
  }
  return CesiumUtility::JsonHelpers::getStringOrDefault(
      ionResponse,
      "accessToken",
      "");
}

CesiumAsync::Future<TilesetContentLoaderResult<CesiumIonTilesetLoader>>
mainThreadLoadTilesetJsonFromAssetEndpoint(
    const TilesetExternals& externals,
    const AssetEndpoint& endpoint,
    uint32_t ionAssetID,
    std::string ionAccessToken,
    std::string ionAssetEndpointUrl,
    CesiumIonTilesetLoader::AuthorizationHeaderChangeListener
        headerChangeListener,
    bool showCreditsOnScreen) {
  std::vector<LoaderCreditResult> credits;
  if (externals.pCreditSystem) {
    credits.reserve(endpoint.attributions.size());
    for (auto& endpointAttribution : endpoint.attributions) {
      bool showOnScreen =
          showCreditsOnScreen || !endpointAttribution.collapsible;
      credits.push_back(
          LoaderCreditResult{endpointAttribution.html, showOnScreen});
    }
  }

  std::vector<CesiumAsync::IAssetAccessor::THeader> requestHeaders;
  requestHeaders.emplace_back(
      "Authorization",
      "Bearer " + endpoint.accessToken);

  return TilesetJsonLoader::createLoader(
             externals,
             endpoint.url,
             requestHeaders)
      .thenImmediately([credits = std::move(credits),
                        requestHeaders,
                        ionAssetID,
                        ionAccessToken = std::move(ionAccessToken),
                        ionAssetEndpointUrl = std::move(ionAssetEndpointUrl),
                        headerChangeListener = std::move(headerChangeListener)](
                           TilesetContentLoaderResult<TilesetJsonLoader>&&
                               tilesetJsonResult) mutable {
        if (tilesetJsonResult.credits.empty()) {
          tilesetJsonResult.credits = std::move(credits);
        } else {
          tilesetJsonResult.credits.insert(
              tilesetJsonResult.credits.end(),
              credits.begin(),
              credits.end());
        }

        TilesetContentLoaderResult<CesiumIonTilesetLoader> result;
        if (!tilesetJsonResult.errors) {
          result.pLoader = std::make_unique<CesiumIonTilesetLoader>(
              ionAssetID,
              std::move(ionAccessToken),
              std::move(ionAssetEndpointUrl),
              std::move(tilesetJsonResult.pLoader),
              std::move(headerChangeListener));
          result.pRootTile = std::move(tilesetJsonResult.pRootTile);
          result.gltfUpAxis = tilesetJsonResult.gltfUpAxis;
          result.credits = std::move(tilesetJsonResult.credits);
          result.requestHeaders = std::move(requestHeaders);
        }
        result.errors = std::move(tilesetJsonResult.errors);
        return result;
      });
}

CesiumAsync::Future<TilesetContentLoaderResult<CesiumIonTilesetLoader>>
mainThreadLoadLayerJsonFromAssetEndpoint(
    const TilesetExternals& externals,
    const TilesetContentOptions& contentOptions,
    const AssetEndpoint& endpoint,
    uint32_t ionAssetID,
    std::string ionAccessToken,
    std::string ionAssetEndpointUrl,
    CesiumIonTilesetLoader::AuthorizationHeaderChangeListener
        headerChangeListener,
    bool showCreditsOnScreen) {
  std::vector<LoaderCreditResult> credits;
  if (externals.pCreditSystem) {
    credits.reserve(endpoint.attributions.size());
    for (auto& endpointAttribution : endpoint.attributions) {
      bool showOnScreen =
          showCreditsOnScreen || !endpointAttribution.collapsible;
      credits.push_back(
          LoaderCreditResult{endpointAttribution.html, showOnScreen});
    }
  }

  std::vector<CesiumAsync::IAssetAccessor::THeader> requestHeaders;
  requestHeaders.emplace_back(
      "Authorization",
      "Bearer " + endpoint.accessToken);

  std::string url =
      CesiumUtility::Uri::resolve(endpoint.url, "layer.json", true);

  return LayerJsonTerrainLoader::createLoader(
             externals,
             contentOptions,
             url,
             requestHeaders,
             showCreditsOnScreen)
      .thenImmediately([credits = std::move(credits),
                        requestHeaders,
                        ionAssetID,
                        ionAccessToken = std::move(ionAccessToken),
                        ionAssetEndpointUrl = std::move(ionAssetEndpointUrl),
                        headerChangeListener = std::move(headerChangeListener)](
                           TilesetContentLoaderResult<LayerJsonTerrainLoader>&&
                               tilesetJsonResult) mutable {
        if (tilesetJsonResult.credits.empty()) {
          tilesetJsonResult.credits = std::move(credits);
        } else {
          tilesetJsonResult.credits.insert(
              tilesetJsonResult.credits.end(),
              credits.begin(),
              credits.end());
        }

        TilesetContentLoaderResult<CesiumIonTilesetLoader> result;
        if (!tilesetJsonResult.errors) {
          result.pLoader = std::make_unique<CesiumIonTilesetLoader>(
              ionAssetID,
              std::move(ionAccessToken),
              std::move(ionAssetEndpointUrl),
              std::move(tilesetJsonResult.pLoader),
              std::move(headerChangeListener));
          result.pRootTile = std::move(tilesetJsonResult.pRootTile);
          result.gltfUpAxis = tilesetJsonResult.gltfUpAxis;
          result.credits = std::move(tilesetJsonResult.credits);
          result.requestHeaders = std::move(requestHeaders);
        }
        result.errors = std::move(tilesetJsonResult.errors);
        return result;
      });
}

CesiumAsync::Future<TilesetContentLoaderResult<CesiumIonTilesetLoader>>
mainThreadHandleEndpointResponse(
    const TilesetExternals& externals,
    std::shared_ptr<CesiumAsync::IAssetRequest>&& pRequest,
    uint32_t ionAssetID,
    std::string&& ionAccessToken,
    std::string&& ionAssetEndpointUrl,
    const TilesetContentOptions& contentOptions,
    CesiumIonTilesetLoader::AuthorizationHeaderChangeListener&&
        headerChangeListener,
    bool showCreditsOnScreen) {
  const CesiumAsync::IAssetResponse* pResponse = pRequest->response();
  const std::string& requestUrl = pRequest->url();
  if (!pResponse) {
    TilesetContentLoaderResult<CesiumIonTilesetLoader> result;
    result.errors.emplace_error(
        fmt::format("No response received for asset request {}", requestUrl));
    return externals.asyncSystem.createResolvedFuture(std::move(result));
  }

  uint16_t statusCode = pResponse->statusCode();
  if (statusCode < 200 || statusCode >= 300) {
    TilesetContentLoaderResult<CesiumIonTilesetLoader> result;
    result.errors.emplace_error(fmt::format(
        "Received status code {} for asset response {}",
        statusCode,
        requestUrl));
    return externals.asyncSystem.createResolvedFuture(std::move(result));
  }

  const gsl::span<const std::byte> data = pResponse->data();

  rapidjson::Document ionResponse;
  ionResponse.Parse(reinterpret_cast<const char*>(data.data()), data.size());

  if (ionResponse.HasParseError()) {
    TilesetContentLoaderResult<CesiumIonTilesetLoader> result;
    result.errors.emplace_error(fmt::format(
        "Error when parsing Cesium ion response JSON, error code {} at byte "
        "offset {}",
        ionResponse.GetParseError(),
        ionResponse.GetErrorOffset()));
    return externals.asyncSystem.createResolvedFuture(std::move(result));
  }

  AssetEndpoint endpoint;
  if (externals.pCreditSystem) {
    const auto attributionsIt = ionResponse.FindMember("attributions");
    if (attributionsIt != ionResponse.MemberEnd() &&
        attributionsIt->value.IsArray()) {

      for (const rapidjson::Value& attribution :
           attributionsIt->value.GetArray()) {
        AssetEndpointAttribution& endpointAttribution =
            endpoint.attributions.emplace_back();
        const auto html = attribution.FindMember("html");
        if (html != attribution.MemberEnd() && html->value.IsString()) {
          endpointAttribution.html = html->value.GetString();
        }
        auto collapsible = attribution.FindMember("collapsible");
        if (collapsible != attribution.MemberEnd() &&
            collapsible->value.IsBool()) {
          endpointAttribution.collapsible = collapsible->value.GetBool();
        }
      }
    }
  }

  std::string url =
      CesiumUtility::JsonHelpers::getStringOrDefault(ionResponse, "url", "");
  std::string accessToken = CesiumUtility::JsonHelpers::getStringOrDefault(
      ionResponse,
      "accessToken",
      "");

  std::string type =
      CesiumUtility::JsonHelpers::getStringOrDefault(ionResponse, "type", "");
  if (type == "TERRAIN") {
    // For terrain resources, we need to append `/layer.json` to the end of the
    // URL.
    url = CesiumUtility::Uri::resolve(url, "layer.json", true);
    endpoint.type = type;
    endpoint.url = url;
    endpoint.accessToken = accessToken;
    endpointCache[requestUrl] = endpoint;
    return mainThreadLoadLayerJsonFromAssetEndpoint(
        externals,
        contentOptions,
        endpoint,
        ionAssetID,
        std::move(ionAccessToken),
        std::move(ionAssetEndpointUrl),
        std::move(headerChangeListener),
        showCreditsOnScreen);
  } else if (type == "3DTILES") {
    endpoint.type = type;
    endpoint.url = url;
    endpoint.accessToken = accessToken;
    endpointCache[requestUrl] = endpoint;
    return mainThreadLoadTilesetJsonFromAssetEndpoint(
        externals,
        endpoint,
        ionAssetID,
        std::move(ionAccessToken),
        std::move(ionAssetEndpointUrl),
        std::move(headerChangeListener),
        showCreditsOnScreen);
  }

  TilesetContentLoaderResult<CesiumIonTilesetLoader> result;
  result.errors.emplace_error(
      fmt::format("Received unsupported asset response type: {}", type));
  return externals.asyncSystem.createResolvedFuture(std::move(result));
}
} // namespace

CesiumIonTilesetLoader::CesiumIonTilesetLoader(
    uint32_t ionAssetID,
    std::string&& ionAccessToken,
    std::string&& ionAssetEndpointUrl,
    std::unique_ptr<TilesetContentLoader>&& pAggregatedLoader,
    std::function<
        void(const std::string& header, const std::string& headerValue)>&&
        headerChangeListener)
    : _refreshTokenState{TokenRefreshState::None},
      _ionAssetID{ionAssetID},
      _ionAccessToken{std::move(ionAccessToken)},
      _ionAssetEndpointUrl{std::move(ionAssetEndpointUrl)},
      _pAggregatedLoader{std::move(pAggregatedLoader)},
      _headerChangeListener{std::move(headerChangeListener)} {}

CesiumAsync::Future<TileLoadResult>
CesiumIonTilesetLoader::loadTileContent(const TileLoadInput& loadInput) {
  if (_refreshTokenState == TokenRefreshState::Loading) {
    return loadInput.asyncSystem.createResolvedFuture(TileLoadResult{
        TileUnknownContent{},
        std::nullopt,
        std::nullopt,
        std::nullopt,
        nullptr,
        {},
        TileLoadResultState::RetryLater});
  } else if (_refreshTokenState == TokenRefreshState::Failed) {
    return loadInput.asyncSystem.createResolvedFuture(TileLoadResult{
        TileUnknownContent{},
        std::nullopt,
        std::nullopt,
        std::nullopt,
        nullptr,
        {},
        TileLoadResultState::Failed});
  }

  const auto& asyncSystem = loadInput.asyncSystem;
  const auto& pAssetAccessor = loadInput.pAssetAccessor;
  const auto& pLogger = loadInput.pLogger;

  // TODO: the way this is structured, requests already in progress
  // with the old key might complete after the key has been updated,
  // and there's nothing here clever enough to avoid refreshing the
  // key _again_ in that instance.
  auto refreshTokenInMainThread =
      [this, pLogger, pAssetAccessor, asyncSystem]() {
        this->refreshTokenInMainThread(pLogger, pAssetAccessor, asyncSystem);
      };

  return _pAggregatedLoader->loadTileContent(loadInput).thenImmediately(
      [asyncSystem,
       refreshTokenInMainThread = std::move(refreshTokenInMainThread)](
          TileLoadResult&& result) mutable {
        // check to see if we need to refresh token
        if (result.pCompletedRequest) {
          auto response = result.pCompletedRequest->response();
          if (response->statusCode() == 401) {
            // retry later
            result.state = TileLoadResultState::RetryLater;
            asyncSystem.runInMainThread(std::move(refreshTokenInMainThread));
          }
        }

        return std::move(result);
      });
}

TileChildrenResult
CesiumIonTilesetLoader::createTileChildren(const Tile& tile) {
  auto pLoader = tile.getContent().getLoader();
  return pLoader->createTileChildren(tile);
}

void CesiumIonTilesetLoader::refreshTokenInMainThread(
    const std::shared_ptr<spdlog::logger>& pLogger,
    const std::shared_ptr<CesiumAsync::IAssetAccessor>& pAssetAccessor,
    const CesiumAsync::AsyncSystem& asyncSystem) {
  if (_refreshTokenState == TokenRefreshState::Loading) {
    return;
  }

  _refreshTokenState = TokenRefreshState::Loading;

  std::string url = createEndpointResource(
      _ionAssetID,
      _ionAccessToken,
      _ionAssetEndpointUrl);
  pAssetAccessor->get(asyncSystem, url)
      .thenInMainThread(
          [this,
           pLogger](std::shared_ptr<CesiumAsync::IAssetRequest>&& pIonRequest) {
            const CesiumAsync::IAssetResponse* pIonResponse =
                pIonRequest->response();

            if (!pIonResponse) {
              _refreshTokenState = TokenRefreshState::Failed;
              return;
            }

            uint16_t statusCode = pIonResponse->statusCode();
            if (statusCode >= 200 && statusCode < 300) {
              auto accessToken = getNewAccessToken(pIonResponse, pLogger);
              if (accessToken) {
                _headerChangeListener(
                    "Authorization",
                    "Bearer " + *accessToken);

                // update cache with new access token
                auto cacheIt = endpointCache.find(pIonRequest->url());
                if (cacheIt != endpointCache.end()) {
                  cacheIt->second.accessToken = accessToken.value();
                }

                _refreshTokenState = TokenRefreshState::Done;
                return;
              }
            }

            _refreshTokenState = TokenRefreshState::Failed;
          });
}

<<<<<<< HEAD
bool CesiumIonTilesetLoader::updateTileContent(Tile& tile) {
  auto pLoader = tile.getLoader();
  return pLoader->updateTileContent(tile);
}

CesiumAsync::Future<TilesetContentLoaderResult<CesiumIonTilesetLoader>>
=======
CesiumAsync::Future<TilesetContentLoaderResult>
>>>>>>> f0c1a5be
CesiumIonTilesetLoader::createLoader(
    const TilesetExternals& externals,
    const TilesetContentOptions& contentOptions,
    uint32_t ionAssetID,
    const std::string& ionAccessToken,
    const std::string& ionAssetEndpointUrl,
    const AuthorizationHeaderChangeListener& headerChangeListener,
    bool showCreditsOnScreen) {
  std::string ionUrl =
      createEndpointResource(ionAssetID, ionAccessToken, ionAssetEndpointUrl);
  auto cacheIt = endpointCache.find(ionUrl);
  if (cacheIt != endpointCache.end()) {
    const auto& endpoint = cacheIt->second;
    if (endpoint.type == "TERRAIN") {
      return mainThreadLoadLayerJsonFromAssetEndpoint(
          externals,
          contentOptions,
          endpoint,
          ionAssetID,
          ionAccessToken,
          ionAssetEndpointUrl,
          headerChangeListener,
          showCreditsOnScreen);
    } else if (endpoint.type == "3DTILES") {
      return mainThreadLoadTilesetJsonFromAssetEndpoint(
          externals,
          endpoint,
          ionAssetID,
          ionAccessToken,
          ionAssetEndpointUrl,
          headerChangeListener,
          showCreditsOnScreen);
    }

    TilesetContentLoaderResult<CesiumIonTilesetLoader> result;
    result.errors.emplace_error(fmt::format(
        "Received unsupported asset response type: {}",
        endpoint.type));
    return externals.asyncSystem.createResolvedFuture(std::move(result));
  } else {
    return externals.pAssetAccessor->get(externals.asyncSystem, ionUrl)
        .thenInMainThread(
            [externals,
             ionAssetID,
             ionAccessToken = ionAccessToken,
             ionAssetEndpointUrl = ionAssetEndpointUrl,
             headerChangeListener = headerChangeListener,
             showCreditsOnScreen,
             contentOptions](std::shared_ptr<CesiumAsync::IAssetRequest>&&
                                 pRequest) mutable {
              return mainThreadHandleEndpointResponse(
                  externals,
                  std::move(pRequest),
                  ionAssetID,
                  std::move(ionAccessToken),
                  std::move(ionAssetEndpointUrl),
                  contentOptions,
                  std::move(headerChangeListener),
                  showCreditsOnScreen);
            });
  }
}
} // namespace Cesium3DTilesSelection<|MERGE_RESOLUTION|>--- conflicted
+++ resolved
@@ -390,7 +390,7 @@
 
 TileChildrenResult
 CesiumIonTilesetLoader::createTileChildren(const Tile& tile) {
-  auto pLoader = tile.getContent().getLoader();
+  auto pLoader = tile.getLoader();
   return pLoader->createTileChildren(tile);
 }
 
@@ -443,16 +443,7 @@
           });
 }
 
-<<<<<<< HEAD
-bool CesiumIonTilesetLoader::updateTileContent(Tile& tile) {
-  auto pLoader = tile.getLoader();
-  return pLoader->updateTileContent(tile);
-}
-
 CesiumAsync::Future<TilesetContentLoaderResult<CesiumIonTilesetLoader>>
-=======
-CesiumAsync::Future<TilesetContentLoaderResult>
->>>>>>> f0c1a5be
 CesiumIonTilesetLoader::createLoader(
     const TilesetExternals& externals,
     const TilesetContentOptions& contentOptions,
