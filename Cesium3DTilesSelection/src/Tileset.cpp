--- conflicted
+++ resolved
@@ -1,18 +1,13 @@
-<<<<<<< HEAD
-#include "CesiumIonTilesetLoader.h"
-=======
 #include "Cesium3DTilesSelection/Tileset.h"
 
 #include "Cesium3DTilesSelection/CreditSystem.h"
-#include "Cesium3DTilesSelection/ExternalTilesetContent.h"
 #include "Cesium3DTilesSelection/ITileExcluder.h"
 #include "Cesium3DTilesSelection/RasterOverlayTile.h"
 #include "Cesium3DTilesSelection/TileID.h"
 #include "Cesium3DTilesSelection/TileOcclusionRendererProxy.h"
 #include "Cesium3DTilesSelection/TilesetLoadFailureDetails.h"
 #include "Cesium3DTilesSelection/spdlog-cesium.h"
-#include "QuantizedMeshContent.h"
->>>>>>> fbf699f4
+#include "CesiumIonTilesetLoader.h"
 #include "TileUtilities.h"
 #include "TilesetContentManager.h"
 #include "TilesetJsonLoader.h"
@@ -135,38 +130,7 @@
   }
 }
 
-<<<<<<< HEAD
 Tileset::~Tileset() noexcept {}
-=======
-Tileset::~Tileset() {
-  // Wait for all asynchronous loading to terminate.
-  // If you're hanging here, it's most likely caused by _loadsInProgress not
-  // being decremented correctly when an async load ends.
-  while (this->_loadsInProgress.load(std::memory_order::memory_order_acquire) >
-             0 ||
-         this->_subtreeLoadsInProgress.load(
-             std::memory_order::memory_order_acquire) > 0) {
-    this->_externals.pAssetAccessor->tick();
-    this->_asyncSystem.dispatchMainThreadTasks();
-  }
-
-  if (this->_externals.pTileOcclusionProxyPool) {
-    this->_externals.pTileOcclusionProxyPool->destroyPool();
-  }
-
-  // Wait for all overlays to wrap up their loading, too.
-  uint32_t tilesLoading = 1;
-  while (tilesLoading > 0) {
-    this->_externals.pAssetAccessor->tick();
-    this->_asyncSystem.dispatchMainThreadTasks();
-
-    tilesLoading = 0;
-    for (auto& pOverlay : this->_overlays) {
-      tilesLoading += pOverlay->getTileProvider()->getNumberOfTilesLoading();
-    }
-  }
-}
->>>>>>> fbf699f4
 
 static bool
 operator<(const FogDensityAtHeight& fogDensity, double height) noexcept {
@@ -480,14 +444,6 @@
 void Tileset::_frustumCull(
     const Tile& tile,
     const FrameState& frameState,
-<<<<<<< HEAD
-    uint32_t depth,
-    bool ancestorMeetsSse,
-    Tile& tile,
-    ViewUpdateResult& result) {
-  _pTilesetContentManager->updateTileContent(tile, _options);
-  this->_markTileVisited(tile);
-=======
     bool cullWithChildrenBounds,
     CullResult& cullResult) {
 
@@ -534,7 +490,6 @@
     // The tile is visible in at least one frustum, so don't cull.
     return;
   }
->>>>>>> fbf699f4
 
   // If we haven't returned yet, this tile is frustum culled.
   cullResult.culled = true;
@@ -660,21 +615,12 @@
 //   * The tile has not yet been added to a load queue.
 Tileset::TraversalDetails Tileset::_visitTileIfNeeded(
     const FrameState& frameState,
-    ImplicitTraversalInfo implicitInfo,
     uint32_t depth,
     bool ancestorMeetsSse,
     Tile& tile,
     ViewUpdateResult& result) {
 
-  if (tile.getState() == Tile::LoadState::ContentLoaded) {
-    tile.processLoadedContent();
-    ImplicitTraversalUtilities::createImplicitChildrenIfNeeded(
-        tile,
-        implicitInfo);
-  }
-
-  tile.update(frameState.lastFrameNumber, frameState.currentFrameNumber);
-
+  _pTilesetContentManager->updateTileContent(tile, _options);
   this->_markTileVisited(tile);
 
   CullResult cullResult{};
@@ -714,11 +660,7 @@
 
     // Preload this culled sibling if requested.
     if (this->_options.preloadSiblings) {
-<<<<<<< HEAD
-      addTileToLoadQueue(this->_loadQueueLow, frustums, tile, distances);
-=======
-      addTileToLoadQueue(this->_loadQueueLow, implicitInfo, tile, tilePriority);
->>>>>>> fbf699f4
+      addTileToLoadQueue(this->_loadQueueLow, tile, tilePriority);
     }
 
     ++result.tilesCulled;
@@ -761,21 +703,8 @@
       TileSelectionState::Result::Rendered));
   result.tilesToRenderThisFrame.push_back(&tile);
 
-<<<<<<< HEAD
-  addTileToLoadQueue(
-      this->_loadQueueMedium,
-      frameState.frustums,
-      tile,
-      distances);
-
-=======
-  addTileToLoadQueue(this->_loadQueueMedium, implicitInfo, tile, tilePriority);
-
-  if (implicitInfo.shouldQueueSubtreeLoad) {
-    this->addSubtreeToLoadQueue(tile, implicitInfo, tilePriority);
-  }
-
->>>>>>> fbf699f4
+  addTileToLoadQueue(this->_loadQueueMedium, tile, tilePriority);
+
   TraversalDetails traversalDetails;
   traversalDetails.allAreRenderable = tile.isRenderable();
   traversalDetails.anyWereRenderedLastFrame =
@@ -789,12 +718,7 @@
 bool Tileset::_queueLoadOfChildrenRequiredForForbidHoles(
     const FrameState& frameState,
     Tile& tile,
-<<<<<<< HEAD
-    const std::vector<double>& distances) {
-=======
-    const ImplicitTraversalInfo& implicitInfo,
     double tilePriority) {
->>>>>>> fbf699f4
   // This method should only be called in "Forbid Holes" mode.
   assert(this->_options.forbidHoles);
 
@@ -815,15 +739,7 @@
       // We're using the distance to the parent tile to compute the load
       // priority. This is fine because the relative priority of the children is
       // irrelevant; we can't display any of them until all are loaded, anyway.
-      addTileToLoadQueue(
-          this->_loadQueueMedium,
-<<<<<<< HEAD
-          frameState.frustums,
-=======
-          childInfo,
->>>>>>> fbf699f4
-          child,
-          tilePriority);
+      addTileToLoadQueue(this->_loadQueueMedium, child, tilePriority);
     } else if (child.getUnconditionallyRefine()) {
       // This child tile is set to unconditionally refine. That means refining
       // _to_ it will immediately refine _through_ it. So we need to make sure
@@ -834,12 +750,7 @@
       waitingForChildren |= this->_queueLoadOfChildrenRequiredForForbidHoles(
           frameState,
           child,
-<<<<<<< HEAD
-          distances);
-=======
-          childInfo,
           tilePriority);
->>>>>>> fbf699f4
     }
   }
 
@@ -938,15 +849,7 @@
   // addition to its children.
   if (tile.getRefine() == TileRefine::Add) {
     result.tilesToRenderThisFrame.push_back(&tile);
-    addTileToLoadQueue(
-        this->_loadQueueMedium,
-<<<<<<< HEAD
-        frameState.frustums,
-=======
-        implicitInfo,
->>>>>>> fbf699f4
-        tile,
-        tilePriority);
+    addTileToLoadQueue(this->_loadQueueMedium, tile, tilePriority);
     return true;
   }
 
@@ -1033,15 +936,7 @@
         this->_loadQueueHigh.end());
 
     if (!queuedForLoad) {
-      addTileToLoadQueue(
-          this->_loadQueueMedium,
-<<<<<<< HEAD
-          frameState.frustums,
-=======
-          implicitInfo,
->>>>>>> fbf699f4
-          tile,
-          tilePriority);
+      addTileToLoadQueue(this->_loadQueueMedium, tile, tilePriority);
     }
 
     traversalDetails.notYetRenderableCount = tile.isRenderable() ? 0 : 1;
@@ -1166,11 +1061,7 @@
 
   // If this is a leaf tile, just render it (it's already been deemed visible).
   if (isLeaf(tile)) {
-<<<<<<< HEAD
-    return _renderLeaf(frameState, tile, distances, result);
-=======
-    return _renderLeaf(frameState, implicitInfo, tile, tilePriority, result);
->>>>>>> fbf699f4
+    return _renderLeaf(frameState, tile, tilePriority, result);
   }
 
   const bool unconditionallyRefine = tile.getUnconditionallyRefine();
@@ -1229,12 +1120,7 @@
         this->_queueLoadOfChildrenRequiredForForbidHoles(
             frameState,
             tile,
-<<<<<<< HEAD
-            distances);
-=======
-            implicitInfo,
             tilePriority);
->>>>>>> fbf699f4
     wantToRefine = !waitingForChildren;
   }
 
@@ -1260,15 +1146,7 @@
     if (renderThisTile) {
       // Only load this tile if it (not just an ancestor) meets the SSE.
       if (meetsSse && !ancestorMeetsSse) {
-        addTileToLoadQueue(
-            this->_loadQueueMedium,
-<<<<<<< HEAD
-            frameState.frustums,
-=======
-            implicitInfo,
->>>>>>> fbf699f4
-            tile,
-            tilePriority);
+        addTileToLoadQueue(this->_loadQueueMedium, tile, tilePriority);
       }
       return _renderInnerTile(frameState, tile, result);
     }
@@ -1287,30 +1165,14 @@
     // Load this blocker tile with high priority, but only if this tile (not
     // just an ancestor) meets the SSE.
     if (meetsSse) {
-      addTileToLoadQueue(
-          this->_loadQueueHigh,
-<<<<<<< HEAD
-          frameState.frustums,
-=======
-          implicitInfo,
->>>>>>> fbf699f4
-          tile,
-          tilePriority);
+      addTileToLoadQueue(this->_loadQueueHigh, tile, tilePriority);
     }
   }
 
   // Refine!
 
-<<<<<<< HEAD
   bool queuedForLoad =
-      _loadAndRenderAdditiveRefinedTile(frameState, tile, result, distances);
-=======
-  bool queuedForLoad = _loadAndRenderAdditiveRefinedTile(
-      tile,
-      implicitInfo,
-      result,
-      tilePriority);
->>>>>>> fbf699f4
+      _loadAndRenderAdditiveRefinedTile(tile, result, tilePriority);
 
   const size_t firstRenderedDescendantIndex =
       result.tilesToRenderThisFrame.size();
@@ -1366,15 +1228,7 @@
   }
 
   if (this->_options.preloadAncestors && !queuedForLoad) {
-<<<<<<< HEAD
-    addTileToLoadQueue(
-        this->_loadQueueLow,
-        frameState.frustums,
-        tile,
-        distances);
-=======
-    addTileToLoadQueue(this->_loadQueueLow, implicitInfo, tile, tilePriority);
->>>>>>> fbf699f4
+    addTileToLoadQueue(this->_loadQueueLow, tile, tilePriority);
   }
 
   return traversalDetails;
@@ -1481,120 +1335,12 @@
 // addTileToLoadQueue(queue, tile, priorityFor(tile, viewState, distance))
 // (or at least, this function could delegate to such a call...)
 
-<<<<<<< HEAD
-double Tileset::addTileToLoadQueue(
+void Tileset::addTileToLoadQueue(
     std::vector<Tileset::LoadRecord>& loadQueue,
-    const std::vector<ViewState>& frustums,
-    Tile& tile,
-    const std::vector<double>& distances) {
-  double highestLoadPriority = std::numeric_limits<double>::max();
-
+    Tile& tile,
+    double tilePriority) {
   if (_pTilesetContentManager->doesTileNeedLoading(tile)) {
-
-    const glm::dvec3 boundingVolumeCenter =
-        getBoundingVolumeCenter(tile.getBoundingVolume());
-
-    for (size_t i = 0; i < frustums.size() && i < distances.size(); ++i) {
-      const ViewState& frustum = frustums[i];
-      const double distance = distances[i];
-
-      glm::dvec3 tileDirection = boundingVolumeCenter - frustum.getPosition();
-      const double magnitude = glm::length(tileDirection);
-
-      if (magnitude >= CesiumUtility::Math::Epsilon5) {
-        tileDirection /= magnitude;
-        const double loadPriority =
-            (1.0 - glm::dot(tileDirection, frustum.getDirection())) * distance;
-        if (loadPriority < highestLoadPriority) {
-          highestLoadPriority = loadPriority;
-        }
-      }
-    }
-
-    loadQueue.push_back({&tile, highestLoadPriority});
-=======
-/*static*/ void Tileset::addTileToLoadQueue(
-    std::vector<Tileset::LoadRecord>& loadQueue,
-    const ImplicitTraversalInfo& implicitInfo,
-    Tile& tile,
-    double tilePriority) {
-  if (tile.getState() == Tile::LoadState::Unloaded ||
-      anyRasterOverlaysNeedLoading(tile)) {
-    // Check if the tile has any content
-    const std::string* pStringID = std::get_if<std::string>(&tile.getTileID());
-    const bool emptyContentUri = pStringID && pStringID->empty();
-    const bool usingImplicitTiling = implicitInfo.usingImplicitQuadtreeTiling ||
-                                     implicitInfo.usingImplicitOctreeTiling;
-    const bool subtreeLoaded =
-        implicitInfo.pCurrentNode && implicitInfo.pCurrentNode->subtree;
-    const bool implicitContentAvailability =
-        implicitInfo.availability & TileAvailabilityFlags::CONTENT_AVAILABLE;
-
-    bool shouldLoad = false;
-    bool hasNoContent = false;
-
-    if (usingImplicitTiling) {
-      if (subtreeLoaded) {
-        if (implicitContentAvailability) {
-          shouldLoad = true;
-        } else {
-          hasNoContent = true;
-        }
-      }
-
-      // Note: We do nothing if we don't _know_ the content availability yet,
-      // i.e., the subtree isn't loaded.
-    } else {
-      if (emptyContentUri) {
-        hasNoContent = true;
-      } else {
-        // Assume it has loadable content.
-        shouldLoad = true;
-      }
-    }
-
-    if (hasNoContent) {
-      // The tile doesn't have content, so just put it in the ContentLoaded
-      // state if needed.
-      if (tile.getState() == Tile::LoadState::Unloaded) {
-        tile.setState(Tile::LoadState::ContentLoaded);
-
-        // There are two possible ways to handle a tile with no content:
-        //
-        // 1. Treat it as a placeholder used for more efficient culling, but
-        //    never render it. Refining to this tile is equivalent to refining
-        //    to its children. To have this behavior, the tile _should_ have
-        //    content, but that content's model should be std::nullopt.
-        // 2. Treat it as an indication that nothing need be rendered in this
-        //    area at this level-of-detail. In other words, "render" it as a
-        //    hole. To have this behavior, the tile should _not_ have content at
-        //    all.
-        //
-        // We distinguish whether the tileset creator wanted (1) or (2) by
-        // comparing this tile's geometricError to the geometricError of its
-        // parent tile. If this tile's error is greater than or equal to its
-        // parent, treat it as (1). If it's less, treat it as (2).
-        //
-        // For a tile with no parent there's no difference between the
-        // behaviors.
-        double myGeometricError = tile.getNonZeroGeometricError();
-
-        Tile* pAncestor = tile.getParent();
-        while (pAncestor && pAncestor->getUnconditionallyRefine()) {
-          pAncestor = pAncestor->getParent();
-        }
-
-        double parentGeometricError =
-            pAncestor ? pAncestor->getNonZeroGeometricError()
-                      : myGeometricError * 2.0;
-        if (myGeometricError >= parentGeometricError) {
-          tile.setEmptyContent();
-        }
-      }
-    } else if (shouldLoad) {
-      loadQueue.push_back({&tile, tilePriority});
-    }
->>>>>>> fbf699f4
+    loadQueue.push_back({&tile, tilePriority});
   }
 }
 
