--- conflicted
+++ resolved
@@ -695,14 +695,13 @@
         TileRefine::Replace,
         *pContext,
         pLogger);
-<<<<<<< HEAD
 
     for (auto&& pNewContext : newContexts) {
       pContext->pTileset->addContext(std::move(pNewContext));
     }
-=======
+
     supportsRasterOverlays = true;
->>>>>>> 6a6fbf4b
+    
   } else if (
       formatIt != tileset.MemberEnd() && formatIt->value.IsString() &&
       std::string(formatIt->value.GetString()) == "quantized-mesh-1.0") {
