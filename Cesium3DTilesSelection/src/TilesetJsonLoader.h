--- conflicted
+++ resolved
@@ -48,13 +48,9 @@
       const std::shared_ptr<CesiumAsync::IAssetAccessor>& pAssetAccessor,
       const std::shared_ptr<spdlog::logger>& pLogger,
       const std::string& tilesetJsonUrl,
-<<<<<<< HEAD
       const CesiumAsync::HttpHeaders& requestHeaders,
-      const rapidjson::Document& tilesetJson);
-=======
       const rapidjson::Document& tilesetJson,
       const CesiumGeospatial::Ellipsoid& ellipsoid CESIUM_DEFAULT_ELLIPSOID);
->>>>>>> c7dab324
 
 private:
   std::string _baseUrl;
