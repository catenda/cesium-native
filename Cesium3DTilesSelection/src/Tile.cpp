--- conflicted
+++ resolved
@@ -130,810 +130,6 @@
   return Math::Epsilon5;
 }
 
-<<<<<<< HEAD
-=======
-void Tile::setTileID(const TileID& id) noexcept { this->_id = id; }
-
-bool Tile::isRenderable() const noexcept {
-  // A tile whose content is an external tileset has no renderable content. If
-  // we select such a tile for rendering, we'll end up rendering nothing even
-  // though the tile's parent and its children may both have content. End
-  // result: when the tile's parent refines, we get a hole in the content until
-  // the children load.
-
-  // So, we explicitly treat external tilesets as non-renderable.
-  if (this->getState() >= LoadState::ContentLoaded) {
-    if (!this->_pContent || this->_pContent->model.has_value()) {
-      return std::all_of(
-          this->_rasterTiles.begin(),
-          this->_rasterTiles.end(),
-          [](const RasterMappedTo3DTile& rasterTile) noexcept {
-            return rasterTile.getReadyTile() != nullptr;
-          });
-    }
-  }
-
-  return false;
-}
-
-bool Tile::isExternalTileset() const noexcept {
-  return this->getState() >= LoadState::ContentLoaded && this->_pContent &&
-         !this->_pContent->model;
-}
-
-namespace {
-std::vector<Projection> mapOverlaysToTile(Tile& tile) {
-  Tileset& tileset = *tile.getTileset();
-  RasterOverlayCollection& overlays = tileset.getOverlays();
-
-  std::vector<Projection> projections;
-
-  for (auto& pOverlay : overlays) {
-    RasterMappedTo3DTile* pMapped =
-        RasterMappedTo3DTile::mapOverlayToTile(*pOverlay, tile, projections);
-    if (pMapped) {
-      // Try to load now, but if the mapped raster tile is a placeholder this
-      // won't do anything.
-      pMapped->loadThrottled();
-    }
-  }
-
-  return projections;
-}
-
-const BoundingVolume& getEffectiveBoundingVolume(
-    const BoundingVolume& tileBoundingVolume,
-    const std::optional<BoundingVolume>& updatedTileBoundingVolume,
-    [[maybe_unused]] const std::optional<BoundingVolume>&
-        updatedTileContentBoundingVolume) {
-  // If we have an updated tile bounding volume, use it.
-  if (updatedTileBoundingVolume) {
-    return *updatedTileBoundingVolume;
-  }
-
-  // If we _only_ have an updated _content_ bounding volume, that's a developer
-  // error.
-  assert(!updatedTileContentBoundingVolume);
-
-  return tileBoundingVolume;
-}
-
-const BoundingVolume& getEffectiveContentBoundingVolume(
-    const BoundingVolume& tileBoundingVolume,
-    const std::optional<BoundingVolume>& tileContentBoundingVolume,
-    const std::optional<BoundingVolume>& updatedTileBoundingVolume,
-    const std::optional<BoundingVolume>& updatedTileContentBoundingVolume) {
-  // If we have an updated tile content bounding volume, use it.
-  if (updatedTileContentBoundingVolume) {
-    return *updatedTileContentBoundingVolume;
-  }
-
-  // Next best thing is an updated tile non-content bounding volume.
-  if (updatedTileBoundingVolume) {
-    return *updatedTileBoundingVolume;
-  }
-
-  // Then a content bounding volume attached to the tile.
-  if (tileContentBoundingVolume) {
-    return *tileContentBoundingVolume;
-  }
-
-  // And finally the regular tile bounding volume.
-  return tileBoundingVolume;
-}
-
-/**
- * @brief Called in a worker thread to prepare newly loaded or upsampled content
- * for use.
- *
- * @param pPrepareRendererResources
- * @param pLogger
- * @param content
- * @param generateMissingNormalsSmooth
- * @param gltfUpAxis
- * @param tileTransform
- * @param contentBoundingVolume
- * @param boundingVolume
- * @param projections
- * @return The opaque pointer to the renderer resources as returned by
- * {@link IPrepareRendererResources::prepareInLoadThread}.
- */
-void* processNewTileContent(
-    const std::shared_ptr<IPrepareRendererResources>& pPrepareRendererResources,
-    const std::shared_ptr<spdlog::logger>& pLogger,
-    TileContentLoadResult& content,
-    bool generateMissingNormalsSmooth,
-    CesiumGeometry::Axis gltfUpAxis,
-    const glm::dmat4& tileTransform,
-    const std::optional<BoundingVolume>& tileContentBoundingVolume,
-    const BoundingVolume& tileBoundingVolume,
-    std::vector<Projection>&& projections) {
-  if (!content.model) {
-    return nullptr;
-  }
-
-  CesiumGltf::Model& model = *content.model;
-
-  // TODO The `extras` are currently the only way to
-  // pass arbitrary information to the consumer, so the
-  // up-axis is stored here:
-  model.extras["gltfUpAxis"] =
-      static_cast<std::underlying_type_t<Axis>>(gltfUpAxis);
-
-  const BoundingVolume& contentBoundingVolume =
-      getEffectiveContentBoundingVolume(
-          tileBoundingVolume,
-          tileContentBoundingVolume,
-          content.updatedBoundingVolume,
-          content.updatedContentBoundingVolume);
-
-  // If we have projections, generate texture coordinates for all of them. Also
-  // remember the min and max height so that we can use them for upsampling.
-  const BoundingRegion* pRegion =
-      getBoundingRegionFromBoundingVolume(contentBoundingVolume);
-  content.overlayDetails = GltfContent::createRasterOverlayTextureCoordinates(
-      model,
-      tileTransform,
-      0,
-      pRegion ? std::make_optional(pRegion->getRectangle()) : std::nullopt,
-      std::move(projections));
-
-  if (pRegion && content.overlayDetails) {
-    // If the original bounding region was wrong, report it.
-    const GlobeRectangle& original = pRegion->getRectangle();
-    const GlobeRectangle& computed =
-        content.overlayDetails->boundingRegion.getRectangle();
-    if ((!Math::equalsEpsilon(computed.getWest(), original.getWest(), 0.01) &&
-         computed.getWest() < original.getWest()) ||
-        (!Math::equalsEpsilon(computed.getSouth(), original.getSouth(), 0.01) &&
-         computed.getSouth() < original.getSouth()) ||
-        (!Math::equalsEpsilon(computed.getEast(), original.getEast(), 0.01) &&
-         computed.getEast() > original.getEast()) ||
-        (!Math::equalsEpsilon(computed.getNorth(), original.getNorth(), 0.01) &&
-         computed.getNorth() > original.getNorth())) {
-
-      auto it = model.extras.find("Cesium3DTiles_TileUrl");
-      std::string url = it != model.extras.end()
-                            ? it->second.getStringOrDefault("Unknown Tile URL")
-                            : "Unknown Tile URL";
-      SPDLOG_LOGGER_WARN(
-          pLogger,
-          "Tile has a bounding volume that does not include all of its "
-          "content, so culling and raster overlays may be incorrect: {}",
-          url);
-    }
-  }
-
-  // If our tile bounding region has loose fitting heights, find the real ones.
-  const BoundingVolume& boundingVolume = getEffectiveBoundingVolume(
-      tileBoundingVolume,
-      content.updatedBoundingVolume,
-      content.updatedContentBoundingVolume);
-  if (std::get_if<BoundingRegionWithLooseFittingHeights>(&boundingVolume) !=
-      nullptr) {
-    if (content.overlayDetails) {
-      // We already computed the bounding region for overlays, so use it.
-      content.updatedBoundingVolume = content.overlayDetails->boundingRegion;
-    } else {
-      // We need to compute an accurate bounding region
-      content.updatedBoundingVolume =
-          GltfContent::computeBoundingRegion(model, tileTransform);
-    }
-  }
-
-  if (generateMissingNormalsSmooth) {
-    content.model->generateMissingNormalsSmooth();
-  }
-
-  void* pRendererResources = nullptr;
-
-  if (pPrepareRendererResources) {
-    CESIUM_TRACE("prepareInLoadThread");
-    pRendererResources =
-        pPrepareRendererResources->prepareInLoadThread(model, tileTransform);
-  }
-
-  return pRendererResources;
-}
-
-} // namespace
-
-void Tile::loadContent() {
-  if (this->getState() != LoadState::Unloaded) {
-    // No need to load geometry, but give previously-throttled
-    // raster overlay tiles a chance to load.
-    for (RasterMappedTo3DTile& mapped : this->getMappedRasterTiles()) {
-      mapped.loadThrottled();
-    }
-    return;
-  }
-
-  this->setState(LoadState::ContentLoading);
-
-  Tileset& tileset = *this->getTileset();
-
-  // If this is an upsampled tile, we need to derive this tile's content from
-  // its parent.
-  const UpsampledQuadtreeNode* pSubdivided =
-      std::get_if<UpsampledQuadtreeNode>(&this->getTileID());
-  if (pSubdivided) {
-    // We can't upsample this tile until its parent tile is done loading.
-    if (this->getParent()) {
-      if (this->getParent()->getState() == LoadState::Done) {
-        std::vector<Projection> projections = mapOverlaysToTile(*this);
-        this->upsampleParent(std::move(projections));
-      } else {
-        // Try again later. Parent tile is LoadState::Unloaded so attempt to
-        // load its content.
-
-        // Note: Since the current tile is an upsampled node, we can assume
-        // that either the parent is also upsampled, or the parent has content.
-        this->getParent()->loadContent();
-        this->setState(LoadState::Unloaded);
-      }
-    } else {
-      // This shouldn't happen.
-      assert(this->getParent() != nullptr);
-    }
-
-    return;
-  }
-
-  std::vector<Projection> projections = mapOverlaysToTile(*this);
-
-  struct LoadResult {
-    LoadState state = LoadState::Unloaded;
-    std::unique_ptr<TileContentLoadResult> pContent = nullptr;
-    void* pRendererResources = nullptr;
-  };
-
-  TileContentLoadInput loadInput(*this);
-
-  const CesiumGeometry::Axis gltfUpAxis = tileset.getGltfUpAxis();
-  tileset.requestTileContent(*this)
-      .thenInWorkerThread(
-          [loadInput = std::move(loadInput),
-           asyncSystem = tileset.getAsyncSystem(),
-           pLogger = tileset.getExternals().pLogger,
-           pAssetAccessor = tileset.getExternals().pAssetAccessor,
-           gltfUpAxis,
-           projections = std::move(projections),
-           generateMissingNormalsSmooth =
-               tileset.getOptions().contentOptions.generateMissingNormalsSmooth,
-           pPrepareRendererResources =
-               tileset.getExternals().pPrepareRendererResources](
-              std::shared_ptr<IAssetRequest>&& pRequest) mutable {
-            CESIUM_TRACE("loadContent worker thread");
-
-            const IAssetResponse* pResponse = pRequest->response();
-            if (!pResponse) {
-              SPDLOG_LOGGER_ERROR(
-                  pLogger,
-                  "Did not receive a valid response for tile content {}",
-                  pRequest->url());
-              auto pLoadResult = std::make_unique<TileContentLoadResult>();
-              pLoadResult->httpStatusCode = 0;
-              return asyncSystem.createResolvedFuture(LoadResult{
-                  LoadState::FailedTemporarily,
-                  std::move(pLoadResult),
-                  nullptr});
-            }
-
-            if (pResponse->statusCode() != 0 &&
-                (pResponse->statusCode() < 200 ||
-                 pResponse->statusCode() >= 300)) {
-              SPDLOG_LOGGER_ERROR(
-                  pLogger,
-                  "Received status code {} for tile content {}",
-                  pResponse->statusCode(),
-                  pRequest->url());
-              auto pLoadResult = std::make_unique<TileContentLoadResult>();
-              pLoadResult->httpStatusCode = pResponse->statusCode();
-              return asyncSystem.createResolvedFuture(LoadResult{
-                  LoadState::FailedTemporarily,
-                  std::move(pLoadResult),
-                  nullptr});
-            }
-
-            loadInput.asyncSystem = std::move(asyncSystem);
-            loadInput.pLogger = std::move(pLogger);
-            loadInput.pAssetAccessor = std::move(pAssetAccessor);
-            loadInput.pRequest = std::move(pRequest);
-
-            return TileContentFactory::createContent(loadInput)
-                // Forward status code to the load result.
-                .thenInWorkerThread([statusCode = pResponse->statusCode(),
-                                     loadInput = std::move(loadInput),
-                                     gltfUpAxis,
-                                     projections = std::move(projections),
-                                     generateMissingNormalsSmooth,
-                                     pPrepareRendererResources =
-                                         std::move(pPrepareRendererResources)](
-                                        std::unique_ptr<TileContentLoadResult>&&
-                                            pContent) mutable {
-                  void* pRendererResources = nullptr;
-
-                  if (pContent) {
-                    pContent->httpStatusCode = statusCode;
-                    if (statusCode != 0 &&
-                        (statusCode < 200 || statusCode >= 300)) {
-                      return LoadResult{
-                          LoadState::FailedTemporarily,
-                          std::move(pContent),
-                          nullptr};
-                    }
-
-                    pRendererResources = processNewTileContent(
-                        pPrepareRendererResources,
-                        loadInput.pLogger,
-                        *pContent,
-                        generateMissingNormalsSmooth,
-                        gltfUpAxis,
-                        loadInput.tileTransform,
-                        loadInput.tileContentBoundingVolume,
-                        loadInput.tileBoundingVolume,
-                        std::move(projections));
-                  }
-
-                  return LoadResult{
-                      LoadState::ContentLoaded,
-                      std::move(pContent),
-                      pRendererResources};
-                });
-          })
-      .thenInMainThread([this](LoadResult&& loadResult) noexcept {
-        this->_pContent = std::move(loadResult.pContent);
-        this->_pRendererResources = loadResult.pRendererResources;
-        this->getTileset()->notifyTileDoneLoading(this);
-        this->setState(loadResult.state);
-      })
-      .catchInMainThread([this](const std::exception& e) {
-        this->_pContent.reset();
-        this->_pRendererResources = nullptr;
-        this->getTileset()->notifyTileDoneLoading(this);
-        this->setState(LoadState::Failed);
-
-        SPDLOG_LOGGER_ERROR(
-            this->getTileset()->getExternals().pLogger,
-            "An exception occurred while loading tile: {}",
-            e.what());
-      });
-}
-
-void Tile::processLoadedContent() {
-  const TilesetExternals& externals = this->getTileset()->getExternals();
-
-  if (this->getState() == LoadState::ContentLoaded) {
-    if (this->_pContent) {
-      // Apply children from content, but only if we don't already have
-      // children.
-      if (this->_pContent->childTiles && this->getChildren().empty()) {
-        for (Tile& childTile : this->_pContent->childTiles.value()) {
-          childTile.setParent(this);
-        }
-
-        this->createChildTiles(std::move(this->_pContent->childTiles.value()));
-
-        // Initialize the new contexts, if there are any.
-        for (auto&& pNewContext : this->_pContent->newTileContexts) {
-          if (pNewContext) {
-            if (pNewContext->contextInitializerCallback) {
-              pNewContext->contextInitializerCallback(
-                  *this->_pContext,
-                  *pNewContext);
-            }
-
-            this->_pContext->pTileset->addContext(std::move(pNewContext));
-          }
-        }
-      }
-
-      auto& perTileCredits = this->_pContent->credits;
-      // add per-tile ion-specified credit
-      const auto& tilesetCredits = this->getTileset()->getTilesetCredits();
-      if (!tilesetCredits.empty()) {
-        perTileCredits.insert(
-            perTileCredits.end(),
-            tilesetCredits.begin(),
-            tilesetCredits.end());
-      }
-
-      // If this tile has no model, we want to unconditionally refine past it.
-      // Note that "no" model is different from having a model, but it is blank.
-      // In the latter case, we'll happily render nothing in the space of this
-      // tile, which is sometimes useful.
-      if (!this->_pContent->model) {
-        this->setUnconditionallyRefine();
-      }
-      // else if it has a model, try to get the copyright
-      else if (this->_pContent->model->asset.copyright) {
-        const auto& copyright = *this->_pContent->model->asset.copyright;
-        size_t start = 0;
-        size_t end;
-        size_t ltrim;
-        size_t rtrim;
-        do {
-          ltrim = copyright.find_first_not_of(" \t", start);
-          end = copyright.find(';', ltrim);
-          rtrim = copyright.find_last_not_of(" \t", end - 1);
-          perTileCredits.push_back(externals.pCreditSystem->createCredit(
-              copyright.substr(ltrim, rtrim - ltrim + 1),
-              this->getTileset()->getOptions().showCreditsOnScreen));
-          start = end + 1;
-        } while (end != std::string::npos);
-      }
-
-      // A new and improved bounding volume.
-      if (this->_pContent->updatedBoundingVolume) {
-        this->setBoundingVolume(this->_pContent->updatedBoundingVolume.value());
-      }
-
-      if (!this->_pContent->availableTileRectangles.empty() &&
-          this->getContext()->implicitContext) {
-        ImplicitTilingContext& context = *this->getContext()->implicitContext;
-        if (context.rectangleAvailability) {
-          for (const QuadtreeTileRectangularRange& range :
-               this->_pContent->availableTileRectangles) {
-            context.rectangleAvailability->addAvailableTileRange(range);
-          }
-        }
-      }
-    }
-
-    if (externals.pPrepareRendererResources) {
-      this->_pRendererResources =
-          externals.pPrepareRendererResources->prepareInMainThread(
-              *this,
-              this->getRendererResources());
-    }
-
-    this->setState(LoadState::Done);
-  }
-}
-
-bool Tile::unloadContent() noexcept {
-  if (this->getState() != Tile::LoadState::Unloaded) {
-    // Cannot unload while an async operation is in progress.
-    if (this->getState() == Tile::LoadState::ContentLoading) {
-      return false;
-    }
-
-    // If a child tile is being upsampled from this one, we can't unload this
-    // one yet.
-    if (this->getState() == Tile::LoadState::Done &&
-        !this->getChildren().empty()) {
-      for (const Tile& child : this->getChildren()) {
-        if (child.getState() == Tile::LoadState::ContentLoading &&
-            std::get_if<CesiumGeometry::UpsampledQuadtreeNode>(
-                &child.getTileID()) != nullptr) {
-          return false;
-        }
-      }
-    }
-
-    this->getTileset()->notifyTileUnloading(this);
-
-    const TilesetExternals& externals = this->getTileset()->getExternals();
-    if (externals.pPrepareRendererResources) {
-      if (this->getState() == LoadState::ContentLoaded) {
-        externals.pPrepareRendererResources->free(
-            *this,
-            this->_pRendererResources,
-            nullptr);
-      } else {
-        externals.pPrepareRendererResources->free(
-            *this,
-            nullptr,
-            this->_pRendererResources);
-      }
-    }
-
-    this->setState(LoadState::Unloaded);
-  }
-
-  this->_pRendererResources = nullptr;
-  this->_pContent.reset();
-  this->_rasterTiles.clear();
-
-  return true;
-}
-
-namespace {
-
-struct RegionAndCenter {
-  BoundingRegion region;
-  Cartographic center;
-};
-
-std::optional<RegionAndCenter>
-getTileBoundingRegionForUpsampling(const Tile& parent) {
-  // To create subdivided children, we need to know a bounding region for each.
-  // If the parent is already loaded and we have Web Mercator or Geographic
-  // textures coordinates, we're set. If it's not, but it has a bounding region,
-  // we're still set. Otherwise, we can't upsample (yet?).
-
-  // Get an accurate bounding region from the content first.
-  const TileContentLoadResult* pParentContent = parent.getContent();
-  if (pParentContent && pParentContent->overlayDetails) {
-    const TileContentDetailsForOverlays& details =
-        *pParentContent->overlayDetails;
-
-    // If we don't have any overlay projections/rectangles, why are we
-    // upsampling?
-    assert(!details.rasterOverlayProjections.empty());
-    assert(!details.rasterOverlayRectangles.empty());
-
-    // Use the projected center of the tile as the subdivision center.
-    // The tile will be subdivided by (0.5, 0.5) in the first overlay's
-    // texture coordinates which overlay had more detail.
-
-    for (const RasterMappedTo3DTile& mapped : parent.getMappedRasterTiles()) {
-      if (mapped.isMoreDetailAvailable()) {
-        const Projection& projection = mapped.getReadyTile()
-                                           ->getOverlay()
-                                           .getTileProvider()
-                                           ->getProjection();
-        glm::dvec2 centerProjected =
-            details.findRectangleForOverlayProjection(projection)->getCenter();
-        Cartographic center =
-            unprojectPosition(projection, glm::dvec3(centerProjected, 0.0));
-
-        return RegionAndCenter{details.boundingRegion, center};
-      }
-    }
-  }
-
-  // We shouldn't be upsampling from a tile until that tile is loaded.
-  // If it has no content after loading, we can't upsample from it.
-  return std::nullopt;
-}
-
-void createQuadtreeSubdividedChildren(Tile& parent) {
-  std::optional<RegionAndCenter> maybeRegionAndCenter =
-      getTileBoundingRegionForUpsampling(parent);
-  if (!maybeRegionAndCenter) {
-    return;
-  }
-
-  // The quadtree tile ID doesn't actually matter, because we're not going to
-  // use the standard tile bounds for the ID. But having a tile ID that reflects
-  // the level and _approximate_ location is helpful for debugging.
-  const QuadtreeTileID* pRealParentTileID =
-      std::get_if<QuadtreeTileID>(&parent.getTileID());
-  if (!pRealParentTileID) {
-    const UpsampledQuadtreeNode* pUpsampledID =
-        std::get_if<UpsampledQuadtreeNode>(&parent.getTileID());
-    if (pUpsampledID) {
-      pRealParentTileID = &pUpsampledID->tileID;
-    }
-  }
-
-  QuadtreeTileID parentTileID =
-      pRealParentTileID ? *pRealParentTileID : QuadtreeTileID(0, 0, 0);
-
-  // QuadtreeTileID can't handle higher than level 30 because the x and y
-  // coordinates (uint32_t) will overflow. So just start over at level 0.
-  if (parentTileID.level >= 30U) {
-    parentTileID = QuadtreeTileID(0, 0, 0);
-  }
-
-  // The parent tile must not have a zero geometric error, even if it's a leaf
-  // tile. Otherwise we'd never refine it.
-  parent.setGeometricError(parent.getNonZeroGeometricError());
-
-  // The parent must use REPLACE refinement.
-  parent.setRefine(TileRefine::Replace);
-
-  const QuadtreeTileID swID(
-      parentTileID.level + 1,
-      parentTileID.x * 2,
-      parentTileID.y * 2);
-  const QuadtreeTileID seID(swID.level, swID.x + 1, swID.y);
-  const QuadtreeTileID nwID(swID.level, swID.x, swID.y + 1);
-  const QuadtreeTileID neID(swID.level, swID.x + 1, swID.y + 1);
-
-  parent.createChildTiles(4);
-
-  const gsl::span<Tile> children = parent.getChildren();
-  Tile& sw = children[0];
-  Tile& se = children[1];
-  Tile& nw = children[2];
-  Tile& ne = children[3];
-
-  // Use the root tile's context, because that's guaranteed not to do any
-  // implicit tiling.
-  assert(
-      parent.getContext() != nullptr &&
-      parent.getContext()->pTileset != nullptr &&
-      parent.getContext()->pTileset->getRootTile() != nullptr);
-  TileContext* pRootContext =
-      parent.getContext()->pTileset->getRootTile()->getContext();
-  assert(pRootContext != nullptr);
-  sw.setContext(pRootContext);
-  se.setContext(pRootContext);
-  nw.setContext(pRootContext);
-  ne.setContext(pRootContext);
-
-  const double geometricError = parent.getGeometricError() * 0.5;
-  sw.setGeometricError(geometricError);
-  se.setGeometricError(geometricError);
-  nw.setGeometricError(geometricError);
-  ne.setGeometricError(geometricError);
-
-  sw.setParent(&parent);
-  se.setParent(&parent);
-  nw.setParent(&parent);
-  ne.setParent(&parent);
-
-  sw.setTileID(UpsampledQuadtreeNode{swID});
-  se.setTileID(UpsampledQuadtreeNode{seID});
-  nw.setTileID(UpsampledQuadtreeNode{nwID});
-  ne.setTileID(UpsampledQuadtreeNode{neID});
-
-  const double minimumHeight = maybeRegionAndCenter->region.getMinimumHeight();
-  const double maximumHeight = maybeRegionAndCenter->region.getMaximumHeight();
-
-  const GlobeRectangle& parentRectangle =
-      maybeRegionAndCenter->region.getRectangle();
-  const Cartographic& center = maybeRegionAndCenter->center;
-  sw.setBoundingVolume(BoundingRegionWithLooseFittingHeights(BoundingRegion(
-      GlobeRectangle(
-          parentRectangle.getWest(),
-          parentRectangle.getSouth(),
-          center.longitude,
-          center.latitude),
-      minimumHeight,
-      maximumHeight)));
-
-  se.setBoundingVolume(BoundingRegionWithLooseFittingHeights(BoundingRegion(
-      GlobeRectangle(
-          center.longitude,
-          parentRectangle.getSouth(),
-          parentRectangle.getEast(),
-          center.latitude),
-      minimumHeight,
-      maximumHeight)));
-
-  nw.setBoundingVolume(BoundingRegionWithLooseFittingHeights(BoundingRegion(
-      GlobeRectangle(
-          parentRectangle.getWest(),
-          center.latitude,
-          center.longitude,
-          parentRectangle.getNorth()),
-      minimumHeight,
-      maximumHeight)));
-
-  ne.setBoundingVolume(BoundingRegionWithLooseFittingHeights(BoundingRegion(
-      GlobeRectangle(
-          center.longitude,
-          center.latitude,
-          parentRectangle.getEast(),
-          parentRectangle.getNorth()),
-      minimumHeight,
-      maximumHeight)));
-
-  sw.setTransform(parent.getTransform());
-  se.setTransform(parent.getTransform());
-  nw.setTransform(parent.getTransform());
-  ne.setTransform(parent.getTransform());
-}
-
-} // namespace
-
-void Tile::update(
-    int32_t /*previousFrameNumber*/,
-    int32_t /*currentFrameNumber*/) {
-
-  if (this->getState() == LoadState::FailedTemporarily) {
-    // Check with the TileContext to see if we should retry.
-    if (this->_pContext->failedTileCallback) {
-      const FailedTileAction action =
-          this->_pContext->failedTileCallback(*this);
-      switch (action) {
-      case FailedTileAction::GiveUp:
-        this->setState(LoadState::Failed);
-        break;
-      case FailedTileAction::Retry:
-        // Technically we don't need to completely unload the tile. We only
-        // need to re-request the tile content. But the transition from
-        // Unloaded -> LoadingContent does other things too (creating raster
-        // overlays for one thing), so we'll call unloadContent to keep our
-        // state machine sane (-ish). Refreshing an ion token could be a bit
-        // faster if we did smarter things here, but it's not worth the
-        // trouble.
-        this->unloadContent();
-        break;
-      case FailedTileAction::Wait:
-        // Do nothing for now.
-        break;
-      }
-    } else {
-      this->setState(LoadState::Failed);
-    }
-  }
-
-  if (this->getState() == LoadState::Done &&
-      this->getTileset()->supportsRasterOverlays() && this->getContent() &&
-      this->getContent()->model) {
-    bool moreRasterDetailAvailable = false;
-    bool skippedUnknown = false;
-
-    for (size_t i = 0; i < this->_rasterTiles.size(); ++i) {
-      RasterMappedTo3DTile& mappedRasterTile = this->_rasterTiles[i];
-
-      RasterOverlayTile* pLoadingTile = mappedRasterTile.getLoadingTile();
-      if (pLoadingTile && pLoadingTile->getState() ==
-                              RasterOverlayTile::LoadState::Placeholder) {
-        RasterOverlayTileProvider* pProvider =
-            pLoadingTile->getOverlay().getTileProvider();
-
-        // Try to replace this placeholder with real tiles.
-        if (pProvider && !pProvider->isPlaceholder()) {
-          // Remove the existing placeholder mapping
-          this->_rasterTiles.erase(
-              this->_rasterTiles.begin() +
-              static_cast<
-                  std::vector<RasterMappedTo3DTile>::iterator::difference_type>(
-                  i));
-          --i;
-
-          // Add a new mapping.
-          std::vector<Projection> missingProjections;
-          RasterMappedTo3DTile::mapOverlayToTile(
-              pProvider->getOwner(),
-              *this,
-              missingProjections);
-
-          if (!missingProjections.empty()) {
-            // The mesh doesn't have the right texture coordinates for this
-            // overlay's projection, so we need to kick it back to the unloaded
-            // state to fix that.
-            // In the future, we could add the ability to add the required
-            // texture coordinates without starting over from scratch.
-            this->unloadContent();
-            return;
-          }
-        }
-
-        continue;
-      }
-
-      const RasterOverlayTile::MoreDetailAvailable moreDetailAvailable =
-          mappedRasterTile.update(*this);
-
-      if (moreDetailAvailable ==
-              RasterOverlayTile::MoreDetailAvailable::Unknown &&
-          !moreRasterDetailAvailable) {
-        skippedUnknown = true;
-      }
-
-      moreRasterDetailAvailable |=
-          moreDetailAvailable == RasterOverlayTile::MoreDetailAvailable::Yes;
-    }
-
-    // If this tile still has no children after it's done loading, but it does
-    // have raster tiles that are not the most detailed available, create fake
-    // children to hang more detailed rasters on by subdividing this tile.
-    if (!skippedUnknown && moreRasterDetailAvailable &&
-        this->_children.empty()) {
-      createQuadtreeSubdividedChildren(*this);
-    }
-  } else if (
-      this->getState() == LoadState::Done && !this->_rasterTiles.empty()) {
-    // We can't hang raster images on a tile without geometry, and their
-    // existence can prevent the tile from being deemed done loading. So clear
-    // them out here.
-    this->_rasterTiles.clear();
-  }
-}
-
-void Tile::markPermanentlyFailed() noexcept {
-  if (this->getState() == LoadState::FailedTemporarily) {
-    this->setState(LoadState::Failed);
-  }
-}
-
->>>>>>> 52b181f9
 int64_t Tile::computeByteSize() const noexcept {
   int64_t bytes = 0;
 
@@ -964,120 +160,16 @@
   return bytes;
 }
 
-<<<<<<< HEAD
 bool Tile::isRenderable() const noexcept {
   if (getState() >= TileLoadState::ContentLoaded) {
     if (!isExternalContent()) {
       return true;
-=======
-void Tile::setEmptyContent() noexcept {
-  this->_pContent = std::make_unique<TileContentLoadResult>();
-}
-
-Tile::LoadState Tile::getState() const noexcept {
-  return this->_state.load(std::memory_order::memory_order_acquire);
-}
-
-void Tile::setState(LoadState value) noexcept {
-  this->_state.store(value, std::memory_order::memory_order_release);
-}
-
-void Tile::upsampleParent(
-    std::vector<CesiumGeospatial::Projection>&& projections) {
-  Tile* pParent = this->getParent();
-  const UpsampledQuadtreeNode* pSubdividedParentID =
-      std::get_if<UpsampledQuadtreeNode>(&this->getTileID());
-
-  assert(pParent != nullptr);
-  assert(pParent->getState() == LoadState::Done);
-  assert(pSubdividedParentID != nullptr);
-
-  TileContentLoadResult* pParentContent = pParent->getContent();
-  if (!pParentContent || !pParentContent->model) {
-    this->setState(LoadState::ContentLoaded);
-    return;
-  }
-
-  CesiumGltf::Model& parentModel = pParentContent->model.value();
-
-  Tileset* pTileset = this->getTileset();
-  pTileset->notifyTileStartLoading(this);
-
-  struct LoadResult {
-    LoadState state;
-    std::unique_ptr<TileContentLoadResult> pContent;
-    void* pRendererResources;
-  };
-
-  int32_t index = 0;
-  std::vector<Projection>& parentProjections =
-      pParentContent->overlayDetails->rasterOverlayProjections;
-  const gsl::span<Tile> children = pParent->getChildren();
-  if (std::get_if<QuadtreeTileID>(&pParent->getTileID()) &&
-      std::any_of(
-          children.begin(),
-          children.end(),
-          [](const Tile& tile) noexcept {
-            return std::get_if<QuadtreeTileID>(&tile.getTileID());
-          })) {
-    // We will only get here for quantized-mesh tiles where some (but not all)
-    // tiles are present in the data and the rest need to be upsampled. And in
-    // that scenario, we need to use the implicit context's projection for
-    // subdivision, no matter what the status of the overlays.
-    //
-    // For a more typical upsampling, driven by raster overlays, all child tiles
-    // will have a `UpsampledQuadtreeNode` tile ID.
-    if (_pContext->implicitContext->projection.has_value()) {
-      const Projection& projection = *_pContext->implicitContext->projection;
-      auto it = std::find(
-          parentProjections.begin(),
-          parentProjections.end(),
-          projection);
-
-      if (it == parentProjections.end()) {
-        const BoundingRegion* pParentRegion =
-            std::get_if<BoundingRegion>(&pParent->getBoundingVolume());
-
-        std::optional<TileContentDetailsForOverlays> overlayDetails =
-            GltfContent::createRasterOverlayTextureCoordinates(
-                parentModel,
-                pParent->getTransform(),
-                int32_t(parentProjections.size()),
-                pParentRegion ? std::make_optional<GlobeRectangle>(
-                                    pParentRegion->getRectangle())
-                              : std::nullopt,
-                {projection});
-        if (overlayDetails) {
-          pParentContent->overlayDetails->rasterOverlayRectangles.emplace_back(
-              overlayDetails->rasterOverlayRectangles[0]);
-          parentProjections.emplace_back(projection);
-          index = int32_t(parentProjections.size()) - 1;
-        }
-      } else {
-        index = int32_t(it - parentProjections.begin());
-      }
->>>>>>> 52b181f9
     }
-  } else {
-    for (const RasterMappedTo3DTile& mapped : pParent->getMappedRasterTiles()) {
-      if (mapped.isMoreDetailAvailable()) {
-        const Projection& projection = mapped.getReadyTile()
-                                           ->getOverlay()
-                                           .getTileProvider()
-                                           ->getProjection();
-        auto it = std::find(
-            parentProjections.begin(),
-            parentProjections.end(),
-            projection);
-        index = int32_t(it - parentProjections.begin());
-      }
-    }
-  }
+  } 
 
   return false;
 }
 
-<<<<<<< HEAD
 bool Tile::isRenderContent() const noexcept {
   return _pContent->isRenderContent();
 }
@@ -1085,18 +177,6 @@
 bool Tile::isExternalContent() const noexcept {
   return _pContent->isExternalContent();
 }
-=======
-            void* pRendererResources = processNewTileContent(
-                pPrepareRendererResources,
-                pLogger,
-                *pContent,
-                generateMissingNormalsSmooth,
-                gltfUpAxis,
-                transform,
-                tileContentBoundingVolume,
-                tileBoundingVolume,
-                std::move(projections));
->>>>>>> 52b181f9
 
 bool Tile::isEmptyContent() const noexcept {
   return _pContent->isEmptyContent();
