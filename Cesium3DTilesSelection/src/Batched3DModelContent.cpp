
#include "Batched3DModelContent.h"

#include "Cesium3DTilesSelection/GltfContent.h"
#include "Cesium3DTilesSelection/spdlog-cesium.h"
<<<<<<< HEAD
=======
#include "CesiumAsync/IAssetResponse.h"
#include "CesiumGltf/ModelEXT_feature_metadata.h"
#include "CesiumUtility/Tracing.h"
>>>>>>> 8d92cec3
#include "upgradeBatchTableToFeatureMetadata.h"

#include <CesiumGltf/ModelEXT_feature_metadata.h>
#include <CesiumUtility/Tracing.h>

#include <rapidjson/document.h>

#include <cstddef>
#include <stdexcept>

namespace Cesium3DTilesSelection {

struct B3dmHeader {
  unsigned char magic[4];
  uint32_t version;
  uint32_t byteLength;
  uint32_t featureTableJsonByteLength;
  uint32_t featureTableBinaryByteLength;
  uint32_t batchTableJsonByteLength;
  uint32_t batchTableBinaryByteLength;
};

struct B3dmHeaderLegacy1 {
  unsigned char magic[4];
  uint32_t version;
  uint32_t byteLength;
  uint32_t batchLength;
  uint32_t batchTableByteLength;
};

struct B3dmHeaderLegacy2 {
  unsigned char magic[4];
  uint32_t version;
  uint32_t byteLength;
  uint32_t batchTableJsonByteLength;
  uint32_t batchTableBinaryByteLength;
  uint32_t batchLength;
};

namespace {

rapidjson::Document parseFeatureTableJsonData(
    const std::shared_ptr<spdlog::logger>& pLogger,
    CesiumGltf::Model& gltf,
    const gsl::span<const std::byte>& featureTableJsonData) {
  rapidjson::Document document;
  document.Parse(
      reinterpret_cast<const char*>(featureTableJsonData.data()),
      featureTableJsonData.size());
  if (document.HasParseError()) {
    SPDLOG_LOGGER_ERROR(
        pLogger,
        "Error when parsing feature table JSON, error code {} at byte offset "
        "{}",
        document.GetParseError(),
        document.GetErrorOffset());
    return document;
  }

  const auto rtcIt = document.FindMember("RTC_CENTER");
  if (rtcIt != document.MemberEnd() && rtcIt->value.IsArray() &&
      rtcIt->value.Size() == 3 && rtcIt->value[0].IsDouble() &&
      rtcIt->value[1].IsDouble() && rtcIt->value[2].IsDouble()) {
    // Add the RTC_CENTER value to the glTF itself.
    rapidjson::Value& rtcValue = rtcIt->value;
    gltf.extras["RTC_CENTER"] = {
        rtcValue[0].GetDouble(),
        rtcValue[1].GetDouble(),
        rtcValue[2].GetDouble()};
  }

  return document;
}

} // namespace

CesiumAsync::Future<std::unique_ptr<TileContentLoadResult>>
Batched3DModelContent::load(const TileContentLoadInput& input) {
  return input.asyncSystem.createResolvedFuture(load(
      input.pLogger,
      input.pRequest->url(),
      input.pRequest->response()->data()));
}

std::unique_ptr<TileContentLoadResult> Batched3DModelContent::load(
    const std::shared_ptr<spdlog::logger>& pLogger,
    const std::string& url,
    const gsl::span<const std::byte>& data) {
  // TODO: actually use the b3dm payload
  if (data.size() < sizeof(B3dmHeader)) {
    throw std::runtime_error("The B3DM is invalid because it is too small to "
                             "include a B3DM header.");
  }

  CESIUM_TRACE("Cesium3DTilesSelection::Batched3DModelContent::load");
  const B3dmHeader* pHeader = reinterpret_cast<const B3dmHeader*>(data.data());

  B3dmHeader header = *pHeader;
  uint32_t headerLength = sizeof(B3dmHeader);
  // uint32_t batchLength;

  // Legacy header #1: [batchLength] [batchTableByteLength]
  // Legacy header #2: [batchTableJsonByteLength] [batchTableBinaryByteLength]
  // [batchLength] Current header: [featureTableJsonByteLength]
  // [featureTableBinaryByteLength] [batchTableJsonByteLength]
  // [batchTableBinaryByteLength] If the header is in the first legacy format
  // 'batchTableJsonByteLength' will be the start of the JSON string (a
  // quotation mark) or the glTF magic. Accordingly its first byte will be
  // either 0x22 or 0x67, and so the minimum uint32 expected is 0x22000000 =
  // 570425344 = 570MB. It is unlikely that the feature table JSON will exceed
  // this length. The check for the second legacy format is similar, except it
  // checks 'batchTableBinaryByteLength' instead
  if (pHeader->batchTableJsonByteLength >= 570425344) {
    // First legacy check
    headerLength = sizeof(B3dmHeaderLegacy1);
    const B3dmHeaderLegacy1* pLegacy1 =
        reinterpret_cast<const B3dmHeaderLegacy1*>(data.data());
    // batchLength = pLegacy1->batchLength;
    header.batchTableJsonByteLength = pLegacy1->batchTableByteLength;
    header.batchTableBinaryByteLength = 0;
    header.featureTableJsonByteLength = 0;
    header.featureTableBinaryByteLength = 0;

    SPDLOG_LOGGER_WARN(
        pLogger,
        "This b3dm header is using the legacy "
        "format[batchLength][batchTableByteLength]. "
        "The new format "
        "is[featureTableJsonByteLength][featureTableBinaryByteLength]["
        "batchTableJsonByteLength][batchTableBinaryByteLength] "
        "from "
        "https://github.com/CesiumGS/3d-tiles/tree/master/specification/"
        "TileFormats/Batched3DModel.");
  } else if (pHeader->batchTableBinaryByteLength >= 570425344) {
    // Second legacy check
    headerLength = sizeof(B3dmHeaderLegacy2);
    const B3dmHeaderLegacy2* pLegacy2 =
        reinterpret_cast<const B3dmHeaderLegacy2*>(data.data());
    // batchLength = pLegacy2->batchLength;
    header.batchTableJsonByteLength = pLegacy2->batchTableJsonByteLength;
    header.batchTableBinaryByteLength = pLegacy2->batchTableBinaryByteLength;
    header.featureTableJsonByteLength = 0;
    header.featureTableBinaryByteLength = 0;

    SPDLOG_LOGGER_WARN(
        pLogger,
        "This b3dm header is using the legacy format "
        "[batchTableJsonByteLength] [batchTableBinaryByteLength] "
        "[batchLength]. "
        "The new format is [featureTableJsonByteLength] "
        "[featureTableBinaryByteLength] [batchTableJsonByteLength] "
        "[batchTableBinaryByteLength] "
        "from "
        "https://github.com/CesiumGS/3d-tiles/tree/master/specification/"
        "TileFormats/Batched3DModel.");
  }

  if (static_cast<uint32_t>(data.size()) < pHeader->byteLength) {
    throw std::runtime_error(
        "The B3DM is invalid because the total data available is less than the "
        "size specified in its header.");
  }

  const uint32_t glbStart = headerLength + header.featureTableJsonByteLength +
                            header.featureTableBinaryByteLength +
                            header.batchTableJsonByteLength +
                            header.batchTableBinaryByteLength;
  const uint32_t glbEnd = header.byteLength;

  if (glbEnd <= glbStart) {
    throw std::runtime_error("The B3DM is invalid because the start of the "
                             "glTF model is after the end of the entire B3DM.");
  }

  const gsl::span<const std::byte> glbData =
      data.subspan(glbStart, glbEnd - glbStart);
  std::unique_ptr<TileContentLoadResult> pResult =
      GltfContent::load(pLogger, url, glbData);

  if (pResult->model && header.featureTableJsonByteLength > 0) {
    CesiumGltf::Model& gltf = pResult->model.value();

    const gsl::span<const std::byte> featureTableJsonData =
        data.subspan(headerLength, header.featureTableJsonByteLength);
    rapidjson::Document featureTable =
        parseFeatureTableJsonData(pLogger, gltf, featureTableJsonData);

    const int64_t batchTableStart = headerLength +
                                    header.featureTableJsonByteLength +
                                    header.featureTableBinaryByteLength;
    const int64_t batchTableLength =
        header.batchTableBinaryByteLength + header.batchTableJsonByteLength;

    if (batchTableLength > 0) {
      const gsl::span<const std::byte> batchTableJsonData = data.subspan(
          static_cast<size_t>(batchTableStart),
          header.batchTableJsonByteLength);
      const gsl::span<const std::byte> batchTableBinaryData = data.subspan(
          static_cast<size_t>(
              batchTableStart + header.batchTableJsonByteLength),
          header.batchTableBinaryByteLength);

      rapidjson::Document batchTableJson;
      batchTableJson.Parse(
          reinterpret_cast<const char*>(batchTableJsonData.data()),
          batchTableJsonData.size());
      if (batchTableJson.HasParseError()) {
        SPDLOG_LOGGER_WARN(
            pLogger,
            "Error when parsing batch table JSON, error code {} at byte "
            "offset "
            "{}. Skip parsing metadata",
            batchTableJson.GetParseError(),
            batchTableJson.GetErrorOffset());
        return pResult;
      }

      upgradeBatchTableToFeatureMetadata(
          pLogger,
          gltf,
          featureTable,
          batchTableJson,
          batchTableBinaryData);
    }
  }

  return pResult;
}

} // namespace Cesium3DTilesSelection<|MERGE_RESOLUTION|>--- conflicted
+++ resolved
@@ -3,14 +3,9 @@
 
 #include "Cesium3DTilesSelection/GltfContent.h"
 #include "Cesium3DTilesSelection/spdlog-cesium.h"
-<<<<<<< HEAD
-=======
-#include "CesiumAsync/IAssetResponse.h"
-#include "CesiumGltf/ModelEXT_feature_metadata.h"
-#include "CesiumUtility/Tracing.h"
->>>>>>> 8d92cec3
 #include "upgradeBatchTableToFeatureMetadata.h"
 
+#include <CesiumAsync/IAssetResponse.h>
 #include <CesiumGltf/ModelEXT_feature_metadata.h>
 #include <CesiumUtility/Tracing.h>
 
@@ -173,9 +168,9 @@
   }
 
   const uint32_t glbStart = headerLength + header.featureTableJsonByteLength +
-                            header.featureTableBinaryByteLength +
-                            header.batchTableJsonByteLength +
-                            header.batchTableBinaryByteLength;
+                      header.featureTableBinaryByteLength +
+                      header.batchTableJsonByteLength +
+                      header.batchTableBinaryByteLength;
   const uint32_t glbEnd = header.byteLength;
 
   if (glbEnd <= glbStart) {
@@ -198,7 +193,7 @@
 
     const int64_t batchTableStart = headerLength +
                                     header.featureTableJsonByteLength +
-                                    header.featureTableBinaryByteLength;
+                              header.featureTableBinaryByteLength;
     const int64_t batchTableLength =
         header.batchTableBinaryByteLength + header.batchTableJsonByteLength;
 
