--- conflicted
+++ resolved
@@ -51,34 +51,29 @@
     const TilesetContentOptions& contentOptions) {
   CESIUM_TRACE("Cesium3DTilesSelection::GltfContent::load");
 
-<<<<<<< HEAD
-  ReadModelOptions readOptions;
+  GltfReaderOptions readOptions;
   readOptions.ktx2TranscodeTargetFormat =
       contentOptions.ktx2TranscodeTargetFormat;
 
-  CesiumGltfReader::ModelReaderResult loadedModel =
-      GltfContent::_gltfReader.readModel(data, readOptions);
-=======
-  CesiumGltfReader::GltfReaderResult loadedModel =
-      GltfContent::_gltfReader.readGltf(data);
->>>>>>> 92ebe803
-  if (!loadedModel.errors.empty()) {
+  CesiumGltfReader::GltfReaderResult loadedGltf =
+      GltfContent::_gltfReader.readGltf(data, readOptions);
+  if (!loadedGltf.errors.empty()) {
     SPDLOG_LOGGER_ERROR(
         pLogger,
         "Failed to load binary glTF from {}:\n- {}",
         url,
-        CesiumUtility::joinToString(loadedModel.errors, "\n- "));
-  }
-  if (!loadedModel.warnings.empty()) {
+        CesiumUtility::joinToString(loadedGltf.errors, "\n- "));
+  }
+  if (!loadedGltf.warnings.empty()) {
     SPDLOG_LOGGER_WARN(
         pLogger,
         "Warning when loading binary glTF from {}:\n- {}",
         url,
-        CesiumUtility::joinToString(loadedModel.warnings, "\n- "));
-  }
-
-  if (loadedModel.model) {
-    loadedModel.model.value().extras["Cesium3DTiles_TileUrl"] = url;
+        CesiumUtility::joinToString(loadedGltf.warnings, "\n- "));
+  }
+
+  if (loadedGltf.model) {
+    loadedGltf.model.value().extras["Cesium3DTiles_TileUrl"] = url;
   }
 
   return CesiumGltfReader::GltfReader::resolveExternalData(
@@ -86,8 +81,8 @@
              url,
              headers,
              pAssetAccessor,
-             std::move(loadedModel),
-             readOptions)
+             readOptions,
+             std::move(loadedGltf))
       .thenInWorkerThread(
           [pLogger, url](CesiumGltfReader::GltfReaderResult&& resolvedModel) {
             std::unique_ptr<TileContentLoadResult> pResult =
