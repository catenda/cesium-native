#pragma once

#include "Cesium3DTilesSelection/RasterOverlayTile.h"
#include "CesiumGeometry/Rectangle.h"
#include "CesiumUtility/IntrusivePointer.h"
#include <memory>

namespace Cesium3DTilesSelection {

class Tile;

/**
 * @brief The result of applying a {@link RasterOverlayTile} to geometry.
 *
 * Instances of this class are used by a {@link Tile} in order to map
 * imagery data that is given as {@link RasterOverlayTile} instances
 * to the 2D region that is covered by the tile geometry.
 */
class RasterMappedTo3DTile final {
public:
  /**
   * @brief The states indicating whether the raster tile is attached to the
   * geometry.
   */
  enum class AttachmentState {
    /**
     * @brief This raster tile is not yet attached to the geometry at all.
     */
    Unattached = 0,

    /**
     * @brief This raster tile is attached to the geometry, but it is a
     * temporary, low-res version usable while the full-res version is loading.
     */
    TemporarilyAttached = 1,

    /**
     * @brief This raster tile is attached to the geometry.
     */
    Attached = 2
  };

  /**
   * @brief Creates a new instance.
   *
   * @param pRasterTile The {@link RasterOverlayTile} that is mapped to the
   * geometry.
   */
  RasterMappedTo3DTile(
      const CesiumUtility::IntrusivePointer<RasterOverlayTile>& pRasterTile);

  /**
   * @brief Returns a {@link RasterOverlayTile} that is currently loading.
   *
   * The caller has to check the exact state of this tile, using
   * {@link Tile::getState}.
   *
   * @return The tile that is loading, or `nullptr`.
   */
  RasterOverlayTile* getLoadingTile() noexcept {
    return this->_pLoadingTile.get();
  }

  /** @copydoc getLoadingTile */
  const RasterOverlayTile* getLoadingTile() const noexcept {
    return this->_pLoadingTile.get();
  }

  /**
   * @brief Returns the {@link RasterOverlayTile} that represents the imagery
   * data that is ready to render.
   *
   * This will be `nullptr` when the tile data has not yet been loaded.
   *
   * @return The tile, or `nullptr`.
   */
  RasterOverlayTile* getReadyTile() noexcept { return this->_pReadyTile.get(); }

  /** @copydoc getReadyTile */
  const RasterOverlayTile* getReadyTile() const noexcept {
    return this->_pReadyTile.get();
  }

  /**
   * @brief Returns an identifier for the texture coordinates of this tile.
   *
   * The texture coordinates for this raster are found in the glTF as an
   * attribute named `_CESIUMOVERLAY_n` where `n` is this value.
   *
   * @return The texture coordinate ID.
   */
  int32_t getTextureCoordinateID() const noexcept {
    return this->_textureCoordinateID;
  }

  /**
   * @brief Sets the texture coordinate ID.
   *
   * @see getTextureCoordinateID
   *
   * @param textureCoordinateID The ID.
   */
  void setTextureCoordinateID(int32_t textureCoordinateID) noexcept {
    this->_textureCoordinateID = textureCoordinateID;
  }

  /**
<<<<<<< HEAD
   * @brief Returns the translation that converts between texture coordinates
   * and world coordinates.
   *
   * The translation and {@link getScale} are computed from the region
   * that is covered by the tile geometry (in the coordinates that are
   * specific for the projection that is used by the tile provider)
   * and the {@link getTextureCoordinateRectangle}.
=======
   * @brief Returns the translation that converts between the geometry texture
   * coordinates and the texture coordinates that should be used to sample this
   * raster texture.
   *
   * `rasterCoordinates = geometryCoordinates * scale + translation`
>>>>>>> 9566296e
   *
   * @returns The translation.
   */
  const glm::dvec2& getTranslation() const noexcept {
    return this->_translation;
  }

  /**
   * @brief Returns the scaling that converts between the geometry texture
   * coordinates and the texture coordinates that should be used to sample this
   * raster texture.
   *
   * @see getTranslation
   *
   * @returns The scaling.
   */
  const glm::dvec2& getScale() const noexcept { return this->_scale; }

  /**
   * @brief Indicates whether this overlay tile is currently attached to its
   * owning geometry tile.
   *
   * When a raster overlay tile is attached to a geometry tile,
   * {@link IPrepareRendererResources::attachRasterInMainThread} is invoked.
   * When it is detached,
   * {@link IPrepareRendererResources::detachRasterInMainThread} is invoked.
   */
  AttachmentState getState() const noexcept { return this->_state; }

  /**
   * @brief Update this tile during the update of its owner.
   *
   * This is only supposed to be called by {@link Tile::update}. It
   * will return whether there is a more detailed version of the
   * raster data available.
   *
   * @param tile The owner tile.
   * @return The {@link MoreDetailAvailable} state.
   */
  RasterOverlayTile::MoreDetailAvailable update(Tile& tile);

  /**
   * @brief Detach the raster from the given tile.
   */
  void detachFromTile(Tile& tile) noexcept;

private:
  void computeTranslationAndScale(Tile& tile);

  CesiumUtility::IntrusivePointer<RasterOverlayTile> _pLoadingTile;
  CesiumUtility::IntrusivePointer<RasterOverlayTile> _pReadyTile;
  int32_t _textureCoordinateID;
  glm::dvec2 _translation;
  glm::dvec2 _scale;
  AttachmentState _state;
  bool _originalFailed;
};

} // namespace Cesium3DTilesSelection<|MERGE_RESOLUTION|>--- conflicted
+++ resolved
@@ -105,21 +105,11 @@
   }
 
   /**
-<<<<<<< HEAD
-   * @brief Returns the translation that converts between texture coordinates
-   * and world coordinates.
-   *
-   * The translation and {@link getScale} are computed from the region
-   * that is covered by the tile geometry (in the coordinates that are
-   * specific for the projection that is used by the tile provider)
-   * and the {@link getTextureCoordinateRectangle}.
-=======
    * @brief Returns the translation that converts between the geometry texture
    * coordinates and the texture coordinates that should be used to sample this
    * raster texture.
    *
    * `rasterCoordinates = geometryCoordinates * scale + translation`
->>>>>>> 9566296e
    *
    * @returns The translation.
    */
