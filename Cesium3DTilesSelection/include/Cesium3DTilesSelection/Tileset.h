--- conflicted
+++ resolved
@@ -354,35 +354,9 @@
       ViewUpdateResult& result,
       double tilePriority);
 
-<<<<<<< HEAD
-  /**
-   * @brief Queues load of tiles that are _required_ to be loaded before the
-   * given tile can be refined in "Forbid Holes" mode.
-   *
-   * The queued tiles may include descedents, too, if any children are set to
-   * Unconditionally Refine ({@link Tile::getUnconditionallyRefine}).
-   *
-   * This method should only be called if {@link TilesetOptions::forbidHoles} is enabled.
-   *
-   * @param frameState The state of the current frame.
-   * @param tile The tile that is potentially being refined.
-   * @param implicitInfo The implicit traversal info.
-   * @param tilePriority The load priority of this tile.
-   * @return true Some of the required descendents are not yet loaded, so this
-   * tile _cannot_ yet be refined.
-   * @return false All of the required descendents (if there are any) are
-   * loaded, so this tile _can_ be refined.
-   */
-  bool _queueLoadOfChildrenRequiredForForbidHoles(
-      const FrameState& frameState,
-      Tile& tile,
-      double tilePriority);
-
   void _processWorkerThreadLoadQueue();
   void _processMainThreadLoadQueue();
-=======
-  void _processLoadQueue();
->>>>>>> 124c330e
+
   void _unloadCachedTiles(double timeBudget) noexcept;
   void _markTileVisited(Tile& tile) noexcept;
 
