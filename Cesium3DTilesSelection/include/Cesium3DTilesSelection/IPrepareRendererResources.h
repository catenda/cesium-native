#pragma once

#include "Library.h"
#include "TileLoadResult.h"

#include <CesiumAsync/Future.h>

#include <glm/mat4x4.hpp>
#include <glm/vec2.hpp>
#include <gsl/span>

#include <any>

namespace CesiumAsync {
class AsyncSystem;
}

namespace CesiumGeometry {
struct Rectangle;
}

namespace CesiumGltf {
struct ImageCesium;
struct Model;
} // namespace CesiumGltf

namespace Cesium3DTilesSelection {

class Tile;
class RasterOverlayTile;

struct TileLoadResultAndRenderResources {
  TileLoadResult result;
  void* pRenderResources{nullptr};
};

/**
 * @brief When implemented for a rendering engine, allows renderer resources to
 * be created and destroyed under the control of a {@link Tileset}.
 *
 * It is not supposed to be used directly by clients. It is implemented
 * for specific rendering engines to provide an infrastructure for preparing the
 * data of a {@link Tile} so that it can be used for rendering.
 *
 * Instances of this class are associated with a {@link Tileset}, in the
 * {@link TilesetExternals} structure that can be obtained
 * via {@link Tileset::getExternals}.
 */
class CESIUM3DTILESSELECTION_API IPrepareRendererResources {
public:
  virtual ~IPrepareRendererResources() = default;

  /**
   * @brief Prepares renderer resources for the given tile. This method is
   * invoked in the load thread.
   *
<<<<<<< HEAD
   * @param asyncSystem The AsyncSystem used to do work in threads.
   * @param tileLoadResult The tile data loaded so far.
=======
   * This method is invoked in the load thread and it may modify the in-memory
   * glTF.
   *
   * @param model The glTF model to prepare.
>>>>>>> df5759de
   * @param transform The tile's transformation.
   * @param rendererOptions Renderer options associated with the tile from
   * {@link TilesetOptions::rendererOptions}.
   * @returns A future that resolves to the loaded tile data along with
   * arbitrary "render resources" data representing the result of the load
   * process. The loaded data may be the same as was originally given to this
   * method, or it may be modified. The render resources are passed to
   * {@link prepareInMainThread} as the `pLoadThreadResult` parameter.
   */
<<<<<<< HEAD
  virtual CesiumAsync::Future<TileLoadResultAndRenderResources>
  prepareInLoadThread(
      const CesiumAsync::AsyncSystem& asyncSystem,
      TileLoadResult&& tileLoadResult,
=======
  virtual void* prepareInLoadThread(
      CesiumGltf::Model& model,
>>>>>>> df5759de
      const glm::dmat4& transform,
      const std::any& rendererOptions) = 0;

  /**
   * @brief Further prepares renderer resources.
   *
   * This is called after {@link prepareInLoadThread}, and unlike that method,
   * this one is called from the same thread that called
   * {@link Tileset::updateView}.
   *
   * @param tile The tile to prepare.
   * @param pLoadThreadResult The value returned from
   * {@link prepareInLoadThread}.
   * @returns Arbitrary data representing the result of the load process.
   * Note that the value returned by {@link prepareInLoadThread} will _not_ be
   * automatically preserved and passed to {@link free}. If you need to free
   * that value, do it in this method before returning. If you need that value
   * later, add it to the object returned from this method.
   */
  virtual void* prepareInMainThread(Tile& tile, void* pLoadThreadResult) = 0;

  /**
   * @brief Frees previously-prepared renderer resources.
   *
   * This method is always called from the thread that called
   * {@link Tileset::updateView} or deleted the tileset.
   *
   * @param tile The tile for which to free renderer resources.
   * @param pLoadThreadResult The result returned by
   * {@link prepareInLoadThread}. If {@link prepareInMainThread} has
   * already been called, this parameter will be `nullptr`.
   * @param pMainThreadResult The result returned by
   * {@link prepareInMainThread}. If {@link prepareInMainThread} has
   * not yet been called, this parameter will be `nullptr`.
   */
  virtual void free(
      Tile& tile,
      void* pLoadThreadResult,
      void* pMainThreadResult) noexcept = 0;

  /**
   * @brief Prepares a raster overlay tile.
   *
   * This method is invoked in the load thread and may modify the image.
   *
   * @param image The raster tile image to prepare.
   * @param rendererOptions Renderer options associated with the raster overlay tile from {@link RasterOverlayOptions::rendererOptions}.
   * @returns Arbitrary data representing the result of the load process. This
   * data is passed to {@link prepareRasterInMainThread} as the
   * `pLoadThreadResult` parameter.
   */
  virtual void* prepareRasterInLoadThread(
      CesiumGltf::ImageCesium& image,
      const std::any& rendererOptions) = 0;

  /**
   * @brief Further preprares a raster overlay tile.
   *
   * This is called after {@link prepareRasterInLoadThread}, and unlike that
   * method, this one is called from the same thread that called
   * {@link Tileset::updateView}.
   *
   * @param rasterTile The raster tile to prepare.
   * @param pLoadThreadResult The value returned from
   * {@link prepareRasterInLoadThread}.
   * @returns Arbitrary data representing the result of the load process. Note
   * that the value returned by {@link prepareRasterInLoadThread} will _not_ be
   * automatically preserved and passed to {@link free}. If you need to free
   * that value, do it in this method before returning. If you need that value
   * later, add it to the object returned from this method.
   */
  virtual void* prepareRasterInMainThread(
      RasterOverlayTile& rasterTile,
      void* pLoadThreadResult) = 0;

  /**
   * @brief Frees previously-prepared renderer resources for a raster tile.
   *
   * This method is always called from the thread that called
   * {@link Tileset::updateView} or deleted the tileset.
   *
   * @param rasterTile The tile for which to free renderer resources.
   * @param pLoadThreadResult The result returned by
   * {@link prepareRasterInLoadThread}. If {@link prepareRasterInMainThread}
   * has already been called, this parameter will be `nullptr`.
   * @param pMainThreadResult The result returned by
   * {@link prepareRasterInMainThread}. If {@link prepareRasterInMainThread}
   * has not yet been called, this parameter will be `nullptr`.
   */
  virtual void freeRaster(
      const RasterOverlayTile& rasterTile,
      void* pLoadThreadResult,
      void* pMainThreadResult) noexcept = 0;

  /**
   * @brief Attaches a raster overlay tile to a geometry tile.
   *
   * @param tile The geometry tile.
   * @param overlayTextureCoordinateID The ID of the overlay texture coordinate
   * set to use.
   * @param rasterTile The raster overlay tile to add. The raster tile will have
   * been previously prepared with a call to {@link prepareRasterInLoadThread}
   * followed by {@link prepareRasterInMainThread}.
   * @param pMainThreadRendererResources The renderer resources for this raster
   * tile, as created and returned by {@link prepareRasterInMainThread}.
   * @param translation The translation to apply to the texture coordinates
   * identified by `overlayTextureCoordinateID`. The texture coordinates to use
   * to sample the raster image are computed as `overlayTextureCoordinates *
   * scale + translation`.
   * @param scale The scale to apply to the texture coordinates identified by
   * `overlayTextureCoordinateID`. The texture coordinates to use to sample the
   * raster image are computed as `overlayTextureCoordinates * scale +
   * translation`.
   */
  virtual void attachRasterInMainThread(
      const Tile& tile,
      int32_t overlayTextureCoordinateID,
      const RasterOverlayTile& rasterTile,
      void* pMainThreadRendererResources,
      const glm::dvec2& translation,
      const glm::dvec2& scale) = 0;

  /**
   * @brief Detaches a raster overlay tile from a geometry tile.
   *
   * @param tile The geometry tile.
   * @param overlayTextureCoordinateID The ID of the overlay texture coordinate
   * set to which the raster tile was previously attached.
   * @param rasterTile The raster overlay tile to remove.
   * @param pMainThreadRendererResources The renderer resources for this raster
   * tile, as created and returned by {@link prepareRasterInMainThread}.
   */
  virtual void detachRasterInMainThread(
      const Tile& tile,
      int32_t overlayTextureCoordinateID,
      const RasterOverlayTile& rasterTile,
      void* pMainThreadRendererResources) noexcept = 0;
};

} // namespace Cesium3DTilesSelection<|MERGE_RESOLUTION|>--- conflicted
+++ resolved
@@ -54,15 +54,8 @@
    * @brief Prepares renderer resources for the given tile. This method is
    * invoked in the load thread.
    *
-<<<<<<< HEAD
    * @param asyncSystem The AsyncSystem used to do work in threads.
    * @param tileLoadResult The tile data loaded so far.
-=======
-   * This method is invoked in the load thread and it may modify the in-memory
-   * glTF.
-   *
-   * @param model The glTF model to prepare.
->>>>>>> df5759de
    * @param transform The tile's transformation.
    * @param rendererOptions Renderer options associated with the tile from
    * {@link TilesetOptions::rendererOptions}.
@@ -72,15 +65,10 @@
    * method, or it may be modified. The render resources are passed to
    * {@link prepareInMainThread} as the `pLoadThreadResult` parameter.
    */
-<<<<<<< HEAD
   virtual CesiumAsync::Future<TileLoadResultAndRenderResources>
   prepareInLoadThread(
       const CesiumAsync::AsyncSystem& asyncSystem,
       TileLoadResult&& tileLoadResult,
-=======
-  virtual void* prepareInLoadThread(
-      CesiumGltf::Model& model,
->>>>>>> df5759de
       const glm::dmat4& transform,
       const std::any& rendererOptions) = 0;
 
