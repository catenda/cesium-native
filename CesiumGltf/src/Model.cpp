--- conflicted
+++ resolved
@@ -428,13 +428,8 @@
 
 template <typename TIndex, typename GetIndex>
 bool accumulateNormals(
-<<<<<<< HEAD
     int32_t meshPrimitiveMode,
-    gsl::span<glm::vec3>& normals,
-=======
-    MeshPrimitive::Mode mode,
     const gsl::span<glm::vec3>& normals,
->>>>>>> 8d92cec3
     const AccessorView<glm::vec3>& positionView,
     int64_t numIndices,
     GetIndex getIndex) {
