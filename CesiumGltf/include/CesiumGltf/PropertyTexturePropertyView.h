#pragma once

#include "CesiumGltf/ImageCesium.h"
#include "CesiumGltf/PropertyTextureProperty.h"
#include "CesiumGltf/PropertyTransformations.h"
#include "CesiumGltf/PropertyTypeTraits.h"
#include "CesiumGltf/PropertyView.h"
#include "CesiumGltf/Sampler.h"

#include <cassert>
#include <cmath>
#include <cstdint>

namespace CesiumGltf {
/**
 * @brief Indicates the status of a property texture property view.
 *
 * The {@link PropertyTexturePropertyView} constructor always completes
 * successfully. However it may not always reflect the actual content of the
 * corresponding property texture property. This enumeration provides the
 * reason.
 */
class PropertyTexturePropertyViewStatus : public PropertyViewStatus {
public:
  /**
   * @brief This property view was initialized from an invalid
   * {@link PropertyTexture}.
   */
  static const int ErrorInvalidPropertyTexture = 13;

  /**
   * @brief This property view is associated with a {@link ClassProperty} of an
   * unsupported type.
   */
  static const int ErrorUnsupportedProperty = 14;

  /**
   * @brief This property view does not have a valid texture index.
   */
  static const int ErrorInvalidTexture = 15;

  /**
   * @brief This property view does not have a valid sampler index.
   */
  static const int ErrorInvalidSampler = 16;

  /**
   * @brief This property view does not have a valid image index.
   */
  static const int ErrorInvalidImage = 17;

  /**
   * @brief This property is viewing an empty image.
   */
  static const int ErrorEmptyImage = 18;

  /**
   * @brief This property uses an image with multi-byte channels. Only
   * single-byte channels are supported.
   */
  static const int ErrorInvalidBytesPerChannel = 19;

  /**
   * @brief The channels of this property texture property are invalid.
   * Channels must be in the range 0-N, where N is the number of available
   * channels in the image. There must be a minimum of one channel. Although
   * more than four channels can be defined for specialized texture
   * formats, this implementation only supports four channels max.
   */
  static const int ErrorInvalidChannels = 20;

  /**
   * @brief The channels of this property texture property do not provide
   * the exact number of bytes required by the property type. This may be
   * because an incorrect number of channels was provided, or because the
   * image itself has a different channel count / byte size than expected.
   */
  static const int ErrorChannelsAndTypeMismatch = 21;
};

template <typename ElementType>
ElementType assembleScalarValue(const std::vector<uint8_t>& bytes) noexcept {
  if constexpr (std::is_same_v<ElementType, float>) {
    assert(
        bytes.size() == sizeof(float) &&
        "Not enough channel inputs to construct a float.");
    uint32_t resultAsUint = 0;
    for (size_t i = 0; i < bytes.size(); i++) {
      resultAsUint |= static_cast<uint32_t>(bytes[i]) << i * 8;
    }

    // Reinterpret the bits as a float.
    return *reinterpret_cast<float*>(&resultAsUint);
  }

  if constexpr (IsMetadataInteger<ElementType>::value) {
    using UintType = std::make_unsigned_t<ElementType>;
    UintType resultAsUint = 0;
    for (size_t i = 0; i < bytes.size(); i++) {
      resultAsUint |= static_cast<UintType>(bytes[i]) << i * 8;
    }

    // Reinterpret the bits with the correct signedness.
    return *reinterpret_cast<ElementType*>(&resultAsUint);
  }
}

template <typename ElementType>
ElementType assembleVecNValue(const std::vector<uint8_t>& bytes) noexcept {
  ElementType result = ElementType();

  const glm::length_t N =
      getDimensionsFromPropertyType(TypeToPropertyType<ElementType>::value);
  using T = typename ElementType::value_type;

  assert(
      sizeof(T) <= 2 && "Components cannot be larger than two bytes in size.");

  if constexpr (std::is_same_v<T, int16_t>) {
    assert(N == 2 && "Only vec2s can contain two-byte integer components.");
    uint16_t x = static_cast<uint16_t>(bytes[0]) |
                 (static_cast<uint16_t>(bytes[1]) << 8);
    uint16_t y = static_cast<uint16_t>(bytes[2]) |
                 (static_cast<uint16_t>(bytes[3]) << 8);

    result[0] = *reinterpret_cast<int16_t*>(&x);
    result[1] = *reinterpret_cast<int16_t*>(&y);
  }

  if constexpr (std::is_same_v<T, uint16_t>) {
    assert(N == 2 && "Only vec2s can contain two-byte integer components.");
    result[0] = static_cast<uint16_t>(bytes[0]) |
                (static_cast<uint16_t>(bytes[1]) << 8);
    result[1] = static_cast<uint16_t>(bytes[2]) |
                (static_cast<uint16_t>(bytes[3]) << 8);
  }

  if constexpr (std::is_same_v<T, int8_t>) {
    for (size_t i = 0; i < bytes.size(); i++) {
      result[i] = *reinterpret_cast<const int8_t*>(&bytes[i]);
    }
  }

  if constexpr (std::is_same_v<T, uint8_t>) {
    for (size_t i = 0; i < bytes.size(); i++) {
      result[i] = bytes[i];
    }
  }

  return result;
}

template <typename T>
PropertyArrayView<T>
assembleArrayValue(const std::vector<uint8_t>& bytes) noexcept {
  std::vector<T> result(bytes.size() / sizeof(T));

  if constexpr (sizeof(T) == 2) {
    for (int i = 0, b = 0; i < result.size(); i++, b += 2) {
      using UintType = std::make_unsigned_t<T>;
      UintType resultAsUint = static_cast<UintType>(bytes[b]) |
                              (static_cast<UintType>(bytes[b + 1]) << 8);
      result[i] = *reinterpret_cast<T*>(&resultAsUint);
    }
  } else {
    for (size_t i = 0; i < bytes.size(); i++) {
      result[i] = *reinterpret_cast<const T*>(&bytes[i]);
    }
  }

  return PropertyArrayView<T>(std::move(result));
}

template <typename ElementType>
ElementType
assembleValueFromChannels(const std::vector<uint8_t>& bytes) noexcept {
  assert(bytes.size() > 0 && "Channel input must have at least one value.");

  if constexpr (IsMetadataScalar<ElementType>::value) {
    return assembleScalarValue<ElementType>(bytes);
  }

  if constexpr (IsMetadataVecN<ElementType>::value) {
    return assembleVecNValue<ElementType>(bytes);
  }

  if constexpr (IsMetadataArray<ElementType>::value) {
    return assembleArrayValue<typename MetadataArrayType<ElementType>::type>(
        bytes);
  }
}

<<<<<<< HEAD
inline double applySamplerWrapS(const double u, const int32_t wrapS) noexcept {
  if (wrapS == Sampler::WrapS::REPEAT) {
    double integral = 0;
    double fraction = std::modf(u, &integral);
    return fraction < 0 ? 1.0 - fraction : fraction;
  }

  if (wrapS == Sampler::WrapS::MIRRORED_REPEAT) {
    double integral = 0;
    double fraction = std::abs(std::modf(u, &integral));
    int64_t integer = static_cast<int64_t>(std::abs(integral));
    // If the integer part is odd, the direction is reversed.
    return integer % 2 == 1 ? 1.0 - fraction : fraction;
  }

  return glm::clamp(u, 0.0, 1.0);
}

inline double applySamplerWrapT(const double v, const int32_t wrapT) noexcept {
  if (wrapT == Sampler::WrapT::REPEAT) {
    double integral = 0;
    double fraction = std::modf(v, &integral);
    return fraction < 0 ? 1.0 - fraction : fraction;
  }

  if (wrapT == Sampler::WrapT::MIRRORED_REPEAT) {
    double integral = 0;
    double fraction = std::abs(std::modf(v, &integral));
    int64_t integer = static_cast<int64_t>(std::abs(integral));
    // If the integer part is odd, the direction is reversed.
    return integer % 2 == 1 ? 1.0 - fraction : fraction;
  }

  return glm::clamp(v, 0.0, 1.0);
}
=======
double applySamplerWrapS(const double u, const int32_t wrapS);
double applySamplerWrapT(const double v, const int32_t wrapT);
>>>>>>> a56f7edd

/**
 * @brief A view of the data specified by a {@link PropertyTextureProperty}.
 *
 * Provides utilities to sample the property texture property using texture
 * coordinates.
 *
 * @tparam ElementType The type of the elements represented in the property view
 * @tparam Normalized Whether or not the property is normalized. If normalized,
 * the elements can be retrieved as normalized floating-point numbers, as
 * opposed to their integer values.
 */
template <typename ElementType, bool Normalized = false>
class PropertyTexturePropertyView;

/**
 * @brief A view of the non-normalized data specified by a
 * {@link PropertyTextureProperty}.
 *
 * Provides utilities to sample the property texture property using texture
 * coordinates.
 *
 * @tparam ElementType The type of the elements represented in the property view
 */
template <typename ElementType>
class PropertyTexturePropertyView<ElementType, false>
    : public PropertyView<ElementType, false> {
public:
  /**
   * @brief Constructs an invalid instance for a non-existent property.
   */
  PropertyTexturePropertyView() noexcept
      : PropertyView<ElementType, false>(),
        _pSampler(nullptr),
        _pImage(nullptr),
        _texCoordSetIndex(0),
        _channels(),
        _swizzle() {}

  /**
   * @brief Constructs an invalid instance for an erroneous property.
   *
   * @param status The code from {@link PropertyTexturePropertyViewStatus} indicating the error with the property.
   */
  PropertyTexturePropertyView(PropertyViewStatusType status) noexcept
      : PropertyView<ElementType, false>(status),
        _pSampler(nullptr),
        _pImage(nullptr),
        _texCoordSetIndex(0),
        _channels(),
        _swizzle() {
    assert(
        this->_status != PropertyTexturePropertyViewStatus::Valid &&
        "An empty property view should not be constructed with a valid status");
  }

  /**
   * @brief Construct a view of the data specified by a {@link PropertyTextureProperty}.
   *
   * @param property The {@link PropertyTextureProperty}
   * @param classProperty The {@link ClassProperty} this property conforms to.
   * @param sampler The {@link Sampler} used by the property.
   * @param image The {@link ImageCesium} used by the property.
   * @param channels The value of {@link PropertyTextureProperty::channels}.
   */
  PropertyTexturePropertyView(
      const PropertyTextureProperty& property,
      const ClassProperty& classProperty,
      const Sampler& sampler,
      const ImageCesium& image,
      const std::vector<int64_t>& channels) noexcept
      : PropertyView<ElementType, false>(classProperty, property),
        _pSampler(&sampler),
        _pImage(&image),
        _texCoordSetIndex(property.texCoord),
        _channels(channels),
        _swizzle() {
    if (this->_status != PropertyTexturePropertyViewStatus::Valid) {
      return;
    }

    _swizzle.reserve(_channels.size());

    for (size_t i = 0; i < _channels.size(); ++i) {
      switch (_channels[i]) {
      case 0:
        _swizzle += "r";
        break;
      case 1:
        _swizzle += "g";
        break;
      case 2:
        _swizzle += "b";
        break;
      case 3:
        _swizzle += "a";
        break;
      default:
        assert(false && "A valid channels vector must be passed to the view.");
      }
    }
  }

  /**
   * @brief Gets the value of the property for the given texture coordinates
   * with all value transforms applied. That is, if the property specifies an
   * offset and scale, they will be applied to the value before the value is
   * returned. The sampler's wrapping mode will be used when sampling the
   * texture.
   *
   * If this property has a specified "no data" value, this will return the
   * property's default value for any elements that equal this "no data" value.
   * If the property did not specify a default value, this returns std::nullopt.
   *
   * @param u The u-component of the texture coordinates.
   * @param v The v-component of the texture coordinates.
   *
   * @return The value of the element, or std::nullopt if it matches the "no
   * data" value
   */
  std::optional<ElementType> get(double u, double v) const noexcept {
    ElementType value = getRaw(u, v);

    if (value == this->noData()) {
      return this->defaultValue();
    }

    if constexpr (IsMetadataNumeric<ElementType>::value) {
      value = transformValue(value, this->offset(), this->scale());
    }

    if constexpr (IsMetadataNumericArray<ElementType>::value) {
      value = transformArray(value, this->offset(), this->scale());
    }

    return value;
  }

  /**
   * @brief Gets the raw value of the property for the given texture
   * coordinates. The sampler's wrapping mode will be used when sampling the
   * texture.
   *
   * If this property has a specified "no data" value, the raw value will still
   * be returned, even if it equals the "no data" value.
   *
   * @param u The u-component of the texture coordinates.
   * @param v The v-component of the texture coordinates.
   *
   * @return The value at the nearest pixel to the texture coordinates.
   */

  ElementType getRaw(double u, double v) const noexcept {
    assert(
        this->_status == PropertyTexturePropertyViewStatus::Valid &&
        "Check the status() first to make sure view is valid");

    double wrappedU = applySamplerWrapS(u, this->_pSampler->wrapS);
    double wrappedV = applySamplerWrapT(v, this->_pSampler->wrapT);

    // TODO: account for sampler's filter (can be nearest or linear)

    // For nearest filtering, std::floor is used instead of std::round.
    // This is because filtering is supposed to consider the pixel centers. But
    // memory access here acts as sampling the beginning of the pixel. Example:
    // 0.4 * 2 = 0.8. In a 2x1 pixel image, that should be closer to the left
    // pixel's center. But it will round to 1.0 which corresponds to the right
    // pixel. So the right pixel has a bigger range than the left one, which is
    // incorrect.
    double xCoord = std::floor(wrappedU * this->_pImage->width);
    double yCoord = std::floor(wrappedV * this->_pImage->height);

    // Clamp to ensure no out-of-bounds data access
    int64_t x = glm::clamp(
        static_cast<int64_t>(xCoord),
        static_cast<int64_t>(0),
        static_cast<int64_t>(this->_pImage->width) - 1);
    int64_t y = glm::clamp(
        static_cast<int64_t>(yCoord),
        static_cast<int64_t>(0),
        static_cast<int64_t>(this->_pImage->height) - 1);

    int64_t pixelIndex = this->_pImage->bytesPerChannel *
                         this->_pImage->channels *
                         (y * this->_pImage->width + x);

    // TODO: Currently stb only outputs uint8 pixel types. If that
    // changes this should account for additional pixel byte sizes.
    const uint8_t* pValue = reinterpret_cast<const uint8_t*>(
        this->_pImage->pixelData.data() + pixelIndex);

    std::vector<uint8_t> channelValues(this->_channels.size());
    for (size_t i = 0; i < this->_channels.size(); i++) {
      channelValues[i] = *(pValue + this->_channels[i]);
    }

    return assembleValueFromChannels<ElementType>(channelValues);
  }

  /**
   * @brief Get the texture coordinate set index for this property.
   */
  int64_t getTexCoordSetIndex() const noexcept {
    return this->_texCoordSetIndex;
  }

  /**
   * @brief Get the image containing this property's data.
   *
   * This will be nullptr if the property texture property view runs into
   * problems during construction.
   */
  const ImageCesium* getImage() const noexcept { return this->_pImage; }

  /**
   * @brief Gets the channels of this property texture property.
   */
  const std::vector<int64_t>& getChannels() const noexcept {
    return this->_channels;
  }

  /**
   * @brief Gets this property's channels as a swizzle string.
   */
  const std::string& getSwizzle() const noexcept { return this->_swizzle; }

private:
  const Sampler* _pSampler;
  const ImageCesium* _pImage;
  int64_t _texCoordSetIndex;
  std::vector<int64_t> _channels;
  std::string _swizzle;
};

/**
 * @brief A view of the normalized data specified by a
 * {@link PropertyTextureProperty}.
 *
 * Provides utilities to sample the property texture property using texture
 * coordinates.
 */
template <typename ElementType>
class PropertyTexturePropertyView<ElementType, true>
    : public PropertyView<ElementType, true> {
private:
  using NormalizedType = typename TypeToNormalizedType<ElementType>::type;

public:
  /**
   * @brief Constructs an invalid instance for a non-existent property.
   */
  PropertyTexturePropertyView() noexcept
      : PropertyView<ElementType, true>(),
        _pSampler(nullptr),
        _pImage(nullptr),
        _texCoordSetIndex(0),
        _channels(),
        _swizzle() {}

  /**
   * @brief Constructs an invalid instance for an erroneous property.
   *
   * @param status The code from {@link PropertyTexturePropertyViewStatus} indicating the error with the property.
   */
  PropertyTexturePropertyView(PropertyViewStatusType status) noexcept
      : PropertyView<ElementType, true>(status),
        _pSampler(nullptr),
        _pImage(nullptr),
        _texCoordSetIndex(0),
        _channels(),
        _swizzle() {
    assert(
        this->_status != PropertyTexturePropertyViewStatus::Valid &&
        "An empty property view should not be constructed with a valid status");
  }

  /**
   * @brief Construct a view of the data specified by a {@link PropertyTextureProperty}.
   *
   * @param property The {@link PropertyTextureProperty}
   * @param classProperty The {@link ClassProperty} this property conforms to.
   * @param sampler The {@link Sampler} used by the property.
   * @param image The {@link ImageCesium} used by the property.
   * @param channels The value of {@link PropertyTextureProperty::channels}.
   */
  PropertyTexturePropertyView(
      const PropertyTextureProperty& property,
      const ClassProperty& classProperty,
      const Sampler& sampler,
      const ImageCesium& image,
      const std::vector<int64_t>& channels) noexcept
      : PropertyView<ElementType, true>(classProperty, property),
        _pSampler(&sampler),
        _pImage(&image),
        _texCoordSetIndex(property.texCoord),
        _channels(channels),
        _swizzle() {
    if (this->_status != PropertyTexturePropertyViewStatus::Valid) {
      return;
    }

    _swizzle.reserve(_channels.size());
    for (size_t i = 0; i < _channels.size(); ++i) {
      switch (_channels[i]) {
      case 0:
        _swizzle += "r";
        break;
      case 1:
        _swizzle += "g";
        break;
      case 2:
        _swizzle += "b";
        break;
      case 3:
        _swizzle += "a";
        break;
      default:
        assert(false && "A valid channels vector must be passed to the view.");
      }
    }
  }

  /**
   * @brief Gets the value of the property for the given texture coordinates
   * with all value transforms applied. That is, if the property specifies an
   * offset and scale, they will be applied to the value before the value is
   * returned. The sampler's wrapping mode will be used when sampling the
   * texture.
   *
   * If this property has a specified "no data" value, and the retrieved element
   * is equal to that value, then this will return the property's specified
   * default value. If the property did not provide a default value, this
   * returns std::nullopt.
   *
   * @param u The u-component of the texture coordinates.
   * @param v The v-component of the texture coordinates.
   *
   * @return The value of the element, or std::nullopt if it matches the "no
   * data" value
   */
  std::optional<NormalizedType> get(double u, double v) const noexcept {
    ElementType value = getRaw(u, v);

    if (value == this->noData()) {
      return this->defaultValue();
    }

    if constexpr (IsMetadataScalar<ElementType>::value) {
      return transformValue<NormalizedType>(
          normalize<ElementType>(value),
          this->offset(),
          this->scale());
    }

    if constexpr (IsMetadataVecN<ElementType>::value) {
      constexpr glm::length_t N = ElementType::length();
      using T = typename ElementType::value_type;
      using NormalizedT = typename NormalizedType::value_type;
      return transformValue<glm::vec<N, NormalizedT>>(
          normalize<N, T>(value),
          this->offset(),
          this->scale());
    }

    if constexpr (IsMetadataArray<ElementType>::value) {
      using ArrayElementType = typename MetadataArrayType<ElementType>::type;
      if constexpr (IsMetadataScalar<ArrayElementType>::value) {
        return transformNormalizedArray<ArrayElementType>(
            value,
            this->offset(),
            this->scale());
      }

      if constexpr (IsMetadataVecN<ArrayElementType>::value) {
        constexpr glm::length_t N = ArrayElementType::length();
        using T = typename ArrayElementType::value_type;
        return transformNormalizedVecNArray<N, T>(
            value,
            this->offset(),
            this->scale());
      }
    }
  }

  /**
   * @brief Gets the raw value of the property for the given texture
   * coordinates. The sampler's wrapping mode will be used when sampling the
   * texture.
   *
   * If this property has a specified "no data" value, the raw value will still
   * be returned, even if it equals the "no data" value.
   *
   * @param u The u-component of the texture coordinates.
   * @param v The v-component of the texture coordinates.
   *
   * @return The value at the nearest pixel to the texture coordinates.
   */

  ElementType getRaw(double u, double v) const noexcept {
    assert(
        this->_status == PropertyTexturePropertyViewStatus::Valid &&
        "Check the status() first to make sure view is valid");

    double wrappedU = applySamplerWrapS(u, this->_pSampler->wrapS);
    double wrappedV = applySamplerWrapT(v, this->_pSampler->wrapT);

    // TODO: account for sampler's filter (can be nearest or linear)

    // For nearest filtering, std::floor is used instead of std::round.
    // This is because filtering is supposed to consider the pixel centers. But
    // memory access here acts as sampling the beginning of the pixel. Example:
    // 0.4 * 2 = 0.8. In a 2x1 pixel image, that should be closer to the left
    // pixel's center. But it will round to 1.0 which corresponds to the right
    // pixel. So the right pixel has a bigger range than the left one, which is
    // incorrect.
    double xCoord = std::floor(wrappedU * this->_pImage->width);
    double yCoord = std::floor(wrappedV * this->_pImage->height);

    // Clamp to ensure no out-of-bounds data access
    int64_t x = glm::clamp(
        static_cast<int64_t>(xCoord),
        static_cast<int64_t>(0),
        static_cast<int64_t>(this->_pImage->width) - 1);
    int64_t y = glm::clamp(
        static_cast<int64_t>(yCoord),
        static_cast<int64_t>(0),
        static_cast<int64_t>(this->_pImage->height) - 1);

    int64_t pixelIndex = this->_pImage->bytesPerChannel *
                         this->_pImage->channels *
                         (y * this->_pImage->width + x);

    // TODO: Currently stb only outputs uint8 pixel types. If that
    // changes this should account for additional pixel byte sizes.
    const uint8_t* pValue = reinterpret_cast<const uint8_t*>(
        this->_pImage->pixelData.data() + pixelIndex);

    std::vector<uint8_t> channelValues(this->_channels.size());
    for (size_t i = 0; i < this->_channels.size(); i++) {
      channelValues[i] = *(pValue + this->_channels[i]);
    }

    return assembleValueFromChannels<ElementType>(channelValues);
  }

  /**
   * @brief Get the texture coordinate set index for this property.
   */
  int64_t getTexCoordSetIndex() const noexcept {
    return this->_texCoordSetIndex;
  }

  /**
   * @brief Get the image containing this property's data.
   *
   * This will be nullptr if the property texture property view runs into
   * problems during construction.
   */
  const ImageCesium* getImage() const noexcept { return this->_pImage; }

  /**
   * @brief Gets the channels of this property texture property.
   */
  const std::vector<int64_t>& getChannels() const noexcept {
    return this->_channels;
  }

  /**
   * @brief Gets this property's channels as a swizzle string.
   */
  const std::string& getSwizzle() const noexcept { return this->_swizzle; }

private:
  const Sampler* _pSampler;
  const ImageCesium* _pImage;
  int64_t _texCoordSetIndex;
  std::vector<int64_t> _channels;
  std::string _swizzle;
};

} // namespace CesiumGltf<|MERGE_RESOLUTION|>--- conflicted
+++ resolved
@@ -190,46 +190,8 @@
   }
 }
 
-<<<<<<< HEAD
-inline double applySamplerWrapS(const double u, const int32_t wrapS) noexcept {
-  if (wrapS == Sampler::WrapS::REPEAT) {
-    double integral = 0;
-    double fraction = std::modf(u, &integral);
-    return fraction < 0 ? 1.0 - fraction : fraction;
-  }
-
-  if (wrapS == Sampler::WrapS::MIRRORED_REPEAT) {
-    double integral = 0;
-    double fraction = std::abs(std::modf(u, &integral));
-    int64_t integer = static_cast<int64_t>(std::abs(integral));
-    // If the integer part is odd, the direction is reversed.
-    return integer % 2 == 1 ? 1.0 - fraction : fraction;
-  }
-
-  return glm::clamp(u, 0.0, 1.0);
-}
-
-inline double applySamplerWrapT(const double v, const int32_t wrapT) noexcept {
-  if (wrapT == Sampler::WrapT::REPEAT) {
-    double integral = 0;
-    double fraction = std::modf(v, &integral);
-    return fraction < 0 ? 1.0 - fraction : fraction;
-  }
-
-  if (wrapT == Sampler::WrapT::MIRRORED_REPEAT) {
-    double integral = 0;
-    double fraction = std::abs(std::modf(v, &integral));
-    int64_t integer = static_cast<int64_t>(std::abs(integral));
-    // If the integer part is odd, the direction is reversed.
-    return integer % 2 == 1 ? 1.0 - fraction : fraction;
-  }
-
-  return glm::clamp(v, 0.0, 1.0);
-}
-=======
 double applySamplerWrapS(const double u, const int32_t wrapS);
 double applySamplerWrapT(const double v, const int32_t wrapT);
->>>>>>> a56f7edd
 
 /**
  * @brief A view of the data specified by a {@link PropertyTextureProperty}.
