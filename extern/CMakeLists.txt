set(CMAKE_MODULE_PATH ${CMAKE_MODULE_PATH} "${CMAKE_CURRENT_LIST_DIR}/Catch2/contrib")
set(CMAKE_MODULE_PATH ${CMAKE_MODULE_PATH} PARENT_SCOPE)
add_subdirectory(Catch2)

add_subdirectory(GSL)

option(URIPARSER_BUILD_TESTS "" off)
option(URIPARSER_BUILD_DOCS "" off)
option(URIPARSER_ENABLE_INSTALL "" on)
option(URIPARSER_BUILD_TOOLS "" off)
add_subdirectory(uriparser)

if ((NOT TARGET draco) AND (NOT TARGET draco_static))
    add_subdirectory(draco)
    if (MSVC)
      set(CESIUM_NATIVE_DRACO_LIBRARY draco)
    else()
      set(CESIUM_NATIVE_DRACO_LIBRARY draco_static)
    endif()
endif()

set(CESIUM_NATIVE_DRACO_LIBRARY ${CESIUM_NATIVE_DRACO_LIBRARY} PARENT_SCOPE)

if (NOT TARGET glm)
    add_subdirectory(glm GLM)
endif()

set(BUILD_TESTS OFF CACHE BOOL "Build tinyxml2 tests" FORCE)
add_subdirectory(tinyxml2)

add_subdirectory(asyncplusplus)

set(SPDLOG_BUILD_TESTING OFF CACHE INTERNAL "Disable SPDLOG Testing")
add_subdirectory(spdlog)

if (NOT TARGET sqlite3)
  add_subdirectory(sqlite3)
endif()

add_subdirectory(modp_b64)

<<<<<<< HEAD
=======
# s2geometry's CMake requires OpenSSL, even though it's not needed for any of
# the functionality we actually use. So a simple library with enough functionality
# for our needs is defined here.
>>>>>>> f55669af
add_library(
  s2geometry
  s2geometry/src/s2/s2cell_id.cc
  s2geometry/src/s2/r2rect.cc
  s2geometry/src/s2/s2coords.cc
  s2geometry/src/s2/util/bits/bits.cc
  s2geometry/src/s2/util/coding/coder.cc
  s2geometry/src/s2/s2latlng.cc
  s2geometry/src/s2/third_party/absl/strings/numbers.cc
  s2geometry/src/s2/third_party/absl/strings/str_cat.cc
  s2geometry/src/s2/s1angle.cc
  s2geometry/src/s2/base/stringprintf.cc
  s2geometry/src/s2/third_party/absl/base/internal/raw_logging.cc
  s2geometry/src/s2/third_party/absl/strings/internal/memutil.cc
  s2geometry/src/s2/third_party/absl/strings/ascii.cc
  s2geometry/src/s2/third_party/absl/base/internal/throw_delegate.cc
)
target_include_directories(s2geometry SYSTEM PUBLIC s2geometry/src)
if (MSVC)
  target_compile_options(s2geometry PRIVATE "/J" "/wd4127" "/wd4996")
  target_compile_definitions(s2geometry PRIVATE NOMINMAX _USE_MATH_DEFINES)
endif()

set(HTTPLIB_USE_BROTLI_IF_AVAILABLE OFF CACHE BOOL "Don't use Brotli")
set(HTTPLIB_USE_ZLIB_IF_AVAILABLE OFF CACHE BOOL "Don't use Zlib")
set(HTTPLIB_USE_OPENSSL_IF_AVAILABLE OFF CACHE BOOL "Don't use OpenSSL")
add_subdirectory(cpp-httplib)

# CSPRNG's CMake setup is old school, and it really only has one source
# file, so set up a library manually here.
add_library(csprng CSPRNG/source/csprng.cpp)
target_include_directories(
    csprng
    PUBLIC
        CSPRNG/source
)
set(CSPRNG_HEADERS ${CMAKE_CURRENT_SOURCE_DIR}/CSPRNG/source/duthomhas/csprng.h ${CMAKE_CURRENT_SOURCE_DIR}/CSPRNG/source/duthomhas/csprng.hpp ${CMAKE_CURRENT_SOURCE_DIR}/CSPRNG/source/duthomhas/is_iterable.hpp)

# PicoSHA2 doesn't have CMakeLists.txt at all
add_library(PicoSHA2 INTERFACE)
target_include_directories(PicoSHA2 SYSTEM INTERFACE PicoSHA2)
set_target_properties(PicoSHA2 PROPERTIES PUBLIC_HEADER "${CMAKE_CURRENT_SOURCE_DIR}/PicoSHA2/picosha2.h")

# Earcut has an old school CMake setup as well with lots of global settings, and it's header only anyway.
# So define a simple library for it here.
add_library(earcut INTERFACE)
target_include_directories(earcut SYSTEM INTERFACE earcut/include)
set_target_properties(earcut PROPERTIES PUBLIC_HEADER "${CMAKE_CURRENT_SOURCE_DIR}/earcut/include/mapbox/earcut.hpp")

set(CESIUM_NATIVE_SPDLOG_INCLUDE_DIR "${CMAKE_CURRENT_LIST_DIR}/spdlog/include" CACHE INTERNAL
    "Include directory for spdlog"
)

set(CESIUM_NATIVE_RAPIDJSON_INCLUDE_DIR "${CMAKE_CURRENT_LIST_DIR}/rapidjson/include" CACHE INTERNAL
    "Include directory for rapidjson"
)

set(CESIUM_NATIVE_RAPIDJSON_DEFINES
    RAPIDJSON_HAS_CXX11_RVALUE_REFS
    CACHE INTERNAL
    "Compiler definitions for rapidjson"
)

set(CESIUM_NATIVE_DRACO_INCLUDE_DIR "${CMAKE_CURRENT_LIST_DIR}/draco/src/" CACHE INTERNAL
    "Include directory for Draco"
)

set(CESIUM_NATIVE_STB_INCLUDE_DIR "${CMAKE_CURRENT_LIST_DIR}/stb" CACHE INTERNAL
    "Include directory for STB libraries"
)<|MERGE_RESOLUTION|>--- conflicted
+++ resolved
@@ -39,12 +39,9 @@
 
 add_subdirectory(modp_b64)
 
-<<<<<<< HEAD
-=======
 # s2geometry's CMake requires OpenSSL, even though it's not needed for any of
 # the functionality we actually use. So a simple library with enough functionality
 # for our needs is defined here.
->>>>>>> f55669af
 add_library(
   s2geometry
   s2geometry/src/s2/s2cell_id.cc
