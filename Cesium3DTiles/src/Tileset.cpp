--- conflicted
+++ resolved
@@ -24,11 +24,8 @@
 #include <algorithm>
 #include <cstddef>
 #include <glm/common.hpp>
-<<<<<<< HEAD
 #include <glm/gtc/matrix_inverse.hpp>
-=======
 #include <limits>
->>>>>>> dd64b9fe
 #include <optional>
 #include <rapidjson/document.h>
 #include <unordered_set>
@@ -1263,9 +1260,6 @@
   bool culled = false;
 
   const BoundingVolume& boundingVolume = tile.getBoundingVolume();
-<<<<<<< HEAD
-  const ViewState& viewState = frameState.viewState;
-
   for (const std::unique_ptr<RasterOverlay>& pOverlay : this->_overlays) {
     const RasterizedPolygonsOverlay* rasterizedPolygonsOverlay =
         dynamic_cast<const RasterizedPolygonsOverlay*>(pOverlay.get());
@@ -1280,11 +1274,6 @@
     }
   }
 
-  if (!isVisibleFromCamera(
-          frameState.viewState,
-          boundingVolume,
-          this->_options.renderTilesUnderCamera)) {
-=======
   const std::vector<ViewState>& frustums = frameState.frustums;
   const std::vector<double>& fogDensities = frameState.fogDensities;
 
@@ -1299,7 +1288,6 @@
                 boundingVolume,
                 renderTilesUnderCamera);
           })) {
->>>>>>> dd64b9fe
     // this tile is off-screen so it is a culled tile
     culled = true;
     if (this->_options.enableFrustumCulling) {
