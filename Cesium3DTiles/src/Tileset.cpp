#include "Cesium3DTiles/ExternalTilesetContent.h"
#include "Cesium3DTiles/TileID.h"
#include "Cesium3DTiles/Tileset.h"
#include "CesiumAsync/AsyncSystem.h"
#include "CesiumAsync/IAssetAccessor.h"
#include "CesiumAsync/IAssetResponse.h"
#include "CesiumAsync/ITaskProcessor.h"
#include "CesiumGeometry/QuadtreeTileAvailability.h"
#include "CesiumGeospatial/GeographicProjection.h"
#include "CesiumUtility/Math.h"
#include "TilesetJson.h"
#include "Uri.h"
#include "Cesium3DTiles/Logging.h"
#include <glm/common.hpp>

using namespace CesiumAsync;
using namespace CesiumGeometry;
using namespace CesiumGeospatial;

namespace Cesium3DTiles {

    Tileset::Tileset(
        const TilesetExternals& externals,
        const std::string& url,
        const TilesetOptions& options
    ) :
        _contexts(),
        _externals(externals),
        _asyncSystem(externals.pAssetAccessor, externals.pTaskProcessor),
        _url(url),
        _ionAssetID(),
        _ionAccessToken(),
        _isRefreshingIonToken(false),
        _options(options),
        _pRootTile(),
        _previousFrameNumber(0),
        _updateResult(),
        _loadQueueHigh(),
        _loadQueueMedium(),
        _loadQueueLow(),
        _loadsInProgress(0),
        _loadedTiles(),
        _overlays(*this),
        _tileDataBytes(0)
    {
        ++this->_loadsInProgress;
        this->_loadTilesetJson(url);
    }

    Tileset::Tileset(
        const TilesetExternals& externals,
        uint32_t ionAssetID,
        const std::string& ionAccessToken,
        const TilesetOptions& options
    ) :
        _contexts(),
        _externals(externals),
        _asyncSystem(externals.pAssetAccessor, externals.pTaskProcessor),
        _url(),
        _ionAssetID(ionAssetID),
        _ionAccessToken(ionAccessToken),
        _isRefreshingIonToken(false),
        _options(options),
        _pRootTile(),
        _previousFrameNumber(0),
        _updateResult(),
        _loadQueueHigh(),
        _loadQueueMedium(),
        _loadQueueLow(),
        _loadsInProgress(0),
        _loadedTiles(),
        _overlays(*this),
        _tileDataBytes(0)
    {
        std::string ionUrl = "https://api.cesium.com/v1/assets/" + std::to_string(ionAssetID) + "/endpoint";
        if (ionAccessToken.size() > 0)
        {
            ionUrl += "?access_token=" + ionAccessToken;
        }

        ++this->_loadsInProgress;

        this->_asyncSystem.requestAsset(ionUrl).thenInMainThread([this](std::unique_ptr<IAssetRequest>&& pRequest) {
            IAssetResponse* pResponse = pRequest->response();
            if (!pResponse) {
                // TODO: report the lack of response. Network error? Can this even happen?
                this->notifyTileDoneLoading(nullptr);
                return;
            }

            if (pResponse->statusCode() < 200 || pResponse->statusCode() >= 300) {
                // TODO: report error response.
                this->notifyTileDoneLoading(nullptr);
                return;
            }

            gsl::span<const uint8_t> data = pResponse->data();

            using nlohmann::json;
            json ionResponse = json::parse(data.begin(), data.end());

            std::string url = ionResponse.value<std::string>("url", "");
            std::string accessToken = ionResponse.value<std::string>("accessToken", "");
            
            std::string type = ionResponse.value<std::string>("type", "");
            if (type == "TERRAIN") {
                // For terrain resources, we need to append `/layer.json` to the end of the URL.
                url = Uri::resolve(url, "layer.json", true);
            } else if (type != "3DTILES") {
                // TODO: report unsupported type.
                this->notifyTileDoneLoading(nullptr);
                return;
            }

            auto pContext = std::make_unique<TileContext>();

            pContext->pTileset = this;
            pContext->baseUrl = url;
            pContext->requestHeaders.push_back(std::make_pair("Authorization", "Bearer " + accessToken));
            pContext->failedTileCallback = [this](Tile& failedTile) {
                return this->_onIonTileFailed(failedTile);
            };

            this->_loadTilesetJson(pContext->baseUrl, pContext->requestHeaders, std::move(pContext));
        }).catchInMainThread([this](const std::exception& /*e*/) {
            this->notifyTileDoneLoading(nullptr);
        });
    }

    Tileset::~Tileset() {
        // Wait for all asynchronous loading to terminate.
        // If you're hanging here, it's most likely caused by _loadsInProgress not being
        // decremented correctly when an async load ends.
        while (this->_loadsInProgress.load(std::memory_order::memory_order_acquire) > 0) {
            this->_externals.pAssetAccessor->tick();
            this->_asyncSystem.dispatchMainThreadTasks();
        }

        // Wait for all overlays to wrap up their loading, too.
        uint32_t tilesLoading = 1;
        while (tilesLoading > 0) {
            this->_externals.pAssetAccessor->tick();
            this->_asyncSystem.dispatchMainThreadTasks();

            tilesLoading = 0;
            for (auto& pOverlay : this->_overlays) {
                tilesLoading += pOverlay->getTileProvider()->getNumberOfTilesLoading();
            }
        }
    }

    static bool operator<(const FogDensityAtHeight& fogDensity, double height) {
        return fogDensity.cameraHeight < height;
    }

    static double computeFogDensity(const std::vector<FogDensityAtHeight>& fogDensityTable, const Camera& camera) {
        double height = camera.getPositionCartographic().value_or(Cartographic(0.0, 0.0, 0.0)).height;

        // Find the entry that is for >= this camera height.
        auto nextIt = std::lower_bound(fogDensityTable.begin(), fogDensityTable.end(), height);

        if (nextIt == fogDensityTable.end()) {
            return fogDensityTable.back().fogDensity;
        } else if (nextIt == fogDensityTable.begin()) {
            return nextIt->fogDensity;
        }

        auto prevIt = nextIt - 1;

        double heightA = prevIt->cameraHeight;
        double densityA = prevIt->fogDensity;

        double heightB = nextIt->cameraHeight;
        double densityB = nextIt->fogDensity;

        double t = glm::clamp(
            (height - heightA) / (heightB - heightA),
            0.0,
            1.0
        );

        double density = glm::mix(densityA, densityB, t);

        // CesiumJS will also fade out the fog based on the camera angle,
        // so when we're looking straight down there's no fog. This is unfortunate
        // because it prevents the fog culling from being used in place of horizon
        // culling. Horizon culling is the only thing in CesiumJS that prevents
        // tiles on the back side of the globe from being rendered.
        // Since we're not actually _rendering_ the fog in cesium-native (that's on
        // the renderer), we don't need to worry about the fog making the globe
        // looked washed out in straight down views. So here we don't fade by
        // angle at all.

        return density;
    }

    const ViewUpdateResult& Tileset::updateView(const Camera& camera) {
        this->_asyncSystem.dispatchMainThreadTasks();

        uint32_t previousFrameNumber = this->_previousFrameNumber; 
        uint32_t currentFrameNumber = previousFrameNumber + 1;

        ViewUpdateResult& result = this->_updateResult;
        // result.tilesLoading = 0;
        result.tilesToRenderThisFrame.clear();
        // result.newTilesToRenderThisFrame.clear();
        result.tilesToNoLongerRenderThisFrame.clear();
        result.tilesVisited = 0;
        result.tilesCulled = 0;
        result.maxDepthVisited = 0;

        Tile* pRootTile = this->getRootTile();
        if (!pRootTile) {
            return result;
        }

        double fogDensity = computeFogDensity(this->_options.fogDensityTable, camera);

        this->_loadQueueHigh.clear();
        this->_loadQueueMedium.clear();
        this->_loadQueueLow.clear();

        FrameState frameState {
            camera,
            previousFrameNumber,
            currentFrameNumber,
            fogDensity
        };

        this->_visitTileIfVisible(frameState, 0, false, *pRootTile, result);

        result.tilesLoadingLowPriority = static_cast<uint32_t>(this->_loadQueueLow.size());
        result.tilesLoadingMediumPriority = static_cast<uint32_t>(this->_loadQueueMedium.size());
        result.tilesLoadingHighPriority = static_cast<uint32_t>(this->_loadQueueHigh.size());

        this->_unloadCachedTiles();
        this->_processLoadQueue();

        this->_previousFrameNumber = currentFrameNumber;

        return result;
    }

    void Tileset::notifyTileStartLoading(Tile* /*pTile*/) {
        ++this->_loadsInProgress;
    }

    void Tileset::notifyTileDoneLoading(Tile* pTile) {
        assert(this->_loadsInProgress > 0);
        --this->_loadsInProgress;

        if (pTile) {
            this->_tileDataBytes += pTile->computeByteSize();
        }
    }

    void Tileset::notifyTileUnloading(Tile* pTile) {
        if (pTile) {
            this->_tileDataBytes -= pTile->computeByteSize();
        }
    }

    void Tileset::loadTilesFromJson(Tile& rootTile, const nlohmann::json& tilesetJson, const glm::dmat4& parentTransform, TileRefine parentRefine, const TileContext& context) const {
        this->_createTile(rootTile, tilesetJson["root"], parentTransform, parentRefine, context);
    }

    std::optional<Future<std::unique_ptr<IAssetRequest>>> Tileset::requestTileContent(Tile& tile) {
        std::string url = this->getResolvedContentUrl(tile);
        if (url.empty()) {
            return std::nullopt;
        }

        this->notifyTileStartLoading(&tile);

        return this->getAsyncSystem().requestAsset(url, tile.getContext()->requestHeaders);
    }

    void Tileset::addContext(std::unique_ptr<TileContext>&& pNewContext) {
        this->_contexts.push_back(std::move(pNewContext));
    }

    void Tileset::forEachLoadedTile(const std::function<void (Tile& tile)>& callback) {
        Tile* pCurrent = this->_loadedTiles.head();
        while (pCurrent) {
            Tile* pNext = this->_loadedTiles.next(pCurrent);
            callback(*pCurrent);
            pCurrent = pNext;
        }
    }

    size_t Tileset::getTotalDataBytes() const {
        size_t bytes = this->_tileDataBytes;

        for (auto& pOverlay : this->_overlays) {
            const RasterOverlayTileProvider* pProvider = pOverlay->getTileProvider();
            if (pProvider) {
                bytes += pProvider->getTileDataBytes();
            }
        }

        return bytes;
    }

<<<<<<< HEAD
    void Tileset::_loadTilesetJson(
        const std::string& url,
        const std::vector<std::pair<std::string, std::string>>& headers,
        std::unique_ptr<TileContext>&& pContext
    ) {
        struct LoadResult {
            std::unique_ptr<TileContext> pContext;
            std::unique_ptr<Tile> pRootTile;
        };

        if (!pContext) {
            pContext = std::make_unique<TileContext>();
=======
    void Tileset::_ionResponseReceived(IAssetRequest* pRequest) {
        IAssetResponse* pResponse = pRequest->response();
        if (!pResponse) {
            // TODO: report the lack of response. Network error? Can this even happen?
            CESIUM_LOG_ERROR("Did not receive a valid response for {}", pRequest->url());
            this->notifyTileDoneLoading(nullptr);
            return;
        }

        if (pResponse->statusCode() < 200 || pResponse->statusCode() >= 300) {
            // TODO: report error response.
            CESIUM_LOG_ERROR("Received status code {} for {}", pResponse->statusCode(), pRequest->url());
            this->notifyTileDoneLoading(nullptr);
            return;
        }

        gsl::span<const uint8_t> data = pResponse->data();

        using nlohmann::json;
        json ionResponse;
        try
        {
            ionResponse = json::parse(data.begin(), data.end());
        }
        catch (const json::parse_error& error)
        {
            CESIUM_LOG_ERROR("Error when parsing response JSON: {}", error.what());
            this->notifyTileDoneLoading(nullptr);
            return;
        }

        std::string url = ionResponse.value<std::string>("url", "");
        std::string accessToken = ionResponse.value<std::string>("accessToken", "");
        
        std::string type = ionResponse.value<std::string>("type", "");
        if (type == "TERRAIN") {
            // For terrain resources, we need to append `/layer.json` to the end of the URL.
            url = Uri::resolve(url, "layer.json", true);
        } else if (type != "3DTILES") {
            // TODO: report unsupported type.
            CESIUM_LOG_ERROR("Layer type {} is not supported", type);
            this->notifyTileDoneLoading(nullptr);
            return;
        }

        this->_contexts.push_back(std::move(std::make_unique<TileContext>()));
        TileContext& context = *this->_contexts[0];

        context.pTileset = this;
        context.baseUrl = url;
        context.requestHeaders.push_back(std::make_pair("Authorization", "Bearer " + accessToken));
        context.failedTileCallback = std::bind(&Tileset::_onIonTileFailed, this, std::placeholders::_1);

        // When we assign _pTilesetRequest, the previous request and response
        // that we're currently handling may immediately be deleted.
        pRequest = nullptr;
        pResponse = nullptr;
        this->_pIonRequest.reset();

        this->_pTilesetJsonRequest = this->_externals.pAssetAccessor->requestAsset(context.baseUrl, context.requestHeaders);
        this->_pTilesetJsonRequest->bind(std::bind(&Tileset::_tilesetJsonResponseReceived, this, std::placeholders::_1));
    }

    void Tileset::_tilesetJsonResponseReceived(IAssetRequest* pRequest) {
        IAssetResponse* pResponse = pRequest->response();
        if (!pResponse) {
            // TODO: report the lack of response. Network error? Can this even happen?
            CESIUM_LOG_ERROR("Did not receive a valid response for tileset {}", pRequest->url());
            this->_pTilesetJsonRequest.reset();
            this->notifyTileDoneLoading(nullptr);
            return;
        }

        if (pResponse->statusCode() < 200 || pResponse->statusCode() >= 300) {
            // TODO: report error response.
            CESIUM_LOG_ERROR("Received status code {} for tileset {}", pResponse->statusCode(), pRequest->url());
            this->_pTilesetJsonRequest.reset();
            this->notifyTileDoneLoading(nullptr);
            return;
>>>>>>> b10a50dc
        }

        this->_asyncSystem.requestAsset(url, headers).thenInWorkerThread([
            pTileset = this,
            pContext = std::move(pContext)
        ](std::unique_ptr<IAssetRequest>&& pRequest) mutable {
            IAssetResponse* pResponse = pRequest->response();
            if (!pResponse) {
                // TODO: report the lack of response. Network error? Can this even happen?
                return LoadResult { std::move(pContext), nullptr };
            }

            if (pResponse->statusCode() < 200 || pResponse->statusCode() >= 300) {
                // TODO: report error response.
                return LoadResult { std::move(pContext), nullptr };
            }

            pContext->pTileset = pTileset;
            pContext->baseUrl = pRequest->url();

            gsl::span<const uint8_t> data = pResponse->data();

            using nlohmann::json;
            json tileset;
            try
            {
                tileset = json::parse(data.begin(), data.end());
            }
            catch (const json::parse_error& error)
            {
                CESIUM_LOG_ERROR("Error when parsing tileset JSON: {}", error.what());
                this->notifyTileDoneLoading(nullptr);
                return;
            }

            std::unique_ptr<Tile> pRootTile = std::make_unique<Tile>();
            pRootTile->setContext(pContext.get());

            json::iterator rootIt = tileset.find("root");
            if (rootIt != tileset.end()) {
                json& rootJson = *rootIt;
                Tileset::_createTile(*pRootTile, rootJson, glm::dmat4(1.0), TileRefine::Replace, *pContext);
            } else if (tileset.value("format", "") == "quantized-mesh-1.0") {
                Tileset::_createTerrainTile(*pRootTile, tileset, *pContext);
            }

            return LoadResult {
                std::move(pContext),
                std::move(pRootTile)
            };
        }).thenInMainThread([this](LoadResult&& loadResult) {
            this->addContext(std::move(loadResult.pContext));
            this->_pRootTile = std::move(loadResult.pRootTile);
            this->notifyTileDoneLoading(nullptr);
        }).catchInMainThread([this](const std::exception& /*e*/) {
            this->_pRootTile.reset();
            this->notifyTileDoneLoading(nullptr);
        });
    }

    /*static*/ void Tileset::_createTile(Tile& tile, const nlohmann::json& tileJson, const glm::dmat4& parentTransform, TileRefine parentRefine, const TileContext& context) {
        using nlohmann::json;

        if (!tileJson.is_object())
        {
            return;
        }

        tile.setContext(const_cast<TileContext*>(&context));

        std::optional<glm::dmat4x4> tileTransform = TilesetJson::getTransformProperty(tileJson, "transform");
        glm::dmat4x4 transform = parentTransform * tileTransform.value_or(glm::dmat4x4(1.0));
        tile.setTransform(transform);

        json::const_iterator contentIt = tileJson.find("content");
        json::const_iterator childrenIt = tileJson.find("children");

        if (contentIt != tileJson.end())
        {
            json::const_iterator uriIt = contentIt->find("uri");
            if (uriIt == contentIt->end()) {
                uriIt = contentIt->find("url");
            }

            if (uriIt != contentIt->end()) {
                tile.setTileID(Uri::resolve(context.baseUrl, *uriIt));
            }

            std::optional<BoundingVolume> contentBoundingVolume = TilesetJson::getBoundingVolumeProperty(*contentIt, "boundingVolume");
            if (contentBoundingVolume) {
                tile.setContentBoundingVolume(transformBoundingVolume(transform, contentBoundingVolume.value()));
            }
        }

        std::optional<BoundingVolume> boundingVolume = TilesetJson::getBoundingVolumeProperty(tileJson, "boundingVolume");
        if (!boundingVolume) {
            // TODO: report missing required property
            return;
        }

        std::optional<double> geometricError = TilesetJson::getScalarProperty(tileJson, "geometricError");
        if (!geometricError) {
            // TODO: report missing required property
            return;
        }

        tile.setBoundingVolume(transformBoundingVolume(transform, boundingVolume.value()));
        //tile->setBoundingVolume(boundingVolume.value());
        tile.setGeometricError(geometricError.value());

        std::optional<BoundingVolume> viewerRequestVolume = TilesetJson::getBoundingVolumeProperty(tileJson, "viewerRequestVolume");
        if (viewerRequestVolume) {
            tile.setViewerRequestVolume(transformBoundingVolume(transform, viewerRequestVolume.value()));
        }
        
        json::const_iterator refineIt = tileJson.find("refine");
        if (refineIt != tileJson.end()) {
            const std::string& refine = *refineIt;
            if (refine == "REPLACE") {
                tile.setRefine(TileRefine::Replace);
            } else if (refine == "ADD") {
                tile.setRefine(TileRefine::Add);
            } else {
                // TODO: report invalid value
            }
        } else {
            tile.setRefine(parentRefine);
        }

        if (childrenIt != tileJson.end())
        {
            const json& childrenJson = *childrenIt;
            if (!childrenJson.is_array())
            {
                return;
            }

            tile.createChildTiles(childrenJson.size());
            gsl::span<Tile> childTiles = tile.getChildren();

            for (size_t i = 0; i < childrenJson.size(); ++i) {
                const json& childJson = childrenJson[i];
                Tile& child = childTiles[i];
                child.setParent(&tile);
                Tileset::_createTile(child, childJson, transform, tile.getRefine(), context);
            }
        }
    }

    /*static*/ void Tileset::_createTerrainTile(Tile& tile, const nlohmann::json& layerJson, TileContext& context) {
        context.requestHeaders.push_back(std::make_pair("Accept", "application/vnd.quantized-mesh,application/octet-stream;q=0.9,*/*;q=0.01"));
        context.version = layerJson.value("version", "");

        std::vector<double> bounds = layerJson.value<std::vector<double>>("bounds", std::vector<double>());

        std::string projectionString = layerJson.value<std::string>("projection", "EPSG:4326");
        CesiumGeospatial::Projection projection;
        CesiumGeospatial::GlobeRectangle quadtreeRectangleGlobe(0.0, 0.0, 0.0, 0.0);
        CesiumGeometry::Rectangle quadtreeRectangleProjected(0.0, 0.0, 0.0, 0.0);
        uint32_t quadtreeXTiles;

        if (projectionString == "EPSG:4326") {
            CesiumGeospatial::GeographicProjection geographic;
            projection = geographic;
            quadtreeRectangleGlobe = bounds.size() >= 4
                ? CesiumGeospatial::GlobeRectangle::fromDegrees(bounds[0], bounds[1], bounds[2], bounds[3])
                : GeographicProjection::MAXIMUM_GLOBE_RECTANGLE;
            quadtreeRectangleProjected = geographic.project(quadtreeRectangleGlobe);
            quadtreeXTiles = 2;
        } else if (projectionString == "EPSG:3857") {
            CesiumGeospatial::WebMercatorProjection webMercator;
            projection = webMercator;
            quadtreeRectangleGlobe = bounds.size() >= 4
                ? CesiumGeospatial::GlobeRectangle::fromDegrees(bounds[0], bounds[1], bounds[2], bounds[3])
                : WebMercatorProjection::MAXIMUM_GLOBE_RECTANGLE;
            quadtreeRectangleProjected = webMercator.project(quadtreeRectangleGlobe);
            quadtreeXTiles = 1;
        } else {
            // Unsupported projection
            // TODO: report error
            return;
        }

        CesiumGeometry::QuadtreeTilingScheme tilingScheme(quadtreeRectangleProjected, quadtreeXTiles, 1);

        context.implicitContext = {
            layerJson.value<std::vector<std::string>>("tiles", std::vector<std::string>()),
            tilingScheme,
            projection,
            CesiumGeometry::QuadtreeTileAvailability(tilingScheme, layerJson.value<uint32_t>("maxzoom", 30))
        };

        std::vector<std::string> extensions = layerJson.value<std::vector<std::string>>("extensions", std::vector<std::string>());

        // Request normals and metadata if they're available
        std::string extensionsToRequest;

        if (std::find(extensions.begin(), extensions.end(), "octvertexnormals") != extensions.end()) {
            if (!extensionsToRequest.empty()) {
                extensionsToRequest += "-";
            }
            extensionsToRequest += "octvertexnormals";
        }

        if (std::find(extensions.begin(), extensions.end(), "metadata") != extensions.end()) {
            if (!extensionsToRequest.empty()) {
                extensionsToRequest += "-";
            }
            extensionsToRequest += "metadata";
        }

        if (!extensionsToRequest.empty()) {
            for (std::string& url : context.implicitContext.value().tileTemplateUrls) {
                url = Uri::addQuery(url, "extensions", extensionsToRequest);
            }
        }

        tile.setContext(&context);
        tile.setBoundingVolume(BoundingRegionWithLooseFittingHeights(BoundingRegion(
            quadtreeRectangleGlobe,
            -1000.0,
            -9000.0
        )));
        tile.setGeometricError(999999999.0);
        tile.createChildTiles(quadtreeXTiles);

        for (uint32_t i = 0; i < quadtreeXTiles; ++i) {
            Tile& childTile = tile.getChildren()[i];
            QuadtreeTileID id(0, i, 0);

            childTile.setContext(&context);
            childTile.setParent(&tile);
            childTile.setTileID(id);
            childTile.setBoundingVolume(BoundingRegionWithLooseFittingHeights(BoundingRegion(
                unprojectRectangleSimple(projection, tilingScheme.tileToRectangle(id)),
                -1000.0,
                -9000.0
            )));
            childTile.setGeometricError(
                8.0 * (
                    Ellipsoid::WGS84.getRadii().x *
                    2.0 *
                    CesiumUtility::Math::ONE_PI *
                    0.25
                ) / (
                    65 * quadtreeXTiles
                )
            );
        }
    }

    FailedTileAction Tileset::_onIonTileFailed(Tile& failedTile) {
        TileContentLoadResult* pContent = failedTile.getContent();
        if (!pContent) {
            return FailedTileAction::GiveUp;
        }

         if (pContent->httpStatusCode != 401) {
             return FailedTileAction::GiveUp;
         }

        if (!this->_ionAssetID) {
            return FailedTileAction::GiveUp;
        }

        if (!this->_isRefreshingIonToken) {
            this->_isRefreshingIonToken = true;

            std::string url = "https://api.cesium.com/v1/assets/" + std::to_string(this->_ionAssetID.value()) + "/endpoint";
            if (this->_ionAccessToken)
            {
                url += "?access_token=" + this->_ionAccessToken.value();
            }

            ++this->_loadsInProgress;

            this->_asyncSystem.requestAsset(url).thenInMainThread([
                this,
                pContext = failedTile.getContext()
            ](std::unique_ptr<IAssetRequest>&& pIonRequest) {
                IAssetResponse* pIonResponse = pIonRequest->response();

                bool failed = true;

                if (pIonResponse && pIonResponse->statusCode() >= 200 && pIonResponse->statusCode() < 300) {
                    // Update the context with the new token.
                    gsl::span<const uint8_t> data = pIonResponse->data();

                    bool failedParsing = false;
                    using nlohmann::json;
                    json ionResponse;
                    try
                    {
                        ionResponse = json::parse(data.begin(), data.end());
                    }
                    catch (const json::parse_error& error)
                    {
                        CESIUM_LOG_ERROR("Error when parsing ion response: {}", error.what());
                        failedParsing = true;
                    }
                    if (!failedParsing)
                    {
                        std::string accessToken = ionResponse.value<std::string>("accessToken", "");

                        auto authIt = std::find_if(
                            pContext->requestHeaders.begin(),
                            pContext->requestHeaders.end(),
                            [](auto& headerPair) {
                                return headerPair.first == "Authorization";
                            }
                        );
                        if (authIt != pContext->requestHeaders.end()) {
                            authIt->second = "Bearer " + accessToken;
                        }
                        else {
                            pContext->requestHeaders.push_back(std::make_pair("Authorization", "Bearer " + accessToken));
                        }

                        failed = false;
                    }
                }

                // Put all auth-failed tiles in this context back into the Unloaded state.
                // TODO: the way this is structured, requests already in progress with the old key
                // might complete after the key has been updated, and there's nothing here clever
                // enough to avoid refreshing the key _again_ in that instance.

                Tile* pTile = this->_loadedTiles.head();

                while (pTile) {
                    if (
                        pTile->getContext() == pContext &&
                        pTile->getState() == Tile::LoadState::FailedTemporarily &&
                        pTile->getContent() &&
                        pTile->getContent()->httpStatusCode == 401
                    ) {
                        if (failed) {
                            pTile->markPermanentlyFailed();
                        } else {
                            pTile->unloadContent();
                        }
                    }

                    pTile = this->_loadedTiles.next(*pTile);
                }

                this->_isRefreshingIonToken = false;
                this->notifyTileDoneLoading(nullptr);
            }).catchInMainThread([this](const std::exception& /*e*/) {
                this->_isRefreshingIonToken = false;
                this->notifyTileDoneLoading(nullptr);
            });
        }

        return FailedTileAction::Wait;
    }

    static void markTileNonRendered(TileSelectionState::Result lastResult, Tile& tile, ViewUpdateResult& result) {
        if (lastResult == TileSelectionState::Result::Rendered) {
            result.tilesToNoLongerRenderThisFrame.push_back(&tile);
        }
    }

    static void markTileNonRendered(uint32_t lastFrameNumber, Tile& tile, ViewUpdateResult& result) {
        TileSelectionState::Result lastResult = tile.getLastSelectionState().getResult(lastFrameNumber);
        markTileNonRendered(lastResult, tile, result);
    }

    static void markChildrenNonRendered(int32_t lastFrameNumber, TileSelectionState::Result lastResult, Tile& tile, ViewUpdateResult& result) {
        if (lastResult == TileSelectionState::Result::Refined) {
            for (Tile& child : tile.getChildren()) {
                TileSelectionState::Result childLastResult = child.getLastSelectionState().getResult(lastFrameNumber);
                markTileNonRendered(childLastResult, child, result);
                markChildrenNonRendered(lastFrameNumber, childLastResult, child, result);
            }
        }
    }

    static void markChildrenNonRendered(uint32_t lastFrameNumber, Tile& tile, ViewUpdateResult& result) {
        TileSelectionState::Result lastResult = tile.getLastSelectionState().getResult(lastFrameNumber);
        markChildrenNonRendered(lastFrameNumber, lastResult, tile, result);
    }

    static void markTileAndChildrenNonRendered(int32_t lastFrameNumber, Tile& tile, ViewUpdateResult& result) {
        TileSelectionState::Result lastResult = tile.getLastSelectionState().getResult(lastFrameNumber);
        markTileNonRendered(lastResult, tile, result);
        markChildrenNonRendered(lastFrameNumber, lastResult, tile, result);
    }

    // Visits a tile for possible rendering. When we call this function with a tile:
    //   * It is not yet known whether the tile is visible.
    //   * Its parent tile does _not_ meet the SSE (unless ancestorMeetsSse=true, see comments below).
    //   * The tile may or may not be renderable.
    //   * The tile has not yet been added to a load queue.
    Tileset::TraversalDetails Tileset::_visitTileIfVisible(
        const FrameState& frameState,
        uint32_t depth,
        bool ancestorMeetsSse,
        Tile& tile,
        ViewUpdateResult& result
    ) {
        tile.update(frameState.lastFrameNumber, frameState.currentFrameNumber);
        this->_markTileVisited(tile);

        const BoundingVolume& boundingVolume = tile.getBoundingVolume();
        bool isVisible = frameState.camera.isBoundingVolumeVisible(boundingVolume);

        if (!isVisible && this->_options.renderTilesUnderCamera && frameState.camera.getPositionCartographic()) {
            const CesiumGeospatial::BoundingRegion* pRegion = std::get_if<CesiumGeospatial::BoundingRegion>(&tile.getBoundingVolume());
            const CesiumGeospatial::BoundingRegionWithLooseFittingHeights* pLooseRegion = std::get_if<CesiumGeospatial::BoundingRegionWithLooseFittingHeights>(&tile.getBoundingVolume());
            
            const CesiumGeospatial::GlobeRectangle* pRectangle = nullptr;
            if (pRegion) {
                pRectangle = &pRegion->getRectangle();
            } else if (pLooseRegion) {
                pRectangle = &pLooseRegion->getBoundingRegion().getRectangle();
            }

            if (pRectangle) {
                if (pRectangle->contains(frameState.camera.getPositionCartographic().value())) {
                    isVisible = true;
                }
            }
        }

        double distance = 0.0;

        if (isVisible) {
            // Is it culled by fog?
            double distanceSquared = frameState.camera.computeDistanceSquaredToBoundingVolume(boundingVolume);
            distance = sqrt(distanceSquared);

            if (frameState.fogDensity > 0.0) {
                double fogScalar = distance * frameState.fogDensity;
                double fog = 1.0 - glm::exp(-(fogScalar * fogScalar));
                if (fog >= 1.0) {
                    isVisible = false;
                }
            }
        }

        if (!isVisible) {
            markTileAndChildrenNonRendered(frameState.lastFrameNumber, tile, result);
            tile.setLastSelectionState(TileSelectionState(frameState.currentFrameNumber, TileSelectionState::Result::Culled));

            // Preload this culled sibling if requested.
            if (this->_options.preloadSiblings) {
                addTileToLoadQueue(this->_loadQueueLow, frameState, tile, distance);
            }

            ++result.tilesCulled;

            return TraversalDetails();
        }
    
        return this->_visitTile(frameState, depth, ancestorMeetsSse, tile, distance, result);
    }

    // Visits a tile for possible rendering. When we call this function with a tile:
    //   * The tile has previously been determined to be visible.
    //   * Its parent tile does _not_ meet the SSE (unless ancestorMeetsSse=true, see comments below).
    //   * The tile may or may not be renderable.
    //   * The tile has not yet been added to a load queue.
    Tileset::TraversalDetails Tileset::_visitTile(
        const FrameState& frameState,
        uint32_t depth,
        bool ancestorMeetsSse,
        Tile& tile,
        double distance,
        ViewUpdateResult& result
    ) {
        ++result.tilesVisited;
        result.maxDepthVisited = glm::max(result.maxDepthVisited, depth);

        TileSelectionState lastFrameSelectionState = tile.getLastSelectionState();

        // If this is a leaf tile, just render it (it's already been deemed visible).
        gsl::span<Tile> children = tile.getChildren();
        if (children.size() == 0) {
            // Render this leaf tile.
            tile.setLastSelectionState(TileSelectionState(frameState.currentFrameNumber, TileSelectionState::Result::Rendered));
            result.tilesToRenderThisFrame.push_back(&tile);
            addTileToLoadQueue(this->_loadQueueMedium, frameState, tile, distance);

            TraversalDetails traversalDetails;
            traversalDetails.allAreRenderable = tile.isRenderable();
            traversalDetails.anyWereRenderedLastFrame = lastFrameSelectionState.getResult(frameState.lastFrameNumber) == TileSelectionState::Result::Rendered;
            traversalDetails.notYetRenderableCount = traversalDetails.allAreRenderable ? 0 : 1;
            return traversalDetails;
        }

        // Does this tile meet the screen-space error?
        double sse = frameState.camera.computeScreenSpaceError(tile.getGeometricError(), distance);
        bool meetsSse = sse < this->_options.maximumScreenSpaceError;

        // If we're forbidding holes, don't refine if any children are still loading.
        bool waitingForChildren = false;
        if (this->_options.forbidHoles) {
            for (Tile& child : children) {
                if (!child.isRenderable()) {
                    waitingForChildren = true;

                    // We're using the distance to the parent tile to compute the load priority.
                    // This is fine because the relative priority of the children is irrelevant;
                    // we can't display any of them until all are loaded, anyway.
                    addTileToLoadQueue(this->_loadQueueMedium, frameState, child, distance);
                }
            }
        }

        if (meetsSse || ancestorMeetsSse || waitingForChildren) {
            // This tile (or an ancestor) is the one we want to render this frame, but we'll do different things depending
            // on the state of this tile and on what we did _last_ frame.

            // We can render it if _any_ of the following are true:
            // 1. We rendered it (or kicked it) last frame.
            // 2. This tile was culled last frame, or it wasn't even visited because an ancestor was culled.
            // 3. The tile is done loading and ready to render.
            //
            // Note that even if we decide to render a tile here, it may later get "kicked" in favor of an ancestor.
            TileSelectionState::Result originalResult = lastFrameSelectionState.getOriginalResult(frameState.lastFrameNumber);
            bool oneRenderedLastFrame = originalResult == TileSelectionState::Result::Rendered;
            bool twoCulledOrNotVisited = originalResult == TileSelectionState::Result::Culled || originalResult == TileSelectionState::Result::None;
            bool threeCompletelyLoaded = tile.isRenderable();

            bool renderThisTile = oneRenderedLastFrame || twoCulledOrNotVisited || threeCompletelyLoaded;
            if (renderThisTile) {
                // Only load this tile if it (not just an ancestor) meets the SSE.
                if (meetsSse) {
                    addTileToLoadQueue(this->_loadQueueMedium, frameState, tile, distance);
                }

                markChildrenNonRendered(frameState.lastFrameNumber, tile, result);
                tile.setLastSelectionState(TileSelectionState(frameState.currentFrameNumber, TileSelectionState::Result::Rendered));
                result.tilesToRenderThisFrame.push_back(&tile);

                TraversalDetails traversalDetails;
                traversalDetails.allAreRenderable = tile.isRenderable();
                traversalDetails.anyWereRenderedLastFrame = lastFrameSelectionState.getResult(frameState.lastFrameNumber) == TileSelectionState::Result::Rendered;
                traversalDetails.notYetRenderableCount = traversalDetails.allAreRenderable ? 0 : 1;

                return traversalDetails;
            }

            // Otherwise, we can't render this tile (or blank space where it would be) because doing so would cause detail to disappear
            // that was visible last frame. Instead, keep rendering any still-visible descendants that were rendered
            // last frame and render nothing for newly-visible descendants. E.g. if we were rendering level 15 last
            // frame but this frame we want level 14 and the closest renderable level <= 14 is 0, rendering level
            // zero would be pretty jarring so instead we keep rendering level 15 even though its SSE is better
            // than required. So fall through to continue traversal...
            ancestorMeetsSse = true;

            // Load this blocker tile with high priority, but only if this tile (not just an ancestor) meets the SSE.
            if (meetsSse) {
                addTileToLoadQueue(this->_loadQueueHigh, frameState, tile, distance);
            }
        }

        // Refine!

        bool queuedForLoad = false;

        // If this tile uses additive refinement, we need to render this tile in addition to its children.
        if (tile.getRefine() == TileRefine::Add) {
            result.tilesToRenderThisFrame.push_back(&tile);
            addTileToLoadQueue(this->_loadQueueMedium, frameState, tile, distance);
            queuedForLoad = true;
        }

        size_t firstRenderedDescendantIndex = result.tilesToRenderThisFrame.size();
        size_t loadIndexLow = this->_loadQueueLow.size();
        size_t loadIndexMedium = this->_loadQueueMedium.size();
        size_t loadIndexHigh = this->_loadQueueHigh.size();

        TraversalDetails traversalDetails = this->_visitVisibleChildrenNearToFar(frameState, depth, ancestorMeetsSse, tile, result);

        if (firstRenderedDescendantIndex == result.tilesToRenderThisFrame.size()) {
            // No descendant tiles were added to the render list by the function above, meaning they were all
            // culled even though this tile was deemed visible. That's pretty common.
            // Nothing else to do except mark this tile refined and return.
            TraversalDetails noChildrenTraversalDetails;

            if (tile.getRefine() == TileRefine::Add) {
                noChildrenTraversalDetails.allAreRenderable = tile.isRenderable();
                noChildrenTraversalDetails.anyWereRenderedLastFrame = lastFrameSelectionState.getResult(frameState.lastFrameNumber) == TileSelectionState::Result::Rendered;
                noChildrenTraversalDetails.notYetRenderableCount = traversalDetails.allAreRenderable ? 0 : 1;
            } else {
                markTileNonRendered(frameState.lastFrameNumber, tile, result);
            }

            tile.setLastSelectionState(TileSelectionState(frameState.currentFrameNumber, TileSelectionState::Result::Refined));
            return noChildrenTraversalDetails;
        }

        // At least one descendant tile was added to the render list.
        // The traversalDetails tell us what happened while visiting the children.
        if (!traversalDetails.allAreRenderable && !traversalDetails.anyWereRenderedLastFrame) {
            // Some of our descendants aren't ready to render yet, and none were rendered last frame,
            // so kick them all out of the render list and render this tile instead. Continue to load them though!

            std::vector<Tile*>& renderList = result.tilesToRenderThisFrame;
            
            // Mark the rendered descendants and their ancestors - up to this tile - as kicked.
            for (size_t i = firstRenderedDescendantIndex; i < renderList.size(); ++i) {
                Tile* pWorkTile = renderList[i];
                while (
                    pWorkTile != nullptr &&
                    !pWorkTile->getLastSelectionState().wasKicked(frameState.currentFrameNumber) &&
                    pWorkTile != &tile
                ) {
                    pWorkTile->getLastSelectionState().kick();
                    pWorkTile = pWorkTile->getParent();
                }
            }

            // Remove all descendants from the render list and add this tile.
            renderList.erase(renderList.begin() + firstRenderedDescendantIndex, renderList.end());
            renderList.push_back(&tile);
            tile.setLastSelectionState(TileSelectionState(frameState.currentFrameNumber, TileSelectionState::Result::Rendered));

            // If we're waiting on heaps of descendants, the above will take too long. So in that case,
            // load this tile INSTEAD of loading any of the descendants, and tell the up-level we're only waiting
            // on this tile. Keep doing this until we actually manage to render this tile.
            bool wasRenderedLastFrame = lastFrameSelectionState.getResult(frameState.lastFrameNumber) == TileSelectionState::Result::Rendered;
            bool wasReallyRenderedLastFrame = wasRenderedLastFrame && tile.isRenderable();

            if (!wasReallyRenderedLastFrame && traversalDetails.notYetRenderableCount > this->_options.loadingDescendantLimit) {
                // Remove all descendants from the load queues.
                this->_loadQueueLow.erase(this->_loadQueueLow.begin() + loadIndexLow, this->_loadQueueLow.end());
                this->_loadQueueMedium.erase(this->_loadQueueMedium.begin() + loadIndexMedium, this->_loadQueueMedium.end());
                this->_loadQueueHigh.erase(this->_loadQueueHigh.begin() + loadIndexHigh, this->_loadQueueHigh.end());

                if (!queuedForLoad) {
                    addTileToLoadQueue(this->_loadQueueMedium, frameState, tile, distance);
                }

                traversalDetails.notYetRenderableCount = tile.isRenderable() ? 0 : 1;
                queuedForLoad = true;
            }

            traversalDetails.allAreRenderable = tile.isRenderable();
            traversalDetails.anyWereRenderedLastFrame = wasRenderedLastFrame;
        } else {
            if (tile.getRefine() != TileRefine::Add) {
                markTileNonRendered(frameState.lastFrameNumber, tile, result);
            }
            tile.setLastSelectionState(TileSelectionState(frameState.currentFrameNumber, TileSelectionState::Result::Refined));
        }

        if (this->_options.preloadAncestors && !queuedForLoad) {
            addTileToLoadQueue(this->_loadQueueLow, frameState, tile, distance);
        }

        return traversalDetails;
    }

    Tileset::TraversalDetails Tileset::_visitVisibleChildrenNearToFar(
        const FrameState& frameState,
        uint32_t depth,
        bool ancestorMeetsSse,
        Tile& tile,
        ViewUpdateResult& result
    ) {
        TraversalDetails traversalDetails;

        // TODO: actually visit near-to-far, rather than in order of occurrence.
        gsl::span<Tile> children = tile.getChildren();
        for (Tile& child : children) {
            TraversalDetails childTraversal = this->_visitTileIfVisible(
                frameState,
                depth + 1,
                ancestorMeetsSse,
                child,
                result
            );

            traversalDetails.allAreRenderable &= childTraversal.allAreRenderable;
            traversalDetails.anyWereRenderedLastFrame |= childTraversal.anyWereRenderedLastFrame;
            traversalDetails.notYetRenderableCount += childTraversal.notYetRenderableCount;
        }

        return traversalDetails;
    }

    void Tileset::_processLoadQueue() {
        Tileset::processQueue(this->_loadQueueHigh, this->_loadsInProgress, this->_options.maximumSimultaneousTileLoads);
        Tileset::processQueue(this->_loadQueueMedium, this->_loadsInProgress, this->_options.maximumSimultaneousTileLoads);
        Tileset::processQueue(this->_loadQueueLow, this->_loadsInProgress, this->_options.maximumSimultaneousTileLoads);
    }

    void Tileset::_unloadCachedTiles() {
        const size_t maxBytes = this->getOptions().maximumCachedBytes;

        Tile* pTile = this->_loadedTiles.head();

        while (this->getTotalDataBytes() > maxBytes) {
            if (pTile == nullptr || pTile == this->_pRootTile.get()) {
                // We've either removed all tiles or the next tile is the root.
                // The root tile marks the beginning of the tiles that were used
                // for rendering last frame.
                break;
            }

            Tile* pNext = this->_loadedTiles.next(*pTile);

            bool removed = pTile->unloadContent();
            if (removed) {
                this->_loadedTiles.remove(*pTile);
            }

            pTile = pNext;
        }
    }

    void Tileset::_markTileVisited(Tile& tile) {
        this->_loadedTiles.insertAtTail(tile);
    }

    std::string Tileset::getResolvedContentUrl(const Tile& tile) const {
        struct Operation {
            const TileContext& context;

            std::string operator()(const std::string& url) {
                return url;
            }

            std::string operator()(const QuadtreeTileID& quadtreeID) {
                if (!this->context.implicitContext) {
                    return std::string();
                }

                return Uri::substituteTemplateParameters(context.implicitContext.value().tileTemplateUrls[0], [this, &quadtreeID](const std::string& placeholder) -> std::string {
                    if (placeholder == "level" || placeholder == "z") {
                        return std::to_string(quadtreeID.level);
                    } else if (placeholder == "x") {
                        return std::to_string(quadtreeID.x);
                    } else if (placeholder == "y") {
                        return std::to_string(quadtreeID.y);
                    } else if (placeholder == "version") {
                        return this->context.version.value_or(std::string());
                    }

                    return placeholder;
                });
            }

            std::string operator()(const OctreeTileID& octreeID) {
                if (!this->context.implicitContext) {
                    return std::string();
                }

                return Uri::substituteTemplateParameters(context.implicitContext.value().tileTemplateUrls[0], [this, &octreeID](const std::string& placeholder) -> std::string {
                    if (placeholder == "level") {
                        return std::to_string(octreeID.level);
                    } else if (placeholder == "x") {
                        return std::to_string(octreeID.x);
                    } else if (placeholder == "y") {
                        return std::to_string(octreeID.y);
                    } else if (placeholder == "z") {
                        return std::to_string(octreeID.z);
                    } else if (placeholder == "version") {
                        return this->context.version.value_or(std::string());
                    }

                    return placeholder;
                });
            }

            std::string operator()(QuadtreeChild /*subdividedParent*/) {
                return std::string();
            }
        };

        std::string url = std::visit(Operation { *tile.getContext() }, tile.getTileID());
        if (url.empty()) {
            return url;
        }

        return Uri::resolve(tile.getContext()->baseUrl, url, true);
    }

    /*static*/ void Tileset::addTileToLoadQueue(
        std::vector<Tileset::LoadRecord>& loadQueue,
        const FrameState& frameState,
        Tile& tile,
        double distance
    ) {
        if (tile.getState() == Tile::LoadState::Unloaded) {
            double loadPriority = 0.0;

            glm::dvec3 tileDirection = getBoundingVolumeCenter(tile.getBoundingVolume()) - frameState.camera.getPosition();
            double magnitude = glm::length(tileDirection);
            if (magnitude >= CesiumUtility::Math::EPSILON5) {
                tileDirection /= magnitude;
                loadPriority = (1.0 - glm::dot(tileDirection, frameState.camera.getDirection())) * distance;
            }

            loadQueue.push_back({
                &tile,
                loadPriority
            });
        }
    }

    /*static*/ void Tileset::processQueue(std::vector<Tileset::LoadRecord>& queue, std::atomic<uint32_t>& loadsInProgress, uint32_t maximumLoadsInProgress) {
        if (loadsInProgress >= maximumLoadsInProgress) {
            return;
        }

        std::sort(queue.begin(), queue.end());

        for (LoadRecord& record : queue) {
            if (record.pTile->getState() == Tile::LoadState::Unloaded) {
                record.pTile->loadContent();

                if (loadsInProgress >= maximumLoadsInProgress) {
                    break;
                }
            }
        }
    }
}<|MERGE_RESOLUTION|>--- conflicted
+++ resolved
@@ -301,7 +301,6 @@
         return bytes;
     }
 
-<<<<<<< HEAD
     void Tileset::_loadTilesetJson(
         const std::string& url,
         const std::vector<std::pair<std::string, std::string>>& headers,
@@ -314,87 +313,6 @@
 
         if (!pContext) {
             pContext = std::make_unique<TileContext>();
-=======
-    void Tileset::_ionResponseReceived(IAssetRequest* pRequest) {
-        IAssetResponse* pResponse = pRequest->response();
-        if (!pResponse) {
-            // TODO: report the lack of response. Network error? Can this even happen?
-            CESIUM_LOG_ERROR("Did not receive a valid response for {}", pRequest->url());
-            this->notifyTileDoneLoading(nullptr);
-            return;
-        }
-
-        if (pResponse->statusCode() < 200 || pResponse->statusCode() >= 300) {
-            // TODO: report error response.
-            CESIUM_LOG_ERROR("Received status code {} for {}", pResponse->statusCode(), pRequest->url());
-            this->notifyTileDoneLoading(nullptr);
-            return;
-        }
-
-        gsl::span<const uint8_t> data = pResponse->data();
-
-        using nlohmann::json;
-        json ionResponse;
-        try
-        {
-            ionResponse = json::parse(data.begin(), data.end());
-        }
-        catch (const json::parse_error& error)
-        {
-            CESIUM_LOG_ERROR("Error when parsing response JSON: {}", error.what());
-            this->notifyTileDoneLoading(nullptr);
-            return;
-        }
-
-        std::string url = ionResponse.value<std::string>("url", "");
-        std::string accessToken = ionResponse.value<std::string>("accessToken", "");
-        
-        std::string type = ionResponse.value<std::string>("type", "");
-        if (type == "TERRAIN") {
-            // For terrain resources, we need to append `/layer.json` to the end of the URL.
-            url = Uri::resolve(url, "layer.json", true);
-        } else if (type != "3DTILES") {
-            // TODO: report unsupported type.
-            CESIUM_LOG_ERROR("Layer type {} is not supported", type);
-            this->notifyTileDoneLoading(nullptr);
-            return;
-        }
-
-        this->_contexts.push_back(std::move(std::make_unique<TileContext>()));
-        TileContext& context = *this->_contexts[0];
-
-        context.pTileset = this;
-        context.baseUrl = url;
-        context.requestHeaders.push_back(std::make_pair("Authorization", "Bearer " + accessToken));
-        context.failedTileCallback = std::bind(&Tileset::_onIonTileFailed, this, std::placeholders::_1);
-
-        // When we assign _pTilesetRequest, the previous request and response
-        // that we're currently handling may immediately be deleted.
-        pRequest = nullptr;
-        pResponse = nullptr;
-        this->_pIonRequest.reset();
-
-        this->_pTilesetJsonRequest = this->_externals.pAssetAccessor->requestAsset(context.baseUrl, context.requestHeaders);
-        this->_pTilesetJsonRequest->bind(std::bind(&Tileset::_tilesetJsonResponseReceived, this, std::placeholders::_1));
-    }
-
-    void Tileset::_tilesetJsonResponseReceived(IAssetRequest* pRequest) {
-        IAssetResponse* pResponse = pRequest->response();
-        if (!pResponse) {
-            // TODO: report the lack of response. Network error? Can this even happen?
-            CESIUM_LOG_ERROR("Did not receive a valid response for tileset {}", pRequest->url());
-            this->_pTilesetJsonRequest.reset();
-            this->notifyTileDoneLoading(nullptr);
-            return;
-        }
-
-        if (pResponse->statusCode() < 200 || pResponse->statusCode() >= 300) {
-            // TODO: report error response.
-            CESIUM_LOG_ERROR("Received status code {} for tileset {}", pResponse->statusCode(), pRequest->url());
-            this->_pTilesetJsonRequest.reset();
-            this->notifyTileDoneLoading(nullptr);
-            return;
->>>>>>> b10a50dc
         }
 
         this->_asyncSystem.requestAsset(url, headers).thenInWorkerThread([
@@ -404,11 +322,13 @@
             IAssetResponse* pResponse = pRequest->response();
             if (!pResponse) {
                 // TODO: report the lack of response. Network error? Can this even happen?
+                CESIUM_LOG_ERROR("Did not receive a valid response for tileset {}", pRequest->url());
                 return LoadResult { std::move(pContext), nullptr };
             }
 
             if (pResponse->statusCode() < 200 || pResponse->statusCode() >= 300) {
                 // TODO: report error response.
+                CESIUM_LOG_ERROR("Received status code {} for tileset {}", pResponse->statusCode(), pRequest->url());
                 return LoadResult { std::move(pContext), nullptr };
             }
 
@@ -419,15 +339,11 @@
 
             using nlohmann::json;
             json tileset;
-            try
-            {
+            try {
                 tileset = json::parse(data.begin(), data.end());
-            }
-            catch (const json::parse_error& error)
-            {
+            } catch (const json::parse_error& error) {
                 CESIUM_LOG_ERROR("Error when parsing tileset JSON: {}", error.what());
-                this->notifyTileDoneLoading(nullptr);
-                return;
+                return LoadResult { std::move(pContext), nullptr };
             }
 
             std::unique_ptr<Tile> pRootTile = std::make_unique<Tile>();
@@ -686,17 +602,13 @@
                     bool failedParsing = false;
                     using nlohmann::json;
                     json ionResponse;
-                    try
-                    {
+                    try {
                         ionResponse = json::parse(data.begin(), data.end());
-                    }
-                    catch (const json::parse_error& error)
-                    {
+                    } catch (const json::parse_error& error) {
                         CESIUM_LOG_ERROR("Error when parsing ion response: {}", error.what());
                         failedParsing = true;
                     }
-                    if (!failedParsing)
-                    {
+                    if (!failedParsing) {
                         std::string accessToken = ionResponse.value<std::string>("accessToken", "");
 
                         auto authIt = std::find_if(
@@ -708,8 +620,7 @@
                         );
                         if (authIt != pContext->requestHeaders.end()) {
                             authIt->second = "Bearer " + accessToken;
-                        }
-                        else {
+                        } else {
                             pContext->requestHeaders.push_back(std::make_pair("Authorization", "Bearer " + accessToken));
                         }
 
