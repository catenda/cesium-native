#include "Cesium3DTiles/RasterMappedTo3DTile.h"
#include "Cesium3DTiles/RasterOverlayTile.h"
#include "Cesium3DTiles/ExternalTilesetContent.h"
#include "Cesium3DTiles/spdlog-cesium.h"
#include "Cesium3DTiles/TileID.h"
#include "Cesium3DTiles/Tileset.h"
#include "Cesium3DTiles/CreditSystem.h"
#include "CesiumAsync/AsyncSystem.h"
#include "CesiumAsync/IAssetAccessor.h"
#include "CesiumAsync/IAssetResponse.h"
#include "CesiumAsync/ITaskProcessor.h"
#include "CesiumGeometry/QuadtreeTileAvailability.h"
#include "CesiumGeospatial/GeographicProjection.h"
#include "CesiumUtility/Math.h"
#include "calcQuadtreeMaxGeometricError.h"
#include "JsonHelpers.h"
#include "TileUtilities.h"
#include "Uri.h"
#include <glm/common.hpp>
#include <rapidjson/document.h>
#include <optional>

using namespace CesiumAsync;
using namespace CesiumGeometry;
using namespace CesiumGeospatial;

namespace Cesium3DTiles {

    Tileset::Tileset(
        const TilesetExternals& externals,
        const std::string& url,
        const TilesetOptions& options
    ) :
        _contexts(),
        _externals(externals),
        _asyncSystem(externals.pAssetAccessor, externals.pTaskProcessor),
        _credit(
                (options.credit && externals.pCreditSystem) ? 
                std::optional<Credit>(externals.pCreditSystem->createCredit(options.credit.value())) : 
                std::nullopt
        ),
        _url(url),
        _ionAssetID(),
        _ionAccessToken(),
        _isRefreshingIonToken(false),
        _options(options),
        _pRootTile(),
        _previousFrameNumber(0),
        _updateResult(),
        _loadQueueHigh(),
        _loadQueueMedium(),
        _loadQueueLow(),
        _loadsInProgress(0),
        _loadedTiles(),
        _overlays(*this),
        _tileDataBytes(0)
    {
        ++this->_loadsInProgress;
        this->_loadTilesetJson(url);
    }

    Tileset::Tileset(
        const TilesetExternals& externals,
        uint32_t ionAssetID,
        const std::string& ionAccessToken,
        const TilesetOptions& options
    ) :
        _contexts(),
        _externals(externals),
        _asyncSystem(externals.pAssetAccessor, externals.pTaskProcessor),
        _credit(
                (options.credit && externals.pCreditSystem) ? 
                std::optional<Credit>(externals.pCreditSystem->createCredit(options.credit.value())) : 
                std::nullopt
        ),
        _url(),
        _ionAssetID(ionAssetID),
        _ionAccessToken(ionAccessToken),
        _isRefreshingIonToken(false),
        _options(options),
        _pRootTile(),
        _previousFrameNumber(0),
        _updateResult(),
        _loadQueueHigh(),
        _loadQueueMedium(),
        _loadQueueLow(),
        _loadsInProgress(0),
        _loadedTiles(),
        _overlays(*this),
        _tileDataBytes(0)
    {
        std::string ionUrl = "https://api.cesium.com/v1/assets/" + std::to_string(ionAssetID) + "/endpoint";
        if (ionAccessToken.size() > 0)
        {
            ionUrl += "?access_token=" + ionAccessToken;
        }

        ++this->_loadsInProgress;

<<<<<<< HEAD
        this->_asyncSystem.requestAsset(ionUrl).thenInMainThread([this](std::shared_ptr<IAssetRequest>&& pRequest) {
            const IAssetResponse* pResponse = pRequest->response();
            if (!pResponse) {
                // TODO: report the lack of response. Network error? Can this even happen?
                this->notifyTileDoneLoading(nullptr);
                return;
            }

            if (pResponse->statusCode() < 200 || pResponse->statusCode() >= 300) {
                // TODO: report error response.
                this->notifyTileDoneLoading(nullptr);
                return;
            }

            gsl::span<const uint8_t> data = pResponse->data();

            rapidjson::Document ionResponse;
            ionResponse.Parse(reinterpret_cast<const char*>(data.data()), data.size());

			if (ionResponse.HasParseError()) {
				SPDLOG_LOGGER_ERROR(this->_externals.pLogger, "Error when parsing Cesium ion response JSON, error code {} at byte offset {}", ionResponse.GetParseError(), ionResponse.GetErrorOffset());
				return;
			}

            std::string url = JsonHelpers::getStringOrDefault(ionResponse, "url", "");
            std::string accessToken = JsonHelpers::getStringOrDefault(ionResponse, "accessToken", "");
            
            std::string type = JsonHelpers::getStringOrDefault(ionResponse, "type", "");
            if (type == "TERRAIN") {
                // For terrain resources, we need to append `/layer.json` to the end of the URL.
                url = Uri::resolve(url, "layer.json", true);
            } else if (type != "3DTILES") {
                // TODO: report unsupported type.
                this->notifyTileDoneLoading(nullptr);
                return;
            }

            auto pContext = std::make_unique<TileContext>();

            pContext->pTileset = this;
            pContext->baseUrl = url;
            pContext->requestHeaders.push_back(std::make_pair("Authorization", "Bearer " + accessToken));
            pContext->failedTileCallback = [this](Tile& failedTile) {
                return this->_onIonTileFailed(failedTile);
            };

            this->_loadTilesetJson(pContext->baseUrl, pContext->requestHeaders, std::move(pContext));
        }).catchInMainThread([this](const std::exception& /*e*/) {
=======
        this->_asyncSystem.requestAsset(ionUrl).thenInMainThread([this](std::unique_ptr<IAssetRequest>&& pRequest) {
            this->_handleAssetResponse(std::move(pRequest));
        }).catchInMainThread([this, &ionAssetID](const std::exception& e) {
            SPDLOG_LOGGER_ERROR(this->_externals.pLogger, "Unhandled error for asset {}: {}", ionAssetID, e.what());
>>>>>>> c3d35cfc
            this->notifyTileDoneLoading(nullptr);
        });
    }

    Tileset::~Tileset() {
        // Wait for all asynchronous loading to terminate.
        // If you're hanging here, it's most likely caused by _loadsInProgress not being
        // decremented correctly when an async load ends.
        while (this->_loadsInProgress.load(std::memory_order::memory_order_acquire) > 0) {
            this->_externals.pAssetAccessor->tick();
            this->_asyncSystem.dispatchMainThreadTasks();
        }

        // Wait for all overlays to wrap up their loading, too.
        uint32_t tilesLoading = 1;
        while (tilesLoading > 0) {
            this->_externals.pAssetAccessor->tick();
            this->_asyncSystem.dispatchMainThreadTasks();

            tilesLoading = 0;
            for (auto& pOverlay : this->_overlays) {
                tilesLoading += pOverlay->getTileProvider()->getNumberOfTilesLoading();
            }
        }
    }

    void Tileset::_handleAssetResponse(std::unique_ptr<IAssetRequest>&& pRequest) {
        IAssetResponse* pResponse = pRequest->response();
        if (!pResponse) {
            SPDLOG_LOGGER_ERROR(this->_externals.pLogger, "No response received for asset request {}", pRequest->url());
            this->notifyTileDoneLoading(nullptr);
            return;
        }

        if (pResponse->statusCode() < 200 || pResponse->statusCode() >= 300) {
            SPDLOG_LOGGER_ERROR(this->_externals.pLogger, "Received status code {} for asset response {}", pResponse->statusCode(), pRequest->url());
            this->notifyTileDoneLoading(nullptr);
            return;
        }

        gsl::span<const uint8_t> data = pResponse->data();

        rapidjson::Document ionResponse;
        ionResponse.Parse(reinterpret_cast<const char*>(data.data()), data.size());

        if (ionResponse.HasParseError()) {
            SPDLOG_LOGGER_ERROR(this->_externals.pLogger, "Error when parsing Cesium ion response JSON, error code {} at byte offset {}", ionResponse.GetParseError(), ionResponse.GetErrorOffset());
            return;
        }

        std::string url = JsonHelpers::getStringOrDefault(ionResponse, "url", "");
        std::string accessToken = JsonHelpers::getStringOrDefault(ionResponse, "accessToken", "");

        std::string type = JsonHelpers::getStringOrDefault(ionResponse, "type", "");
        if (type == "TERRAIN") {
            // For terrain resources, we need to append `/layer.json` to the end of the URL.
            url = Uri::resolve(url, "layer.json", true);
        }
        else if (type != "3DTILES") {
            SPDLOG_LOGGER_ERROR(this->_externals.pLogger, "Received unsupported asset response type: {}", type);
            this->notifyTileDoneLoading(nullptr);
            return;
        }

        auto pContext = std::make_unique<TileContext>();

        pContext->pTileset = this;
        pContext->baseUrl = url;
        pContext->requestHeaders.push_back(std::make_pair("Authorization", "Bearer " + accessToken));
        pContext->failedTileCallback = [this](Tile& failedTile) {
            return this->_onIonTileFailed(failedTile);
        };
        this->_loadTilesetJson(pContext->baseUrl, pContext->requestHeaders, std::move(pContext));
    }


    static bool operator<(const FogDensityAtHeight& fogDensity, double height) {
        return fogDensity.cameraHeight < height;
    }

    static double computeFogDensity(const std::vector<FogDensityAtHeight>& fogDensityTable, const Camera& camera) {
        double height = camera.getPositionCartographic().value_or(Cartographic(0.0, 0.0, 0.0)).height;

        // Find the entry that is for >= this camera height.
        auto nextIt = std::lower_bound(fogDensityTable.begin(), fogDensityTable.end(), height);

        if (nextIt == fogDensityTable.end()) {
            return fogDensityTable.back().fogDensity;
        } else if (nextIt == fogDensityTable.begin()) {
            return nextIt->fogDensity;
        }

        auto prevIt = nextIt - 1;

        double heightA = prevIt->cameraHeight;
        double densityA = prevIt->fogDensity;

        double heightB = nextIt->cameraHeight;
        double densityB = nextIt->fogDensity;

        double t = glm::clamp(
            (height - heightA) / (heightB - heightA),
            0.0,
            1.0
        );

        double density = glm::mix(densityA, densityB, t);

        // CesiumJS will also fade out the fog based on the camera angle,
        // so when we're looking straight down there's no fog. This is unfortunate
        // because it prevents the fog culling from being used in place of horizon
        // culling. Horizon culling is the only thing in CesiumJS that prevents
        // tiles on the back side of the globe from being rendered.
        // Since we're not actually _rendering_ the fog in cesium-native (that's on
        // the renderer), we don't need to worry about the fog making the globe
        // looked washed out in straight down views. So here we don't fade by
        // angle at all.

        return density;
    }

    const ViewUpdateResult& Tileset::updateView(const Camera& camera) {
        this->_asyncSystem.dispatchMainThreadTasks();

        int32_t previousFrameNumber = this->_previousFrameNumber; 
        int32_t currentFrameNumber = previousFrameNumber + 1;

        ViewUpdateResult& result = this->_updateResult;
        // result.tilesLoading = 0;
        result.tilesToRenderThisFrame.clear();
        // result.newTilesToRenderThisFrame.clear();
        result.tilesToNoLongerRenderThisFrame.clear();
        result.tilesVisited = 0;
        result.culledTilesVisited = 0;
        result.tilesCulled = 0;
        result.maxDepthVisited = 0;

        Tile* pRootTile = this->getRootTile();
        if (!pRootTile) {
            return result;
        }

        double fogDensity = computeFogDensity(this->_options.fogDensityTable, camera);

        this->_loadQueueHigh.clear();
        this->_loadQueueMedium.clear();
        this->_loadQueueLow.clear();

        FrameState frameState {
            camera,
            previousFrameNumber,
            currentFrameNumber,
            fogDensity
        };

        this->_visitTileIfNeeded(frameState, 0, false, *pRootTile, result);

        result.tilesLoadingLowPriority = static_cast<uint32_t>(this->_loadQueueLow.size());
        result.tilesLoadingMediumPriority = static_cast<uint32_t>(this->_loadQueueMedium.size());
        result.tilesLoadingHighPriority = static_cast<uint32_t>(this->_loadQueueHigh.size());

        this->_unloadCachedTiles();
        this->_processLoadQueue();

        // aggregate all the credits needed from this tileset for the current frame 
        const std::shared_ptr<CreditSystem>& pCreditSystem = this->_externals.pCreditSystem;
        if (pCreditSystem && !result.tilesToRenderThisFrame.empty()) {
            // per-tileset specific credit
            if (this->_credit) {
                pCreditSystem->addCreditToFrame(this->_credit.value());
            }
            
            // per-raster overlay credit
            for (auto& pOverlay : this->_overlays) {
                const std::optional<Credit>& overlayCredit = pOverlay->getTileProvider()->getCredit();
                if (overlayCredit) {
                    pCreditSystem->addCreditToFrame(overlayCredit.value());
                }
            }
            
            // per-tile credits
            for (auto& tile : result.tilesToRenderThisFrame) {
                const std::vector<RasterMappedTo3DTile>& mappedRasterTiles = tile->getMappedRasterTiles();
                for (RasterMappedTo3DTile mappedRasterTile : mappedRasterTiles) {
                    RasterOverlayTile* pRasterOverlayTile = mappedRasterTile.getReadyTile();
                    if (pRasterOverlayTile != nullptr) {
                        for (Credit credit : pRasterOverlayTile->getCredits()) {
                            pCreditSystem->addCreditToFrame(credit);
                        }
                    }
                }
            }
        }
       
        this->_previousFrameNumber = currentFrameNumber;

        return result;
    }

    void Tileset::notifyTileStartLoading(Tile* /*pTile*/) noexcept {
        ++this->_loadsInProgress;
    }

    void Tileset::notifyTileDoneLoading(Tile* pTile) noexcept {
        assert(this->_loadsInProgress > 0);
        --this->_loadsInProgress;

        if (pTile) {
            this->_tileDataBytes += pTile->computeByteSize();
        }
    }

    void Tileset::notifyTileUnloading(Tile* pTile) noexcept {
        if (pTile) {
            this->_tileDataBytes -= pTile->computeByteSize();
        }
    }

    void Tileset::loadTilesFromJson(Tile& rootTile, const rapidjson::Value& tilesetJson, const glm::dmat4& parentTransform, TileRefine parentRefine, const TileContext& context, const std::shared_ptr<spdlog::logger>& pLogger) const {
        this->_createTile(rootTile, tilesetJson["root"], parentTransform, parentRefine, context, pLogger);
    }

    std::optional<Future<std::shared_ptr<IAssetRequest>>> Tileset::requestTileContent(Tile& tile) {
        std::string url = this->getResolvedContentUrl(tile);
        if (url.empty()) {
            return std::nullopt;
        }

        this->notifyTileStartLoading(&tile);

        return this->getAsyncSystem().requestAsset(url, tile.getContext()->requestHeaders);
    }

    void Tileset::addContext(std::unique_ptr<TileContext>&& pNewContext) {
        this->_contexts.push_back(std::move(pNewContext));
    }

    void Tileset::forEachLoadedTile(const std::function<void (Tile& tile)>& callback) {
        Tile* pCurrent = this->_loadedTiles.head();
        while (pCurrent) {
            Tile* pNext = this->_loadedTiles.next(pCurrent);
            callback(*pCurrent);
            pCurrent = pNext;
        }
    }

    int64_t Tileset::getTotalDataBytes() const noexcept {
        int64_t bytes = this->_tileDataBytes;

        for (auto& pOverlay : this->_overlays) {
            const RasterOverlayTileProvider* pProvider = pOverlay->getTileProvider();
            if (pProvider) {
                bytes += pProvider->getTileDataBytes();
            }
        }

        return bytes;
    }

    void Tileset::_loadTilesetJson(
        const std::string& url,
        const std::vector<std::pair<std::string, std::string>>& headers,
        std::unique_ptr<TileContext>&& pContext
    ) {
        if (!pContext) {
            pContext = std::make_unique<TileContext>();
        }
        pContext->pTileset = this;

        this->_asyncSystem.requestAsset(url, headers).thenInWorkerThread([
            pLogger = this->_externals.pLogger,
            pContext = std::move(pContext)
<<<<<<< HEAD
        ](std::shared_ptr<IAssetRequest>&& pRequest) mutable {
            const IAssetResponse* pResponse = pRequest->response();
            if (!pResponse) {
                // TODO: report the lack of response. Network error? Can this even happen?
                SPDLOG_LOGGER_ERROR(pLogger, "Did not receive a valid response for tileset {}", pRequest->url());
                return LoadResult { std::move(pContext), nullptr };
            }
=======
        ](std::unique_ptr<IAssetRequest>&& pRequest) mutable {
            return Tileset::_handleTilesetResponse(std::move(pRequest), std::move(pContext), pLogger);
        }).thenInMainThread([this](LoadResult&& loadResult) {
            this->addContext(std::move(loadResult.pContext));
            this->_pRootTile = std::move(loadResult.pRootTile);
            this->notifyTileDoneLoading(nullptr);
        }).catchInMainThread([this, &url](const std::exception& e) {
            SPDLOG_LOGGER_ERROR(this->_externals.pLogger, "Unhandled error for tileset {}: {}", url, e.what());
            this->_pRootTile.reset();
            this->notifyTileDoneLoading(nullptr);
        });
    }
>>>>>>> c3d35cfc

    /*static*/ Tileset::LoadResult Tileset::_handleTilesetResponse(std::unique_ptr<IAssetRequest>&& pRequest, std::unique_ptr<TileContext>&& pContext, const std::shared_ptr<spdlog::logger>& pLogger) {
        IAssetResponse* pResponse = pRequest->response();
        if (!pResponse) {
            SPDLOG_LOGGER_ERROR(pLogger, "Did not receive a valid response for tileset {}", pRequest->url());
            return LoadResult{ std::move(pContext), nullptr };
        }

        if (pResponse->statusCode() < 200 || pResponse->statusCode() >= 300) {
            SPDLOG_LOGGER_ERROR(pLogger, "Received status code {} for tileset {}", pResponse->statusCode(), pRequest->url());
            return LoadResult{ std::move(pContext), nullptr };
        }

        pContext->baseUrl = pRequest->url();

        gsl::span<const uint8_t> data = pResponse->data();

        rapidjson::Document tileset;
        tileset.Parse(reinterpret_cast<const char*>(data.data()), data.size());

        if (tileset.HasParseError()) {
            SPDLOG_LOGGER_ERROR(pLogger, "Error when parsing tileset JSON, error code {} at byte offset {}", tileset.GetParseError(), tileset.GetErrorOffset());
            return LoadResult{ std::move(pContext), nullptr };
        }

        std::unique_ptr<Tile> pRootTile = std::make_unique<Tile>();
        pRootTile->setContext(pContext.get());

        auto rootIt = tileset.FindMember("root");
        auto formatIt = tileset.FindMember("format");

        if (rootIt != tileset.MemberEnd()) {
            rapidjson::Value& rootJson = rootIt->value;
            Tileset::_createTile(*pRootTile, rootJson, glm::dmat4(1.0), TileRefine::Replace, *pContext, pLogger);
        }
        else if (formatIt != tileset.MemberEnd() && formatIt->value.IsString() && std::string(formatIt->value.GetString()) == "quantized-mesh-1.0") {
            Tileset::_createTerrainTile(*pRootTile, tileset, *pContext, pLogger);
        }

        return LoadResult{
            std::move(pContext),
            std::move(pRootTile)
        };
    }

    /*static*/ void Tileset::_createTile(Tile& tile, const rapidjson::Value& tileJson, const glm::dmat4& parentTransform, TileRefine parentRefine, const TileContext& context, const std::shared_ptr<spdlog::logger>& pLogger) {
        if (!tileJson.IsObject()) {
            return;
        }

        tile.setContext(const_cast<TileContext*>(&context));

        std::optional<glm::dmat4x4> tileTransform = JsonHelpers::getTransformProperty(tileJson, "transform");
        glm::dmat4x4 transform = parentTransform * tileTransform.value_or(glm::dmat4x4(1.0));
        tile.setTransform(transform);

        auto contentIt = tileJson.FindMember("content");
        auto childrenIt = tileJson.FindMember("children");

        if (contentIt != tileJson.MemberEnd() && contentIt->value.IsObject()) {
            auto uriIt = contentIt->value.FindMember("uri");
            if (uriIt == contentIt->value.MemberEnd() || !uriIt->value.IsString()) {
                uriIt = contentIt->value.FindMember("url");
            }

            if (uriIt != contentIt->value.MemberEnd() && uriIt->value.IsString()) {
                tile.setTileID(Uri::resolve(context.baseUrl, uriIt->value.GetString()));
            }

            std::optional<BoundingVolume> contentBoundingVolume = JsonHelpers::getBoundingVolumeProperty(contentIt->value, "boundingVolume");
            if (contentBoundingVolume) {
                tile.setContentBoundingVolume(transformBoundingVolume(transform, contentBoundingVolume.value()));
            }
        }

        std::optional<BoundingVolume> boundingVolume = JsonHelpers::getBoundingVolumeProperty(tileJson, "boundingVolume");
        if (!boundingVolume) {
            SPDLOG_LOGGER_ERROR(pLogger, "Tileset did not contain a boundingVolume");
            return;
        }

        std::optional<double> geometricError = JsonHelpers::getScalarProperty(tileJson, "geometricError");
        if (!geometricError) {
            SPDLOG_LOGGER_ERROR(pLogger, "Tileset did not contain a geometricError");
            return;
        }

        tile.setBoundingVolume(transformBoundingVolume(transform, boundingVolume.value()));
        //tile->setBoundingVolume(boundingVolume.value());
        tile.setGeometricError(geometricError.value());

        std::optional<BoundingVolume> viewerRequestVolume = JsonHelpers::getBoundingVolumeProperty(tileJson, "viewerRequestVolume");
        if (viewerRequestVolume) {
            tile.setViewerRequestVolume(transformBoundingVolume(transform, viewerRequestVolume.value()));
        }
        
        auto refineIt = tileJson.FindMember("refine");
        if (refineIt != tileJson.MemberEnd() && refineIt->value.IsString()) {
            std::string refine = refineIt->value.GetString();
            if (refine == "REPLACE") {
                tile.setRefine(TileRefine::Replace);
            } else if (refine == "ADD") {
                tile.setRefine(TileRefine::Add);
            } else {
                SPDLOG_LOGGER_ERROR(pLogger, "Tileset contained an unknown refine value: {}", refine);
            }
        } else {
            tile.setRefine(parentRefine);
        }

        if (childrenIt != tileJson.MemberEnd() && childrenIt->value.IsArray())
        {
            const auto& childrenJson = childrenIt->value;
            tile.createChildTiles(childrenJson.Size());
            gsl::span<Tile> childTiles = tile.getChildren();

            for (rapidjson::SizeType i = 0; i < childrenJson.Size(); ++i) {
                const auto& childJson = childrenJson[i];
                Tile& child = childTiles[i];
                child.setParent(&tile);
                Tileset::_createTile(child, childJson, transform, tile.getRefine(), context, pLogger);
            }
        }
    }

    /**
     * @brief Creates the query parameter string for the extensions in the given list.
     *
     * This will check for the presence of all known extensions in the given list,
     * and create a string that can be appended as the value of the `extensions` query
     * parameter to the request URL.
     *
     * @param extensions The layer JSON
     * @return The extensions (possibly the empty string)
     */
    static std::string createExtensionsQueryParameter(const std::vector<std::string>& extensions) noexcept {

        std::vector<std::string> knownExtensions = { "octvertexnormals", "metadata" };
        std::string extensionsToRequest;
        for (const std::string& extension : knownExtensions) {
            if (std::find(extensions.begin(), extensions.end(), extension) != extensions.end()) {
                if (!extensionsToRequest.empty()) {
                    extensionsToRequest += "-";
                }
                extensionsToRequest += extension;
            }
        }
        return extensionsToRequest;
    }

    /**
     * @brief Creates a default {@link BoundingRegionWithLooseFittingHeights} for the given rectangle.
     *
     * The heights of this bounding volume will have unspecified default values
     * that are suitable for the use on earth.
     *
     * @param globeRectangle The {@link CesiumGeospatial::GlobeRectangle}
     * @return The {@link BoundingRegionWithLooseFittingHeights}
     */
    static BoundingVolume createDefaultLooseEarthBoundingVolume(const CesiumGeospatial::GlobeRectangle& globeRectangle) {
        return BoundingRegionWithLooseFittingHeights(BoundingRegion(
            globeRectangle, -1000.0, -9000.0
        ));
    }

    /*static*/ void Tileset::_createTerrainTile(Tile& tile, const rapidjson::Value& layerJson, TileContext& context, const std::shared_ptr<spdlog::logger>& pLogger) {
        context.requestHeaders.push_back(std::make_pair("Accept", "application/vnd.quantized-mesh,application/octet-stream;q=0.9,*/*;q=0.01"));
        
        auto tilesetVersionIt = layerJson.FindMember("tilesetVersion");
        if (tilesetVersionIt != layerJson.MemberEnd() && tilesetVersionIt->value.IsString()) {
            context.version = tilesetVersionIt->value.GetString();
        }

        std::optional<std::vector<double>> optionalBounds = JsonHelpers::getDoubles(layerJson, -1, "bounds");
        std::vector<double> bounds;
        if (optionalBounds) {
            bounds = optionalBounds.value();
        }

        std::string projectionString = JsonHelpers::getStringOrDefault(layerJson, "projection", "EPSG:4326");

        CesiumGeospatial::Projection projection;
        CesiumGeospatial::GlobeRectangle quadtreeRectangleGlobe(0.0, 0.0, 0.0, 0.0);
        CesiumGeometry::Rectangle quadtreeRectangleProjected(0.0, 0.0, 0.0, 0.0);
        uint32_t quadtreeXTiles;

        if (projectionString == "EPSG:4326") {
            CesiumGeospatial::GeographicProjection geographic;
            projection = geographic;
            quadtreeRectangleGlobe = bounds.size() >= 4
                ? CesiumGeospatial::GlobeRectangle::fromDegrees(bounds[0], bounds[1], bounds[2], bounds[3])
                : GeographicProjection::MAXIMUM_GLOBE_RECTANGLE;
            quadtreeRectangleProjected = geographic.project(quadtreeRectangleGlobe);
            quadtreeXTiles = 2;
        } else if (projectionString == "EPSG:3857") {
            CesiumGeospatial::WebMercatorProjection webMercator;
            projection = webMercator;
            quadtreeRectangleGlobe = bounds.size() >= 4
                ? CesiumGeospatial::GlobeRectangle::fromDegrees(bounds[0], bounds[1], bounds[2], bounds[3])
                : WebMercatorProjection::MAXIMUM_GLOBE_RECTANGLE;
            quadtreeRectangleProjected = webMercator.project(quadtreeRectangleGlobe);
            quadtreeXTiles = 1;
        } else {
            SPDLOG_LOGGER_ERROR(pLogger, "Tileset contained an unknown projection value: {}", projectionString);
            return;
        }

        CesiumGeometry::QuadtreeTilingScheme tilingScheme(quadtreeRectangleProjected, quadtreeXTiles, 1);

        std::vector<std::string> urls = JsonHelpers::getStrings(layerJson, "tiles");
        uint32_t maxZoom = JsonHelpers::getUint32OrDefault(layerJson, "maxzoom", 30);

        context.implicitContext = {
            urls,
            tilingScheme,
            projection,
            CesiumGeometry::QuadtreeTileAvailability(tilingScheme, maxZoom)
        };

        std::vector<std::string> extensions = JsonHelpers::getStrings(layerJson, "extensions");

        // Request normals and metadata if they're available
        std::string extensionsToRequest = createExtensionsQueryParameter(extensions);

        if (!extensionsToRequest.empty()) {
            for (std::string& url : context.implicitContext.value().tileTemplateUrls) {
                url = Uri::addQuery(url, "extensions", extensionsToRequest);
            }
        }

        tile.setContext(&context);
        tile.setBoundingVolume(createDefaultLooseEarthBoundingVolume(quadtreeRectangleGlobe));
        tile.setGeometricError(999999999.0);
        tile.createChildTiles(quadtreeXTiles);

        for (uint32_t i = 0; i < quadtreeXTiles; ++i) {
            Tile& childTile = tile.getChildren()[i];
            QuadtreeTileID id(0, i, 0);

            childTile.setContext(&context);
            childTile.setParent(&tile);
            childTile.setTileID(id);
            CesiumGeospatial::GlobeRectangle childGlobeRectangle = 
                unprojectRectangleSimple(projection, tilingScheme.tileToRectangle(id));
            childTile.setBoundingVolume(createDefaultLooseEarthBoundingVolume(childGlobeRectangle));
            childTile.setGeometricError(8.0 * calcQuadtreeMaxGeometricError(Ellipsoid::WGS84, tilingScheme));
        }
    }


    /**
     * @brief Tries to update the context request headers with a new token.
     *
     * This will try to obtain the `accessToken` from the JSON of the
     * given response, and set it as the `Bearer ...` value of the
     * `Authorization` header of the request headers of the given
     * context.
     *
     * @param pContext The context
     * @param pIonResponse The response
     * @return Whether the update succeeded
     */
    static bool updateContextWithNewToken(TileContext* pContext, IAssetResponse* pIonResponse, const std::shared_ptr<spdlog::logger>& pLogger) {
        gsl::span<const uint8_t> data = pIonResponse->data();

        rapidjson::Document ionResponse;
        ionResponse.Parse(reinterpret_cast<const char*>(data.data()), data.size());
        if (ionResponse.HasParseError()) {
            SPDLOG_LOGGER_ERROR(pLogger, "Error when parsing Cesium ion response, error code {} at byte offset {}", ionResponse.GetParseError(), ionResponse.GetErrorOffset());
            return false;
        }
        std::string accessToken = JsonHelpers::getStringOrDefault(ionResponse, "accessToken", "");

        auto authIt = std::find_if(
            pContext->requestHeaders.begin(),
            pContext->requestHeaders.end(),
            [](auto& headerPair) {
                return headerPair.first == "Authorization";
            }
        );
        if (authIt != pContext->requestHeaders.end()) {
            authIt->second = "Bearer " + accessToken;
        }
        else {
            pContext->requestHeaders.push_back(std::make_pair("Authorization", "Bearer " + accessToken));
        }
        return true;
    }

    void Tileset::_handleTokenRefreshResponse(std::unique_ptr<IAssetRequest>&& pIonRequest, TileContext* pContext, const std::shared_ptr<spdlog::logger>& pLogger) {
        IAssetResponse* pIonResponse = pIonRequest->response();

        bool failed = true;
        if (pIonResponse && pIonResponse->statusCode() >= 200 && pIonResponse->statusCode() < 300) {
            failed = !updateContextWithNewToken(pContext, pIonResponse, pLogger);
        }

        // Put all auth-failed tiles in this context back into the Unloaded state.
        // TODO: the way this is structured, requests already in progress with the old key
        // might complete after the key has been updated, and there's nothing here clever
        // enough to avoid refreshing the key _again_ in that instance.

        Tile* pTile = this->_loadedTiles.head();

        while (pTile) {
            if (
                pTile->getContext() == pContext &&
                pTile->getState() == Tile::LoadState::FailedTemporarily &&
                pTile->getContent() &&
                pTile->getContent()->httpStatusCode == 401
            ) {
                if (failed) {
                    pTile->markPermanentlyFailed();
                }
                else {
                    pTile->unloadContent();
                }
            }

            pTile = this->_loadedTiles.next(*pTile);
        }

        this->_isRefreshingIonToken = false;
        this->notifyTileDoneLoading(nullptr);
    }


    FailedTileAction Tileset::_onIonTileFailed(Tile& failedTile) {
        TileContentLoadResult* pContent = failedTile.getContent();
        if (!pContent) {
            return FailedTileAction::GiveUp;
        }

         if (pContent->httpStatusCode != 401) {
             return FailedTileAction::GiveUp;
         }

        if (!this->_ionAssetID) {
            return FailedTileAction::GiveUp;
        }

        if (!this->_isRefreshingIonToken) {
            this->_isRefreshingIonToken = true;

            std::string url = "https://api.cesium.com/v1/assets/" + std::to_string(this->_ionAssetID.value()) + "/endpoint";
            if (this->_ionAccessToken)
            {
                url += "?access_token=" + this->_ionAccessToken.value();
            }

            ++this->_loadsInProgress;

            this->_asyncSystem.requestAsset(url).thenInMainThread([
                this,
                pContext = failedTile.getContext()
<<<<<<< HEAD
            ](std::shared_ptr<IAssetRequest>&& pIonRequest) {
                const IAssetResponse* pIonResponse = pIonRequest->response();

                bool failed = true;

                if (pIonResponse && pIonResponse->statusCode() >= 200 && pIonResponse->statusCode() < 300) {
                    // Update the context with the new token.
                    gsl::span<const uint8_t> data = pIonResponse->data();

                    rapidjson::Document ionResponse;
                    ionResponse.Parse(reinterpret_cast<const char*>(data.data()), data.size());

                    if (ionResponse.HasParseError()) {
                        SPDLOG_LOGGER_ERROR(this->_externals.pLogger, "Error when parsing Cesium ion response, error code {} at byte offset {}", ionResponse.GetParseError(), ionResponse.GetErrorOffset());
                    } else {
                        std::string accessToken = JsonHelpers::getStringOrDefault(ionResponse, "accessToken", "");

                        auto authIt = std::find_if(
                            pContext->requestHeaders.begin(),
                            pContext->requestHeaders.end(),
                            [](auto& headerPair) {
                                return headerPair.first == "Authorization";
                            }
                        );
                        if (authIt != pContext->requestHeaders.end()) {
                            authIt->second = "Bearer " + accessToken;
                        } else {
                            pContext->requestHeaders.push_back(std::make_pair("Authorization", "Bearer " + accessToken));
                        }

                        failed = false;
                    }
                }

                // Put all auth-failed tiles in this context back into the Unloaded state.
                // TODO: the way this is structured, requests already in progress with the old key
                // might complete after the key has been updated, and there's nothing here clever
                // enough to avoid refreshing the key _again_ in that instance.

                Tile* pTile = this->_loadedTiles.head();

                while (pTile) {
                    if (
                        pTile->getContext() == pContext &&
                        pTile->getState() == Tile::LoadState::FailedTemporarily &&
                        pTile->getContent() &&
                        pTile->getContent()->httpStatusCode == 401
                    ) {
                        if (failed) {
                            pTile->markPermanentlyFailed();
                        } else {
                            pTile->unloadContent();
                        }
                    }

                    pTile = this->_loadedTiles.next(*pTile);
                }

                this->_isRefreshingIonToken = false;
                this->notifyTileDoneLoading(nullptr);
            }).catchInMainThread([this](const std::exception& /*e*/) {
=======
            ](std::unique_ptr<IAssetRequest>&& pIonRequest) {
                this->_handleTokenRefreshResponse(std::move(pIonRequest), pContext, this->_externals.pLogger);
            }).catchInMainThread([this](const std::exception& e) {
                SPDLOG_LOGGER_ERROR(this->_externals.pLogger, "Unhandled error when retrying request: {}", e.what());
>>>>>>> c3d35cfc
                this->_isRefreshingIonToken = false;
                this->notifyTileDoneLoading(nullptr);
            });
        }

        return FailedTileAction::Wait;
    }

    static void markTileNonRendered(TileSelectionState::Result lastResult, Tile& tile, ViewUpdateResult& result) {
        if (lastResult == TileSelectionState::Result::Rendered) {
            result.tilesToNoLongerRenderThisFrame.push_back(&tile);
        }
    }

    static void markTileNonRendered(int32_t lastFrameNumber, Tile& tile, ViewUpdateResult& result) {
        TileSelectionState::Result lastResult = tile.getLastSelectionState().getResult(lastFrameNumber);
        markTileNonRendered(lastResult, tile, result);
    }

    static void markChildrenNonRendered(int32_t lastFrameNumber, TileSelectionState::Result lastResult, Tile& tile, ViewUpdateResult& result) {
        if (lastResult == TileSelectionState::Result::Refined) {
            for (Tile& child : tile.getChildren()) {
                TileSelectionState::Result childLastResult = child.getLastSelectionState().getResult(lastFrameNumber);
                markTileNonRendered(childLastResult, child, result);
                markChildrenNonRendered(lastFrameNumber, childLastResult, child, result);
            }
        }
    }

    static void markChildrenNonRendered(int32_t lastFrameNumber, Tile& tile, ViewUpdateResult& result) {
        TileSelectionState::Result lastResult = tile.getLastSelectionState().getResult(lastFrameNumber);
        markChildrenNonRendered(lastFrameNumber, lastResult, tile, result);
    }

    static void markTileAndChildrenNonRendered(int32_t lastFrameNumber, Tile& tile, ViewUpdateResult& result) {
        TileSelectionState::Result lastResult = tile.getLastSelectionState().getResult(lastFrameNumber);
        markTileNonRendered(lastResult, tile, result);
        markChildrenNonRendered(lastFrameNumber, lastResult, tile, result);
    }

    /**
     * @brief Returns whether a tile with the given bounding volume is visible for the camera.
     *
     * @param camera The camera
     * @param boundingVolume The bounding volume of the tile
     * @param forceRenderTilesUnderCamera Whether tiles under the camera should always be rendered (see {@link Cesium3DTiles::TilesetOptions})
     * @return Whether the tile is visible according to the current camera configuration
     */
    static bool isVisibleFromCamera(const Camera& camera, const BoundingVolume& boundingVolume, bool forceRenderTilesUnderCamera) {
        if (camera.isBoundingVolumeVisible(boundingVolume)) {
            return true;
        }
        if (!forceRenderTilesUnderCamera) {
            return false;
        }
        const std::optional<CesiumGeospatial::Cartographic>& position = camera.getPositionCartographic();
        const CesiumGeospatial::GlobeRectangle* pRectangle = Cesium3DTiles::Impl::obtainGlobeRectangle(&boundingVolume);
        if (position && pRectangle) {
            return pRectangle->contains(position.value());
        }
        return false;
    }

    /**
     * @brief Returns whether a tile at the given distance is visible in the fog.
     *
     * @param distance The distance of the tile bounding volume to the camera
     * @param fogDensity The fog density
     * @return Whether the tile is visible in the fog
     */
    static bool isVisibleInFog(double distance, double fogDensity) {
        if (fogDensity <= 0.0) {
            return true;
        }
        double fogScalar = distance * fogDensity;
        return glm::exp(-(fogScalar * fogScalar)) > 0.0;
    }

    // Visits a tile for possible rendering. When we call this function with a tile:
    //   * It is not yet known whether the tile is visible.
    //   * Its parent tile does _not_ meet the SSE (unless ancestorMeetsSse=true, see comments below).
    //   * The tile may or may not be renderable.
    //   * The tile has not yet been added to a load queue.
    Tileset::TraversalDetails Tileset::_visitTileIfNeeded(
        const FrameState& frameState,
        uint32_t depth,
        bool ancestorMeetsSse,
        Tile& tile,
        ViewUpdateResult& result
    ) {
        tile.update(frameState.lastFrameNumber, frameState.currentFrameNumber);
        this->_markTileVisited(tile);

        // whether we should visit this tile
        bool shouldVisit = true;
        // whether this tile was culled (Note: we might still want to visit it)
        bool culled = false;

        const BoundingVolume& boundingVolume = tile.getBoundingVolume();
        const Camera& camera = frameState.camera;

        if (!isVisibleFromCamera(frameState.camera, boundingVolume, this->_options.renderTilesUnderCamera)) {
            // this tile is off-screen so it is a culled tile
            culled = true;
            if (this->_options.enableFrustumCulling) {
                // frustum culling is enabled so we shouldn't visit this off-screen tile
                shouldVisit = false;
            }
        }

        double distance = sqrt(camera.computeDistanceSquaredToBoundingVolume(boundingVolume));

        // if we are still considering visiting this tile, check for fog occlusion
        if (shouldVisit && !isVisibleInFog(distance, frameState.fogDensity)) {
            // this tile is occluded by fog so it is a culled tile
            culled = true;
            if (this->_options.enableFogCulling) {
                // fog culling is enabled so we shouldn't visit this tile 
                shouldVisit = false;
            }
        }

        if (!shouldVisit) {
            markTileAndChildrenNonRendered(frameState.lastFrameNumber, tile, result);
            tile.setLastSelectionState(TileSelectionState(frameState.currentFrameNumber, TileSelectionState::Result::Culled));

            // Preload this culled sibling if requested.
            if (this->_options.preloadSiblings) {
                addTileToLoadQueue(this->_loadQueueLow, frameState, tile, distance);
            }

            ++result.tilesCulled;

            return TraversalDetails();
        }
    
        return this->_visitTile(frameState, depth, ancestorMeetsSse, tile, distance, culled, result);
    }

    static bool isLeaf(const Tile& tile) {
        return tile.getChildren().empty();
    }

    Tileset::TraversalDetails Tileset::_renderLeaf(const FrameState& frameState, Tile& tile, double distance, ViewUpdateResult& result) {

        TileSelectionState lastFrameSelectionState = tile.getLastSelectionState();

        tile.setLastSelectionState(TileSelectionState(frameState.currentFrameNumber, TileSelectionState::Result::Rendered));
        result.tilesToRenderThisFrame.push_back(&tile);
        addTileToLoadQueue(this->_loadQueueMedium, frameState, tile, distance);

        TraversalDetails traversalDetails;
        traversalDetails.allAreRenderable = tile.isRenderable();
        traversalDetails.anyWereRenderedLastFrame = lastFrameSelectionState.getResult(frameState.lastFrameNumber) == TileSelectionState::Result::Rendered;
        traversalDetails.notYetRenderableCount = traversalDetails.allAreRenderable ? 0 : 1;
        return traversalDetails;
    }

    bool Tileset::_queueLoadOfChildrenRequiredForRefinement(const FrameState& frameState, Tile& tile, double distance) {
        if (!this->_options.forbidHoles) {
            return false;
        }
        // If we're forbidding holes, don't refine if any children are still loading.
        gsl::span<Tile> children = tile.getChildren();
        bool waitingForChildren = false;
        for (Tile& child : children) {
            if (!child.isRenderable()) {
                waitingForChildren = true;

                // We're using the distance to the parent tile to compute the load priority.
                // This is fine because the relative priority of the children is irrelevant;
                // we can't display any of them until all are loaded, anyway.
                addTileToLoadQueue(this->_loadQueueMedium, frameState, child, distance);
            }
        }
        return waitingForChildren;
    }

    bool Tileset::_meetsSse(const Camera& camera, const Tile& tile, double distance, bool culled) const {
        // Does this tile meet the screen-space error?
        double sse = camera.computeScreenSpaceError(tile.getGeometricError(), distance);
        return culled ? 
               !this->_options.enforceCulledScreenSpaceError || sse < this->_options.culledScreenSpaceError :
               sse < this->_options.maximumScreenSpaceError;
    }

    /**
     * We can render it if _any_ of the following are true:
     *  1. We rendered it (or kicked it) last frame.
     *  2. This tile was culled last frame, or it wasn't even visited because an ancestor was culled.
     *  3. The tile is done loading and ready to render.
     *  Note that even if we decide to render a tile here, it may later get "kicked" in favor of an ancestor.
     */
    static bool shouldRenderThisTile(const Tile& tile, const TileSelectionState& lastFrameSelectionState, int32_t lastFrameNumber) {
        TileSelectionState::Result originalResult = lastFrameSelectionState.getOriginalResult(lastFrameNumber);
        if (originalResult == TileSelectionState::Result::Rendered) {
            return true;
        }
        if (originalResult == TileSelectionState::Result::Culled || originalResult == TileSelectionState::Result::None) {
            return true;
        }

        // Tile::isRenderable is actually a pretty complex operation, so only do 
        // it when absolutely necessary
        if (tile.isRenderable()) {
            return true;
        }
        return false;
    }

    Tileset::TraversalDetails Tileset::_renderInnerTile(const FrameState& frameState, Tile& tile, ViewUpdateResult& result) {

        TileSelectionState lastFrameSelectionState = tile.getLastSelectionState();

        markChildrenNonRendered(frameState.lastFrameNumber, tile, result);
        tile.setLastSelectionState(TileSelectionState(frameState.currentFrameNumber, TileSelectionState::Result::Rendered));
        result.tilesToRenderThisFrame.push_back(&tile);

        TraversalDetails traversalDetails;
        traversalDetails.allAreRenderable = tile.isRenderable();
        traversalDetails.anyWereRenderedLastFrame = lastFrameSelectionState.getResult(frameState.lastFrameNumber) == TileSelectionState::Result::Rendered;
        traversalDetails.notYetRenderableCount = traversalDetails.allAreRenderable ? 0 : 1;

        return traversalDetails;
    }

    Tileset::TraversalDetails Tileset::_refineToNothing(const FrameState& frameState, Tile& tile, ViewUpdateResult& result, bool areChildrenRenderable) {

        TileSelectionState lastFrameSelectionState = tile.getLastSelectionState();

        // Nothing else to do except mark this tile refined and return.
        TraversalDetails noChildrenTraversalDetails;
        if (tile.getRefine() == TileRefine::Add) {
            noChildrenTraversalDetails.allAreRenderable = tile.isRenderable();
            noChildrenTraversalDetails.anyWereRenderedLastFrame = lastFrameSelectionState.getResult(frameState.lastFrameNumber) == TileSelectionState::Result::Rendered;
            noChildrenTraversalDetails.notYetRenderableCount = areChildrenRenderable ? 0 : 1;
        }
        else {
            markTileNonRendered(frameState.lastFrameNumber, tile, result);
        }

        tile.setLastSelectionState(TileSelectionState(frameState.currentFrameNumber, TileSelectionState::Result::Refined));
        return noChildrenTraversalDetails;
    }

    bool Tileset::_loadAndRenderAdditiveRefinedTile(const FrameState& frameState, Tile& tile, ViewUpdateResult& result, double distance) {
        // If this tile uses additive refinement, we need to render this tile in addition to its children.
        if (tile.getRefine() == TileRefine::Add) {
            result.tilesToRenderThisFrame.push_back(&tile);
            addTileToLoadQueue(this->_loadQueueMedium, frameState, tile, distance);
            return true;
        }
        return false;
    }

    // TODO This function is obviously too complex. The way how the indices are used, 
    // in order to deal with the queue elements, should be reviewed...
    bool Tileset::_kickDescendantsAndRenderTile(
        const FrameState& frameState,
        Tile& tile,
        ViewUpdateResult& result,
        TraversalDetails& traversalDetails,
        size_t firstRenderedDescendantIndex,
        size_t loadIndexLow,
        size_t loadIndexMedium,
        size_t loadIndexHigh,
        bool queuedForLoad,
        double distance
    ) {
        TileSelectionState lastFrameSelectionState = tile.getLastSelectionState();

        std::vector<Tile*>& renderList = result.tilesToRenderThisFrame;

        // Mark the rendered descendants and their ancestors - up to this tile - as kicked.
        for (size_t i = firstRenderedDescendantIndex; i < renderList.size(); ++i) {
            Tile* pWorkTile = renderList[i];
            while (
                pWorkTile != nullptr &&
                !pWorkTile->getLastSelectionState().wasKicked(frameState.currentFrameNumber) &&
                pWorkTile != &tile
                ) {
                pWorkTile->getLastSelectionState().kick();
                pWorkTile = pWorkTile->getParent();
            }
        }

        // Remove all descendants from the render list and add this tile.
        renderList.erase(renderList.begin() + static_cast<std::vector<Tile*>::iterator::difference_type>(firstRenderedDescendantIndex), renderList.end());
        renderList.push_back(&tile);
        tile.setLastSelectionState(TileSelectionState(frameState.currentFrameNumber, TileSelectionState::Result::Rendered));

        // If we're waiting on heaps of descendants, the above will take too long. So in that case,
        // load this tile INSTEAD of loading any of the descendants, and tell the up-level we're only waiting
        // on this tile. Keep doing this until we actually manage to render this tile.
        bool wasRenderedLastFrame = lastFrameSelectionState.getResult(frameState.lastFrameNumber) == TileSelectionState::Result::Rendered;
        bool wasReallyRenderedLastFrame = wasRenderedLastFrame && tile.isRenderable();

        if (!wasReallyRenderedLastFrame && traversalDetails.notYetRenderableCount > this->_options.loadingDescendantLimit) {
            // Remove all descendants from the load queues.
            this->_loadQueueLow.erase(this->_loadQueueLow.begin() + static_cast<std::vector<LoadRecord>::iterator::difference_type>(loadIndexLow), this->_loadQueueLow.end());
            this->_loadQueueMedium.erase(this->_loadQueueMedium.begin() + static_cast<std::vector<LoadRecord>::iterator::difference_type>(loadIndexMedium), this->_loadQueueMedium.end());
            this->_loadQueueHigh.erase(this->_loadQueueHigh.begin() + static_cast<std::vector<LoadRecord>::iterator::difference_type>(loadIndexHigh), this->_loadQueueHigh.end());

            if (!queuedForLoad) {
                addTileToLoadQueue(this->_loadQueueMedium, frameState, tile, distance);
            }

            traversalDetails.notYetRenderableCount = tile.isRenderable() ? 0 : 1;
            queuedForLoad = true;
        }

        traversalDetails.allAreRenderable = tile.isRenderable();
        traversalDetails.anyWereRenderedLastFrame = wasRenderedLastFrame;

        return queuedForLoad;
    }


    // Visits a tile for possible rendering. When we call this function with a tile:
    //   * The tile has previously been determined to be visible.
    //   * Its parent tile does _not_ meet the SSE (unless ancestorMeetsSse=true, see comments below).
    //   * The tile may or may not be renderable.
    //   * The tile has not yet been added to a load queue.
    Tileset::TraversalDetails Tileset::_visitTile(
        const FrameState& frameState,
        uint32_t depth,
        bool ancestorMeetsSse, // Careful: May be modified before being passed to children!
        Tile& tile,
        double distance,
        bool culled,
        ViewUpdateResult& result
    ) {
        ++result.tilesVisited;
        result.maxDepthVisited = glm::max(result.maxDepthVisited, depth);

        if (culled) {
            ++result.culledTilesVisited;
        }

        // If this is a leaf tile, just render it (it's already been deemed visible).
        if (isLeaf(tile)) {
            return _renderLeaf(frameState, tile, distance, result);
        }

        bool meetsSse = _meetsSse(frameState.camera, tile, distance, culled);
        bool waitingForChildren = _queueLoadOfChildrenRequiredForRefinement(frameState, tile, distance);

        if (meetsSse || ancestorMeetsSse || waitingForChildren) {
            // This tile (or an ancestor) is the one we want to render this frame, but we'll do different things depending
            // on the state of this tile and on what we did _last_ frame.

            // We can render it if _any_ of the following are true:
            // 1. We rendered it (or kicked it) last frame.
            // 2. This tile was culled last frame, or it wasn't even visited because an ancestor was culled.
            // 3. The tile is done loading and ready to render.
            //
            // Note that even if we decide to render a tile here, it may later get "kicked" in favor of an ancestor.
            TileSelectionState lastFrameSelectionState = tile.getLastSelectionState();
            bool renderThisTile = shouldRenderThisTile(tile, lastFrameSelectionState, frameState.lastFrameNumber);
            if (renderThisTile) {
                // Only load this tile if it (not just an ancestor) meets the SSE.
                if (meetsSse) {
                    addTileToLoadQueue(this->_loadQueueMedium, frameState, tile, distance);
                }
                return _renderInnerTile(frameState, tile, result);
            }

            // Otherwise, we can't render this tile (or blank space where it would be) because doing so would cause detail to disappear
            // that was visible last frame. Instead, keep rendering any still-visible descendants that were rendered
            // last frame and render nothing for newly-visible descendants. E.g. if we were rendering level 15 last
            // frame but this frame we want level 14 and the closest renderable level <= 14 is 0, rendering level
            // zero would be pretty jarring so instead we keep rendering level 15 even though its SSE is better
            // than required. So fall through to continue traversal...
            ancestorMeetsSse = true;

            // Load this blocker tile with high priority, but only if this tile (not just an ancestor) meets the SSE.
            if (meetsSse) {
                addTileToLoadQueue(this->_loadQueueHigh, frameState, tile, distance);
            }
        }

        // Refine!

        bool queuedForLoad = _loadAndRenderAdditiveRefinedTile(frameState, tile, result, distance);

        size_t firstRenderedDescendantIndex = result.tilesToRenderThisFrame.size();
        size_t loadIndexLow = this->_loadQueueLow.size();
        size_t loadIndexMedium = this->_loadQueueMedium.size();
        size_t loadIndexHigh = this->_loadQueueHigh.size();

        TraversalDetails traversalDetails = this->_visitVisibleChildrenNearToFar(frameState, depth, ancestorMeetsSse, tile, result);

        bool descendantTilesAdded = firstRenderedDescendantIndex != result.tilesToRenderThisFrame.size();
        if (!descendantTilesAdded) {
            // No descendant tiles were added to the render list by the function above, meaning they were all
            // culled even though this tile was deemed visible. That's pretty common.
            return _refineToNothing(frameState, tile, result, traversalDetails.allAreRenderable);
        }

        // At least one descendant tile was added to the render list.
        // The traversalDetails tell us what happened while visiting the children.
        if (!traversalDetails.allAreRenderable && !traversalDetails.anyWereRenderedLastFrame) {
            // Some of our descendants aren't ready to render yet, and none were rendered last frame,
            // so kick them all out of the render list and render this tile instead. Continue to load them though!
            queuedForLoad = _kickDescendantsAndRenderTile(frameState, tile, result, traversalDetails,
                firstRenderedDescendantIndex, loadIndexLow, loadIndexMedium, loadIndexHigh,
                queuedForLoad, distance);
        } else {
            if (tile.getRefine() != TileRefine::Add) {
                markTileNonRendered(frameState.lastFrameNumber, tile, result);
            }
            tile.setLastSelectionState(TileSelectionState(frameState.currentFrameNumber, TileSelectionState::Result::Refined));
        }

        if (this->_options.preloadAncestors && !queuedForLoad) {
            addTileToLoadQueue(this->_loadQueueLow, frameState, tile, distance);
        }

        return traversalDetails;
    }

    Tileset::TraversalDetails Tileset::_visitVisibleChildrenNearToFar(
        const FrameState& frameState,
        uint32_t depth,
        bool ancestorMeetsSse,
        Tile& tile,
        ViewUpdateResult& result
    ) {
        TraversalDetails traversalDetails;

        // TODO: actually visit near-to-far, rather than in order of occurrence.
        gsl::span<Tile> children = tile.getChildren();
        for (Tile& child : children) {
            TraversalDetails childTraversal = this->_visitTileIfNeeded(
                frameState,
                depth + 1,
                ancestorMeetsSse,
                child,
                result
            );

            traversalDetails.allAreRenderable &= childTraversal.allAreRenderable;
            traversalDetails.anyWereRenderedLastFrame |= childTraversal.anyWereRenderedLastFrame;
            traversalDetails.notYetRenderableCount += childTraversal.notYetRenderableCount;
        }

        return traversalDetails;
    }

    void Tileset::_processLoadQueue() {
        Tileset::processQueue(this->_loadQueueHigh, this->_loadsInProgress, this->_options.maximumSimultaneousTileLoads);
        Tileset::processQueue(this->_loadQueueMedium, this->_loadsInProgress, this->_options.maximumSimultaneousTileLoads);
        Tileset::processQueue(this->_loadQueueLow, this->_loadsInProgress, this->_options.maximumSimultaneousTileLoads);
    }

    void Tileset::_unloadCachedTiles() {
        const int64_t maxBytes = this->getOptions().maximumCachedBytes;

        Tile* pTile = this->_loadedTiles.head();

        while (this->getTotalDataBytes() > maxBytes) {
            if (pTile == nullptr || pTile == this->_pRootTile.get()) {
                // We've either removed all tiles or the next tile is the root.
                // The root tile marks the beginning of the tiles that were used
                // for rendering last frame.
                break;
            }

            Tile* pNext = this->_loadedTiles.next(*pTile);

            bool removed = pTile->unloadContent();
            if (removed) {
                this->_loadedTiles.remove(*pTile);
            }

            pTile = pNext;
        }
    }

    void Tileset::_markTileVisited(Tile& tile) {
        this->_loadedTiles.insertAtTail(tile);
    }

    std::string Tileset::getResolvedContentUrl(const Tile& tile) const {
        struct Operation {
            const TileContext& context;

            std::string operator()(const std::string& url) {
                return url;
            }

            std::string operator()(const QuadtreeTileID& quadtreeID) {
                if (!this->context.implicitContext) {
                    return std::string();
                }

                return Uri::substituteTemplateParameters(context.implicitContext.value().tileTemplateUrls[0], [this, &quadtreeID](const std::string& placeholder) -> std::string {
                    if (placeholder == "level" || placeholder == "z") {
                        return std::to_string(quadtreeID.level);
                    } else if (placeholder == "x") {
                        return std::to_string(quadtreeID.x);
                    } else if (placeholder == "y") {
                        return std::to_string(quadtreeID.y);
                    } else if (placeholder == "version") {
                        return this->context.version.value_or(std::string());
                    }

                    return placeholder;
                });
            }

            std::string operator()(const OctreeTileID& octreeID) {
                if (!this->context.implicitContext) {
                    return std::string();
                }

                return Uri::substituteTemplateParameters(context.implicitContext.value().tileTemplateUrls[0], [this, &octreeID](const std::string& placeholder) -> std::string {
                    if (placeholder == "level") {
                        return std::to_string(octreeID.level);
                    } else if (placeholder == "x") {
                        return std::to_string(octreeID.x);
                    } else if (placeholder == "y") {
                        return std::to_string(octreeID.y);
                    } else if (placeholder == "z") {
                        return std::to_string(octreeID.z);
                    } else if (placeholder == "version") {
                        return this->context.version.value_or(std::string());
                    }

                    return placeholder;
                });
            }

            std::string operator()(QuadtreeChild /*subdividedParent*/) {
                return std::string();
            }
        };

        std::string url = std::visit(Operation { *tile.getContext() }, tile.getTileID());
        if (url.empty()) {
            return url;
        }

        return Uri::resolve(tile.getContext()->baseUrl, url, true);
    }

    // TODO From the FrameState that is passed in here, only the Camera is needed.
    // Maybe the Camera should be passed in instead. The camera is only needed to
    // compute the priority from the distance. So maybe this function should 
    // receive a priority directly and be called with 
    // addTileToLoadQueue(queue, tile, priorityFor(tile, frameState.camera, distance))
    // (or at least, this function could delegate to such a call...)

    /*static*/ void Tileset::addTileToLoadQueue(
        std::vector<Tileset::LoadRecord>& loadQueue,
        const FrameState& frameState,
        Tile& tile,
        double distance
    ) {
        if (tile.getState() == Tile::LoadState::Unloaded) {
            double loadPriority = 0.0;

            glm::dvec3 tileDirection = getBoundingVolumeCenter(tile.getBoundingVolume()) - frameState.camera.getPosition();
            double magnitude = glm::length(tileDirection);
            if (magnitude >= CesiumUtility::Math::EPSILON5) {
                tileDirection /= magnitude;
                loadPriority = (1.0 - glm::dot(tileDirection, frameState.camera.getDirection())) * distance;
            }

            loadQueue.push_back({
                &tile,
                loadPriority
            });
        }
    }

    /*static*/ void Tileset::processQueue(std::vector<Tileset::LoadRecord>& queue, std::atomic<uint32_t>& loadsInProgress, uint32_t maximumLoadsInProgress) {
        if (loadsInProgress >= maximumLoadsInProgress) {
            return;
        }

        std::sort(queue.begin(), queue.end());

        for (LoadRecord& record : queue) {
            if (record.pTile->getState() == Tile::LoadState::Unloaded) {
                record.pTile->loadContent();

                if (loadsInProgress >= maximumLoadsInProgress) {
                    break;
                }
            }
        }
    }
}<|MERGE_RESOLUTION|>--- conflicted
+++ resolved
@@ -97,61 +97,10 @@
 
         ++this->_loadsInProgress;
 
-<<<<<<< HEAD
         this->_asyncSystem.requestAsset(ionUrl).thenInMainThread([this](std::shared_ptr<IAssetRequest>&& pRequest) {
-            const IAssetResponse* pResponse = pRequest->response();
-            if (!pResponse) {
-                // TODO: report the lack of response. Network error? Can this even happen?
-                this->notifyTileDoneLoading(nullptr);
-                return;
-            }
-
-            if (pResponse->statusCode() < 200 || pResponse->statusCode() >= 300) {
-                // TODO: report error response.
-                this->notifyTileDoneLoading(nullptr);
-                return;
-            }
-
-            gsl::span<const uint8_t> data = pResponse->data();
-
-            rapidjson::Document ionResponse;
-            ionResponse.Parse(reinterpret_cast<const char*>(data.data()), data.size());
-
-			if (ionResponse.HasParseError()) {
-				SPDLOG_LOGGER_ERROR(this->_externals.pLogger, "Error when parsing Cesium ion response JSON, error code {} at byte offset {}", ionResponse.GetParseError(), ionResponse.GetErrorOffset());
-				return;
-			}
-
-            std::string url = JsonHelpers::getStringOrDefault(ionResponse, "url", "");
-            std::string accessToken = JsonHelpers::getStringOrDefault(ionResponse, "accessToken", "");
-            
-            std::string type = JsonHelpers::getStringOrDefault(ionResponse, "type", "");
-            if (type == "TERRAIN") {
-                // For terrain resources, we need to append `/layer.json` to the end of the URL.
-                url = Uri::resolve(url, "layer.json", true);
-            } else if (type != "3DTILES") {
-                // TODO: report unsupported type.
-                this->notifyTileDoneLoading(nullptr);
-                return;
-            }
-
-            auto pContext = std::make_unique<TileContext>();
-
-            pContext->pTileset = this;
-            pContext->baseUrl = url;
-            pContext->requestHeaders.push_back(std::make_pair("Authorization", "Bearer " + accessToken));
-            pContext->failedTileCallback = [this](Tile& failedTile) {
-                return this->_onIonTileFailed(failedTile);
-            };
-
-            this->_loadTilesetJson(pContext->baseUrl, pContext->requestHeaders, std::move(pContext));
-        }).catchInMainThread([this](const std::exception& /*e*/) {
-=======
-        this->_asyncSystem.requestAsset(ionUrl).thenInMainThread([this](std::unique_ptr<IAssetRequest>&& pRequest) {
             this->_handleAssetResponse(std::move(pRequest));
         }).catchInMainThread([this, &ionAssetID](const std::exception& e) {
             SPDLOG_LOGGER_ERROR(this->_externals.pLogger, "Unhandled error for asset {}: {}", ionAssetID, e.what());
->>>>>>> c3d35cfc
             this->notifyTileDoneLoading(nullptr);
         });
     }
@@ -178,8 +127,8 @@
         }
     }
 
-    void Tileset::_handleAssetResponse(std::unique_ptr<IAssetRequest>&& pRequest) {
-        IAssetResponse* pResponse = pRequest->response();
+    void Tileset::_handleAssetResponse(std::shared_ptr<IAssetRequest>&& pRequest) {
+        const IAssetResponse* pResponse = pRequest->response();
         if (!pResponse) {
             SPDLOG_LOGGER_ERROR(this->_externals.pLogger, "No response received for asset request {}", pRequest->url());
             this->notifyTileDoneLoading(nullptr);
@@ -424,16 +373,7 @@
         this->_asyncSystem.requestAsset(url, headers).thenInWorkerThread([
             pLogger = this->_externals.pLogger,
             pContext = std::move(pContext)
-<<<<<<< HEAD
         ](std::shared_ptr<IAssetRequest>&& pRequest) mutable {
-            const IAssetResponse* pResponse = pRequest->response();
-            if (!pResponse) {
-                // TODO: report the lack of response. Network error? Can this even happen?
-                SPDLOG_LOGGER_ERROR(pLogger, "Did not receive a valid response for tileset {}", pRequest->url());
-                return LoadResult { std::move(pContext), nullptr };
-            }
-=======
-        ](std::unique_ptr<IAssetRequest>&& pRequest) mutable {
             return Tileset::_handleTilesetResponse(std::move(pRequest), std::move(pContext), pLogger);
         }).thenInMainThread([this](LoadResult&& loadResult) {
             this->addContext(std::move(loadResult.pContext));
@@ -445,10 +385,9 @@
             this->notifyTileDoneLoading(nullptr);
         });
     }
->>>>>>> c3d35cfc
-
-    /*static*/ Tileset::LoadResult Tileset::_handleTilesetResponse(std::unique_ptr<IAssetRequest>&& pRequest, std::unique_ptr<TileContext>&& pContext, const std::shared_ptr<spdlog::logger>& pLogger) {
-        IAssetResponse* pResponse = pRequest->response();
+
+    /*static*/ Tileset::LoadResult Tileset::_handleTilesetResponse(std::shared_ptr<IAssetRequest>&& pRequest, std::unique_ptr<TileContext>&& pContext, const std::shared_ptr<spdlog::logger>& pLogger) {
+        const IAssetResponse* pResponse = pRequest->response();
         if (!pResponse) {
             SPDLOG_LOGGER_ERROR(pLogger, "Did not receive a valid response for tileset {}", pRequest->url());
             return LoadResult{ std::move(pContext), nullptr };
@@ -708,7 +647,7 @@
      * @param pIonResponse The response
      * @return Whether the update succeeded
      */
-    static bool updateContextWithNewToken(TileContext* pContext, IAssetResponse* pIonResponse, const std::shared_ptr<spdlog::logger>& pLogger) {
+    static bool updateContextWithNewToken(TileContext* pContext, const IAssetResponse* pIonResponse, const std::shared_ptr<spdlog::logger>& pLogger) {
         gsl::span<const uint8_t> data = pIonResponse->data();
 
         rapidjson::Document ionResponse;
@@ -735,8 +674,8 @@
         return true;
     }
 
-    void Tileset::_handleTokenRefreshResponse(std::unique_ptr<IAssetRequest>&& pIonRequest, TileContext* pContext, const std::shared_ptr<spdlog::logger>& pLogger) {
-        IAssetResponse* pIonResponse = pIonRequest->response();
+    void Tileset::_handleTokenRefreshResponse(std::shared_ptr<IAssetRequest>&& pIonRequest, TileContext* pContext, const std::shared_ptr<spdlog::logger>& pLogger) {
+        const IAssetResponse* pIonResponse = pIonRequest->response();
 
         bool failed = true;
         if (pIonResponse && pIonResponse->statusCode() >= 200 && pIonResponse->statusCode() < 300) {
@@ -801,74 +740,10 @@
             this->_asyncSystem.requestAsset(url).thenInMainThread([
                 this,
                 pContext = failedTile.getContext()
-<<<<<<< HEAD
             ](std::shared_ptr<IAssetRequest>&& pIonRequest) {
-                const IAssetResponse* pIonResponse = pIonRequest->response();
-
-                bool failed = true;
-
-                if (pIonResponse && pIonResponse->statusCode() >= 200 && pIonResponse->statusCode() < 300) {
-                    // Update the context with the new token.
-                    gsl::span<const uint8_t> data = pIonResponse->data();
-
-                    rapidjson::Document ionResponse;
-                    ionResponse.Parse(reinterpret_cast<const char*>(data.data()), data.size());
-
-                    if (ionResponse.HasParseError()) {
-                        SPDLOG_LOGGER_ERROR(this->_externals.pLogger, "Error when parsing Cesium ion response, error code {} at byte offset {}", ionResponse.GetParseError(), ionResponse.GetErrorOffset());
-                    } else {
-                        std::string accessToken = JsonHelpers::getStringOrDefault(ionResponse, "accessToken", "");
-
-                        auto authIt = std::find_if(
-                            pContext->requestHeaders.begin(),
-                            pContext->requestHeaders.end(),
-                            [](auto& headerPair) {
-                                return headerPair.first == "Authorization";
-                            }
-                        );
-                        if (authIt != pContext->requestHeaders.end()) {
-                            authIt->second = "Bearer " + accessToken;
-                        } else {
-                            pContext->requestHeaders.push_back(std::make_pair("Authorization", "Bearer " + accessToken));
-                        }
-
-                        failed = false;
-                    }
-                }
-
-                // Put all auth-failed tiles in this context back into the Unloaded state.
-                // TODO: the way this is structured, requests already in progress with the old key
-                // might complete after the key has been updated, and there's nothing here clever
-                // enough to avoid refreshing the key _again_ in that instance.
-
-                Tile* pTile = this->_loadedTiles.head();
-
-                while (pTile) {
-                    if (
-                        pTile->getContext() == pContext &&
-                        pTile->getState() == Tile::LoadState::FailedTemporarily &&
-                        pTile->getContent() &&
-                        pTile->getContent()->httpStatusCode == 401
-                    ) {
-                        if (failed) {
-                            pTile->markPermanentlyFailed();
-                        } else {
-                            pTile->unloadContent();
-                        }
-                    }
-
-                    pTile = this->_loadedTiles.next(*pTile);
-                }
-
-                this->_isRefreshingIonToken = false;
-                this->notifyTileDoneLoading(nullptr);
-            }).catchInMainThread([this](const std::exception& /*e*/) {
-=======
-            ](std::unique_ptr<IAssetRequest>&& pIonRequest) {
                 this->_handleTokenRefreshResponse(std::move(pIonRequest), pContext, this->_externals.pLogger);
             }).catchInMainThread([this](const std::exception& e) {
                 SPDLOG_LOGGER_ERROR(this->_externals.pLogger, "Unhandled error when retrying request: {}", e.what());
->>>>>>> c3d35cfc
                 this->_isRefreshingIonToken = false;
                 this->notifyTileDoneLoading(nullptr);
             });
