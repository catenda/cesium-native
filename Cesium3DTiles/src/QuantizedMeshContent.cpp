#include "Cesium3DTiles/spdlog-cesium.h"
#include "Cesium3DTiles/Tile.h"
#include "Cesium3DTiles/Tileset.h"
#include "CesiumGeometry/QuadtreeTileRectangularRange.h"
#include "CesiumGeospatial/GlobeRectangle.h"
#include "CesiumUtility/Math.h"
#include "QuantizedMeshContent.h"
#include "calcQuadtreeMaxGeometricError.h"
#include "tiny_gltf.h"
#include "Uri.h"
#include "JsonHelpers.h"
#include <glm/vec3.hpp>
#include <rapidjson/document.h>
#include <stdexcept>

using namespace CesiumUtility;
using namespace CesiumGeospatial;
using namespace CesiumGeometry;

namespace Cesium3DTiles {
    /*static*/ std::string QuantizedMeshContent::CONTENT_TYPE = "application/vnd.quantized-mesh";

    struct QuantizedMeshHeader
    {
        // The center of the tile in Earth-centered Fixed coordinates.
        double CenterX;
        double CenterY;
        double CenterZ;

        // The minimum and maximum heights in the area covered by this tile.
        // The minimum may be lower and the maximum may be higher than
        // the height of any vertex in this tile in the case that the min/max vertex
        // was removed during mesh simplification, but these are the appropriate
        // values to use for analysis or visualization.
        float MinimumHeight;
        float MaximumHeight;

        // The tile’s bounding sphere.  The X,Y,Z coordinates are again expressed
        // in Earth-centered Fixed coordinates, and the radius is in meters.
        double BoundingSphereCenterX;
        double BoundingSphereCenterY;
        double BoundingSphereCenterZ;
        double BoundingSphereRadius;

        // The horizon occlusion point, expressed in the ellipsoid-scaled Earth-centered Fixed frame.
        // If this point is below the horizon, the entire tile is below the horizon.
        // See http://cesiumjs.org/2013/04/25/Horizon-culling/ for more information.
        double HorizonOcclusionPointX;
        double HorizonOcclusionPointY;
        double HorizonOcclusionPointZ;

        // The total number of vertices.
        uint32_t vertexCount;
    };

    struct ExtensionHeader
    {
        uint8_t extensionId;
        uint32_t extensionLength;
    };

    enum class QuantizedMeshIndexType {
        UnsignedShort,
        UnsignedInt
    };

    struct QuantizedMeshView {
        QuantizedMeshView() 
            : header{nullptr}
            , indexType{QuantizedMeshIndexType::UnsignedShort}
            , triangleCount{0}
            , westEdgeIndicesCount{0}
            , southEdgeIndicesCount{0}
            , eastEdgeIndicesCount{0}
            , northEdgeIndicesCount{0}
            , metadataJsonLength{0}
        {}

        const QuantizedMeshHeader* header;

        gsl::span<const uint16_t> uBuffer;
        gsl::span<const uint16_t> vBuffer;
        gsl::span<const uint16_t> heightBuffer;

        QuantizedMeshIndexType indexType;
        uint32_t triangleCount;
        gsl::span<const uint8_t> indicesBuffer;

        uint32_t westEdgeIndicesCount;
        gsl::span<const uint8_t> westEdgeIndicesBuffer;

        uint32_t southEdgeIndicesCount;
        gsl::span<const uint8_t> southEdgeIndicesBuffer;

        uint32_t eastEdgeIndicesCount;
        gsl::span<const uint8_t> eastEdgeIndicesBuffer;

        uint32_t northEdgeIndicesCount;
        gsl::span<const uint8_t> northEdgeIndicesBuffer;

        gsl::span<const uint8_t> octEncodedNormalBuffer;

        uint32_t metadataJsonLength;
        gsl::span<const char> metadataJsonBuffer;
    };

    // We can't use sizeof(QuantizedMeshHeader) because it may be padded.
    const size_t headerLength = 92;
    const size_t extensionHeaderLength = 5;

    int32_t zigZagDecode(int32_t value) {
        return (value >> 1) ^ (-(value & 1));
    }

    template <class E, class D>
    void decodeIndices(const gsl::span<const E>& encoded, gsl::span<D>& decoded) {
        if (decoded.size() < encoded.size()) {
            throw std::runtime_error("decoded buffer is too small.");
        }

        E highest = 0;
        for (size_t i = 0; i < encoded.size(); ++i) {
            E code = encoded[i];
            E decodedIdx = static_cast<E>(highest - code);
            decoded[i] = static_cast<D>(decodedIdx);
            if (code == 0) {
                ++highest;
            }
        }
    }

    template <class T>
    static T readValue(const gsl::span<const uint8_t>& data, size_t offset, T defaultValue) {
        if (offset + sizeof(T) <= data.size()) {
            return *reinterpret_cast<const T*>(data.data() + offset);
        }
        return defaultValue;
    }

    static glm::dvec3 octDecode(uint8_t x, uint8_t y) {
        const uint8_t rangeMax = 255;

        glm::dvec3 result;

        result.x = CesiumUtility::Math::fromSNorm(x, rangeMax);
        result.y = CesiumUtility::Math::fromSNorm(y, rangeMax);
        result.z = 1.0 - (glm::abs(result.x) + glm::abs(result.y));

        if (result.z < 0.0) {
            double oldVX = result.x;
            result.x = (1.0 - glm::abs(result.y)) * CesiumUtility::Math::signNotZero(oldVX);
            result.y = (1.0 - glm::abs(oldVX)) * CesiumUtility::Math::signNotZero(result.y);
        }

        return glm::normalize(result);
    }

    static void processMetadata(
        const std::shared_ptr<spdlog::logger>& pLogger,
        const QuadtreeTileID& tileID,
        gsl::span<const char> json,
        TileContentLoadResult& result
    );

<<<<<<< HEAD
    static std::optional<QuantizedMeshView> parseQuantizedMesh(const gsl::span<const uint8_t>& data) {
=======
    /*static*/ std::unique_ptr<TileContentLoadResult> QuantizedMeshContent::load(
        std::shared_ptr<spdlog::logger> pLogger,
        const TileContext& /*context*/,
        const TileID& tileID,
        const BoundingVolume& tileBoundingVolume,
        double /*tileGeometricError*/,
        const glm::dmat4& /*tileTransform*/,
        const std::optional<BoundingVolume>& /*tileContentBoundingVolume*/,
        TileRefine /*tileRefine*/,
        const std::string& /*url*/,
        const gsl::span<const uint8_t>& data
    ) {
        // TODO: use context plus tileID to compute the tile's rectangle, rather than inferring it from the parent tile.
        const QuadtreeTileID& id = std::get<QuadtreeTileID>(tileID);

        std::unique_ptr<TileContentLoadResult> pResult = std::make_unique<TileContentLoadResult>();

>>>>>>> d2f0e8e6
        if (data.size() < headerLength) {
            return std::nullopt;
        }

        size_t readIndex = 0;

        // parse header
        QuantizedMeshView meshView;
        meshView.header = reinterpret_cast<const QuantizedMeshHeader*>(data.data());
        readIndex += headerLength;

        // parse u, v, and height buffers
        uint32_t vertexCount = meshView.header->vertexCount;

        meshView.uBuffer = gsl::span<const uint16_t>(reinterpret_cast<const uint16_t*>(data.data() + readIndex), vertexCount);
        readIndex += meshView.uBuffer.size_bytes();
        if (readIndex > data.size()) {
            return std::nullopt;
        }

        meshView.vBuffer = gsl::span<const uint16_t>(reinterpret_cast<const uint16_t*>(data.data() + readIndex), vertexCount);
        readIndex += meshView.vBuffer.size_bytes();
        if (readIndex > data.size()) {
            return std::nullopt;
        }

        meshView.heightBuffer = gsl::span<const uint16_t>(reinterpret_cast<const uint16_t*>(data.data() + readIndex), vertexCount);
        readIndex += meshView.heightBuffer.size_bytes();
        if (readIndex > data.size()) {
            return std::nullopt;
        }

        // parse the indices buffer
        uint32_t indexSizeBytes;
        if (vertexCount > 65536) {
            // 32-bit indices
            if ((readIndex % 4) != 0) {
                readIndex += 2;
                if (readIndex > data.size()) {
                    return std::nullopt;
                }
            }

            meshView.triangleCount = readValue<uint32_t>(data, readIndex, 0);
            readIndex += sizeof(uint32_t);
            if (readIndex > data.size()) {
                return std::nullopt;
            }

            uint32_t indicesCount = meshView.triangleCount * 3;
            meshView.indicesBuffer = gsl::span<const uint8_t>(data.data() + readIndex, indicesCount * sizeof(uint32_t));
            readIndex += meshView.indicesBuffer.size_bytes();
            if (readIndex > data.size()) {
                return std::nullopt;
            }

            meshView.indexType = QuantizedMeshIndexType::UnsignedInt;
            indexSizeBytes = sizeof(uint32_t);
        }
        else {
            // 16-bit indices
            meshView.triangleCount = readValue<uint32_t>(data, readIndex, 0);
            readIndex += sizeof(uint32_t);
            if (readIndex > data.size()) {
                return std::nullopt;
            }

            uint32_t indicesCount = meshView.triangleCount * 3;
            meshView.indicesBuffer = gsl::span<const uint8_t>(data.data() + readIndex, indicesCount * sizeof(uint16_t));
            readIndex += meshView.indicesBuffer.size_bytes();
            if (readIndex > data.size()) {
                return std::nullopt;
            }

            meshView.indexType = QuantizedMeshIndexType::UnsignedShort;
            indexSizeBytes = sizeof(uint16_t);
        }

        // prepare to read edge
        size_t edgeByteSizes = 0;

        // read the west edge indices
        meshView.westEdgeIndicesCount = readValue<uint32_t>(data, readIndex, 0);
        readIndex += sizeof(uint32_t);
        edgeByteSizes = meshView.westEdgeIndicesCount * indexSizeBytes;
        if (readIndex + edgeByteSizes > data.size()) {
            return std::nullopt;
        }

        meshView.westEdgeIndicesBuffer = gsl::span<const uint8_t>(data.data() + readIndex, edgeByteSizes);
        readIndex += edgeByteSizes;

        // read the south edge 
        meshView.southEdgeIndicesCount = readValue<uint32_t>(data, readIndex, 0);
        readIndex += sizeof(uint32_t);
        edgeByteSizes = meshView.southEdgeIndicesCount * indexSizeBytes;
        if (readIndex + edgeByteSizes > data.size()) {
            return std::nullopt;
        }

        meshView.southEdgeIndicesBuffer = gsl::span<const uint8_t>(data.data() + readIndex, edgeByteSizes);
        readIndex += edgeByteSizes;

        // read the east edge 
        meshView.eastEdgeIndicesCount = readValue<uint32_t>(data, readIndex, 0);
        readIndex += sizeof(uint32_t);
        edgeByteSizes = meshView.eastEdgeIndicesCount * indexSizeBytes;
        if (readIndex + edgeByteSizes > data.size()) {
            return std::nullopt;
        }

        meshView.eastEdgeIndicesBuffer = gsl::span<const uint8_t>(data.data() + readIndex, edgeByteSizes);
        readIndex += edgeByteSizes;

        // read the north edge
        meshView.northEdgeIndicesCount = readValue<uint32_t>(data, readIndex, 0);
        readIndex += sizeof(uint32_t);
        edgeByteSizes = meshView.northEdgeIndicesCount * indexSizeBytes;
        if (readIndex + edgeByteSizes > data.size()) {
            return std::nullopt;
        }

        meshView.northEdgeIndicesBuffer = gsl::span<const uint8_t>(data.data() + readIndex, edgeByteSizes);
        readIndex += edgeByteSizes;

        // parse oct-encoded normal buffer and metadata
        while (readIndex < data.size()) {
            if (readIndex + extensionHeaderLength > data.size()) {
                break;
            }

            uint8_t extensionID = *reinterpret_cast<const uint8_t*>(data.data() + readIndex);
            readIndex += sizeof(uint8_t);
            uint32_t extensionLength = *reinterpret_cast<const uint32_t*>(data.data() + readIndex);
            readIndex += sizeof(uint32_t);

            if (extensionID == 1) {
                // Oct-encoded per-vertex normals
                if (readIndex + vertexCount * 2 > data.size()) {
                    break;
                }

                meshView.octEncodedNormalBuffer = gsl::span<const uint8_t>(data.data() + readIndex, vertexCount * 2);
            } else if (extensionID == 4) {
                // Metadata
                if (readIndex + sizeof(uint32_t) > data.size()) {
                    break;
                }

                meshView.metadataJsonLength = *reinterpret_cast<const uint32_t*>(data.data() + readIndex);

                if (readIndex + sizeof(uint32_t) + meshView.metadataJsonLength > data.size()) {
                    break;
                }

                meshView.metadataJsonBuffer = gsl::span<const char>(reinterpret_cast<const char*>(data.data() + sizeof(uint32_t) + readIndex), meshView.metadataJsonLength);
            }

            readIndex += extensionLength;
        }

        return meshView;
    }

    static double calculateSkirtHeight(uint32_t tileLevel, const CesiumGeospatial::Ellipsoid &ellipsoid, const QuadtreeTilingScheme &tilingScheme) {
        double levelZeroMaximumGeometricError = calcQuadtreeMaxGeometricError(ellipsoid, tilingScheme);
        double levelMaximumGeometricError = levelZeroMaximumGeometricError / (1 << tileLevel);
        return levelMaximumGeometricError * 5.0;
    }

    template <class E, class I>
    static void addSkirt(
        const CesiumGeospatial::Ellipsoid &ellipsoid,
        const glm::dvec3 &center,
        const CesiumGeospatial::GlobeRectangle &rectangle,
        double minimumHeight,
        double maximumHeight,
        uint32_t currentVertexCount,
        uint32_t currentIndicesCount,
        double skirtHeight,
        double longitudeOffset,
        double latitudeOffset,
        const std::vector<glm::dvec3>& uvsAndHeights,
        const gsl::span<const E> &edgeIndices,
        gsl::span<float> &positions,
        gsl::span<float> &normals,
        gsl::span<I> &indices) 
    {
        double west = rectangle.getWest();
        double south = rectangle.getSouth();
        double east = rectangle.getEast();
        double north = rectangle.getNorth();

        size_t newEdgeIndex = currentVertexCount;
        size_t positionIdx = currentVertexCount * 3;
        size_t indexIdx = currentIndicesCount;
        for (size_t i = 0; i < edgeIndices.size(); ++i) {
            E edgeIdx = edgeIndices[i];

            double uRatio = uvsAndHeights[edgeIdx].x;
            double vRatio = uvsAndHeights[edgeIdx].y;
            double heightRatio = uvsAndHeights[edgeIdx].z;
            double longitude = Math::lerp(west, east, uRatio) + longitudeOffset;
            double latitude = Math::lerp(south, north, vRatio) + latitudeOffset;
            double heightMeters = Math::lerp(minimumHeight, maximumHeight, heightRatio) - skirtHeight;
            glm::dvec3 position = ellipsoid.cartographicToCartesian(Cartographic(longitude, latitude, heightMeters));
            position -= center;

            positions[positionIdx] = static_cast<float>(position.x);
            positions[positionIdx + 1] = static_cast<float>(position.y);
            positions[positionIdx + 2] = static_cast<float>(position.z);

            if (!normals.empty()) {
                size_t componentIndex = static_cast<size_t>(3 * edgeIdx);
                normals[positionIdx] = normals[componentIndex];
                normals[positionIdx + 1] = normals[componentIndex + 1];
                normals[positionIdx + 2] = normals[componentIndex + 2];
            }

            if (i < edgeIndices.size() - 1) {
                E nextEdgeIdx = edgeIndices[i + 1];
                indices[indexIdx++] = static_cast<I>(edgeIdx);
                indices[indexIdx++] = static_cast<I>(nextEdgeIdx);
                indices[indexIdx++] = static_cast<I>(newEdgeIndex);

                indices[indexIdx++] = static_cast<I>(newEdgeIndex);
                indices[indexIdx++] = static_cast<I>(nextEdgeIdx);
                indices[indexIdx++] = static_cast<I>(newEdgeIndex + 1);
            }

            ++newEdgeIndex;
            positionIdx += 3;
        }
    }

    template <class E, class I>
    static void addSkirts(
        const CesiumGeospatial::Ellipsoid &ellipsoid,
        glm::dvec3 center,
        const CesiumGeospatial::GlobeRectangle &rectangle,
        double minimumHeight,
        double maximumHeight,
        uint32_t currentVertexCount,
        uint32_t currentIndicesCount,
        double skirtHeight,
        double longitudeOffset,
        double latitudeOffset,
        const std::vector<glm::dvec3> &uvsAndHeights,
        const gsl::span<const uint8_t> &westEdgeIndicesBuffer,
        const gsl::span<const uint8_t> &southEdgeIndicesBuffer,
        const gsl::span<const uint8_t> &eastEdgeIndicesBuffer,
        const gsl::span<const uint8_t> &northEdgeIndicesBuffer,
        gsl::span<float>& outputPositions,
        gsl::span<float>& outputNormals,
        gsl::span<I>& outputIndices) 
    {
        uint32_t westVertexCount = static_cast<uint32_t>(westEdgeIndicesBuffer.size() / sizeof(E));
        uint32_t southVertexCount = static_cast<uint32_t>(southEdgeIndicesBuffer.size() / sizeof(E));
        uint32_t eastVertexCount = static_cast<uint32_t>(eastEdgeIndicesBuffer.size() / sizeof(E));
        uint32_t northVertexCount = static_cast<uint32_t>(northEdgeIndicesBuffer.size() / sizeof(E));

        // allocate edge indices to be sort later
        uint32_t maxEdgeVertexCount = westVertexCount;
        maxEdgeVertexCount = glm::max(maxEdgeVertexCount, southVertexCount);
        maxEdgeVertexCount = glm::max(maxEdgeVertexCount, eastVertexCount);
        maxEdgeVertexCount = glm::max(maxEdgeVertexCount, northVertexCount);
        std::vector<E> sortEdgeIndices(maxEdgeVertexCount);

        // add skirt indices, vertices, and normals
        gsl::span<const E> westEdgeIndices(reinterpret_cast<const E*>(westEdgeIndicesBuffer.data()), westVertexCount);
        std::partial_sort_copy(westEdgeIndices.begin(), 
            westEdgeIndices.end(), 
            sortEdgeIndices.begin(), 
            sortEdgeIndices.begin() + westVertexCount, 
            [&uvsAndHeights](auto lhs, auto rhs) { return uvsAndHeights[lhs].y < uvsAndHeights[rhs].y;  });
        westEdgeIndices = gsl::span(sortEdgeIndices.data(), westVertexCount);
        addSkirt(ellipsoid,
            center,
            rectangle,
            minimumHeight,
            maximumHeight,
            currentVertexCount, 
            currentIndicesCount, 
            skirtHeight, 
            -longitudeOffset,
            0.0,
            uvsAndHeights,
            westEdgeIndices, 
            outputPositions, 
            outputNormals, 
            outputIndices);

        currentVertexCount += westVertexCount;
        currentIndicesCount += (westVertexCount - 1) * 6;
        gsl::span<const E> southEdgeIndices(reinterpret_cast<const E*>(southEdgeIndicesBuffer.data()), southVertexCount);
        std::partial_sort_copy(southEdgeIndices.begin(), 
            southEdgeIndices.end(), 
            sortEdgeIndices.begin(), 
            sortEdgeIndices.begin() + southVertexCount, 
            [&uvsAndHeights](auto lhs, auto rhs) { return uvsAndHeights[lhs].x > uvsAndHeights[rhs].x;  });
        southEdgeIndices = gsl::span(sortEdgeIndices.data(), southVertexCount);
        addSkirt(ellipsoid, 
            center,
            rectangle,
            minimumHeight,
            maximumHeight, 
            currentVertexCount, 
            currentIndicesCount, 
            skirtHeight, 
            0.0,
            -latitudeOffset,
            uvsAndHeights,
            southEdgeIndices, 
            outputPositions, 
            outputNormals, 
            outputIndices);

        currentVertexCount += southVertexCount;
        currentIndicesCount += (southVertexCount - 1) * 6;
        gsl::span<const E> eastEdgeIndices(reinterpret_cast<const E*>(eastEdgeIndicesBuffer.data()), eastVertexCount);
        std::partial_sort_copy(eastEdgeIndices.begin(), 
            eastEdgeIndices.end(), 
            sortEdgeIndices.begin(), 
            sortEdgeIndices.begin() + eastVertexCount, 
            [&uvsAndHeights](auto lhs, auto rhs) { return uvsAndHeights[lhs].y > uvsAndHeights[rhs].y;  });
        eastEdgeIndices = gsl::span(sortEdgeIndices.data(), eastVertexCount);
        addSkirt(ellipsoid, 
            center, 
            rectangle, 
            minimumHeight, 
            maximumHeight, 
            currentVertexCount, 
            currentIndicesCount, 
            skirtHeight, 
            longitudeOffset,
            0.0,
            uvsAndHeights,
            eastEdgeIndices, 
            outputPositions, 
            outputNormals, 
            outputIndices);

        currentVertexCount += eastVertexCount;
        currentIndicesCount += (eastVertexCount - 1) * 6;
        gsl::span<const E> northEdgeIndices(reinterpret_cast<const E*>(northEdgeIndicesBuffer.data()), northVertexCount);
        std::partial_sort_copy(northEdgeIndices.begin(), 
            northEdgeIndices.end(), 
            sortEdgeIndices.begin(), 
            sortEdgeIndices.begin() + northVertexCount, 
            [&uvsAndHeights](auto lhs, auto rhs) { return uvsAndHeights[lhs].x < uvsAndHeights[rhs].x; });
        northEdgeIndices = gsl::span(sortEdgeIndices.data(), northVertexCount);
        addSkirt(ellipsoid,
            center,
            rectangle, 
            minimumHeight, 
            maximumHeight, 
            currentVertexCount, 
            currentIndicesCount, 
            skirtHeight, 
            0.0,
            latitudeOffset,
            uvsAndHeights,
            northEdgeIndices, 
            outputPositions, 
            outputNormals, 
            outputIndices);
    }

    static void decodeNormals(const gsl::span<const uint8_t>& encoded, gsl::span<float>& decoded) {
        if (decoded.size() < encoded.size()) {
            throw std::runtime_error("decoded buffer is too small.");
        }

        size_t normalOutputIndex = 0;
        for (size_t i = 0; i < encoded.size(); i += 2) {
            glm::dvec3 normal = octDecode(encoded[i], encoded[i + 1]);
            decoded[normalOutputIndex++] = static_cast<float>(normal.x);
            decoded[normalOutputIndex++] = static_cast<float>(normal.y);
            decoded[normalOutputIndex++] = static_cast<float>(normal.z);
        }
    }

    template<class T>
    static std::vector<uint8_t> generateNormals(const gsl::span<const float> &positions, const gsl::span<T> &indices, size_t currentNumOfIndex) {
        std::vector<uint8_t> normalsBuffer(positions.size() * sizeof(float));
        gsl::span<float> normals(reinterpret_cast<float *>(normalsBuffer.data()), positions.size());
        for (size_t i = 0; i < currentNumOfIndex; i += 3) {
            T id0 = indices[i];
            T id1 = indices[i + 1];
            T id2 = indices[i + 2];
            size_t id0x3 = static_cast<size_t>(id0) * 3;
            size_t id1x3 = static_cast<size_t>(id1) * 3;
            size_t id2x3 = static_cast<size_t>(id2) * 3;
            
            glm::vec3 p0 = glm::vec3(positions[id0x3], positions[id0x3 + 1], positions[id0x3 + 2]);
            glm::vec3 p1 = glm::vec3(positions[id1x3], positions[id1x3 + 1], positions[id1x3 + 2]);
            glm::vec3 p2 = glm::vec3(positions[id2x3], positions[id2x3 + 1], positions[id2x3 + 2]);

            glm::vec3 normal = glm::cross(p1 - p0, p2 - p0);
            normals[id0x3] += normal.x;
            normals[id0x3 + 1] += normal.y;
            normals[id0x3 + 2] += normal.z;

            normals[id1x3] += normal.x;
            normals[id1x3 + 1] += normal.y;
            normals[id1x3 + 2] += normal.z;

            normals[id2x3] += normal.x;
            normals[id2x3 + 1] += normal.y;
            normals[id2x3 + 2] += normal.z;
        }

        for (size_t i = 0; i < normals.size(); i += 3) {
            glm::vec3 normal(normals[i], normals[i + 1], normals[i + 2]);
            if (!Math::equalsEpsilon(glm::dot(normal, normal), 0.0, Math::EPSILON7)) {
                normal = glm::normalize(normal);
                normals[i] = normal.x;
                normals[i + 1] = normal.y;
                normals[i + 2] = normal.z;
            }
        }

        return normalsBuffer;
    }

    /*static*/ std::unique_ptr<TileContentLoadResult> QuantizedMeshContent::load(
        const TileContext& context,
        const TileID& tileID,
        const BoundingVolume& tileBoundingVolume,
        double /*tileGeometricError*/,
        const glm::dmat4& /*tileTransform*/,
        const std::optional<BoundingVolume>& /*tileContentBoundingVolume*/,
        TileRefine /*tileRefine*/,
        const std::string& /*url*/,
        const gsl::span<const uint8_t>& data
    ) {
        // TODO: use context plus tileID to compute the tile's rectangle, rather than inferring it from the parent tile.
        const QuadtreeTileID& id = std::get<QuadtreeTileID>(tileID);

        std::unique_ptr<TileContentLoadResult> pResult = std::make_unique<TileContentLoadResult>();
        std::optional<QuantizedMeshView> meshView = parseQuantizedMesh(data);
        if (!meshView) {
            return pResult;
        }

        const BoundingRegion* pRegion = std::get_if<BoundingRegion>(&tileBoundingVolume);
        if (!pRegion) {
            const BoundingRegionWithLooseFittingHeights* pLooseRegion = std::get_if<BoundingRegionWithLooseFittingHeights>(&tileBoundingVolume);
            if (pLooseRegion) {
                pRegion = &pLooseRegion->getBoundingRegion();
            }
        }

        if (!pRegion) {
            return pResult;
        }

        // get vertex count for this mesh
        const QuantizedMeshHeader* pHeader = meshView->header;
        uint32_t vertexCount = pHeader->vertexCount;
        uint32_t indicesCount = meshView->triangleCount * 3;
        uint32_t skirtVertexCount = meshView->westEdgeIndicesCount + 
            meshView->southEdgeIndicesCount + 
            meshView->eastEdgeIndicesCount + 
            meshView->northEdgeIndicesCount;
        uint32_t skirtIndicesCount = (skirtVertexCount - 4) * 6;

        // decode position without skirt, but preallocate position buffer to include skirt as well
        std::vector<unsigned char> outputPositionsBuffer((vertexCount + skirtVertexCount) * 3 * sizeof(float));
        gsl::span<float> outputPositions(reinterpret_cast<float*>(outputPositionsBuffer.data()), (vertexCount + skirtVertexCount) * 3);
        size_t positionOutputIndex = 0;

        glm::dvec3 center(pHeader->BoundingSphereCenterX, pHeader->BoundingSphereCenterY, pHeader->BoundingSphereCenterZ);
        glm::dvec3 horizonOcclusionPoint(pHeader->HorizonOcclusionPointX, pHeader->HorizonOcclusionPointY, pHeader->HorizonOcclusionPointZ);
        double minimumHeight = pHeader->MinimumHeight;
        double maximumHeight = pHeader->MaximumHeight;

        double minX = std::numeric_limits<double>::max();
        double minY = std::numeric_limits<double>::max();
        double minZ = std::numeric_limits<double>::max();
        double maxX = std::numeric_limits<double>::lowest();
        double maxY = std::numeric_limits<double>::lowest();
        double maxZ = std::numeric_limits<double>::lowest();

        const Ellipsoid& ellipsoid = Ellipsoid::WGS84;
        const CesiumGeospatial::GlobeRectangle& rectangle = pRegion->getRectangle();
        double west = rectangle.getWest();
        double south = rectangle.getSouth();
        double east = rectangle.getEast();
        double north = rectangle.getNorth();

        int32_t u = 0;
        int32_t v = 0;
        int32_t height = 0;
        std::vector<glm::dvec3> uvsAndHeights;
        uvsAndHeights.reserve(vertexCount);
        for (size_t i = 0; i < vertexCount; ++i) {
            u += zigZagDecode(meshView->uBuffer[i]);
            v += zigZagDecode(meshView->vBuffer[i]);
            height += zigZagDecode(meshView->heightBuffer[i]);

            double uRatio = static_cast<double>(u) / 32767.0;
            double vRatio = static_cast<double>(v) / 32767.0;
            double heightRatio = static_cast<double>(height) / 32767.0;

            double longitude = Math::lerp(west, east, uRatio);
            double latitude = Math::lerp(south, north, vRatio);
            double heightMeters = Math::lerp(minimumHeight, maximumHeight, heightRatio);

            glm::dvec3 position = ellipsoid.cartographicToCartesian(Cartographic(longitude, latitude, heightMeters));
            position -= center;
            outputPositions[positionOutputIndex++] = static_cast<float>(position.x);
            outputPositions[positionOutputIndex++] = static_cast<float>(position.y);
            outputPositions[positionOutputIndex++] = static_cast<float>(position.z);

            minX = glm::min(minX, position.x);
            minY = glm::min(minY, position.y);
            minZ = glm::min(minZ, position.z);

            maxX = glm::max(maxX, position.x);
            maxY = glm::max(maxY, position.y);
            maxZ = glm::max(maxZ, position.z);

            uvsAndHeights.emplace_back(uRatio, vRatio, heightRatio);
        }

        // decode normal vertices of the tile as well as its metadata without skirt
        std::vector<unsigned char> outputNormalsBuffer;
        gsl::span<float> outputNormals;
        if (!meshView->octEncodedNormalBuffer.empty()) {
            uint32_t totalNormalFloats = (vertexCount + skirtVertexCount) * 3;
            outputNormalsBuffer.resize(totalNormalFloats * sizeof(float));
            outputNormals = gsl::span<float>(reinterpret_cast<float*>(outputNormalsBuffer.data()), totalNormalFloats);
            decodeNormals(meshView->octEncodedNormalBuffer, outputNormals);

            outputNormals = gsl::span<float>(reinterpret_cast<float *>(outputNormalsBuffer.data()), 
                outputNormalsBuffer.size() / sizeof(float));
        }

        // decode metadata
        if (meshView->metadataJsonLength > 0) {
            processMetadata(id, meshView->metadataJsonBuffer, *pResult);
        }

        // indices buffer for gltf to include tile and skirt indices. Caution of indices type 
        // since adding skirt means the number of vertices is potentially over maximum of uint16_t
        std::vector<unsigned char> outputIndicesBuffer;
        uint32_t indexSizeBytes = meshView->indexType == QuantizedMeshIndexType::UnsignedInt ? sizeof(uint32_t) : sizeof(uint16_t);
        const std::optional<ImplicitTilingContext>& implicitContext = context.implicitContext;
        const QuadtreeTilingScheme& tilingScheme = implicitContext->tilingScheme;
        double skirtHeight = calculateSkirtHeight(id.level, ellipsoid, tilingScheme);
        double longitudeOffset = (east - west) * 0.0001;
        double latitudeOffset = (north - south) * 0.0001;
        if (meshView->indexType == QuantizedMeshIndexType::UnsignedInt) {
            // decode the tile indices without skirt. 
            size_t outputIndicesCount = indicesCount + skirtIndicesCount;
            outputIndicesBuffer.resize(outputIndicesCount * sizeof(uint32_t));
            gsl::span<const uint32_t> indices(reinterpret_cast<const uint32_t *>(meshView->indicesBuffer.data()), indicesCount);
            gsl::span<uint32_t> outputIndices(reinterpret_cast<uint32_t*>(outputIndicesBuffer.data()), outputIndicesCount);
            decodeIndices(indices, outputIndices);

            // generate normals if no provided
            if (outputNormalsBuffer.empty()) {
                outputNormalsBuffer = generateNormals(outputPositions, outputIndices, indicesCount);
                outputNormals = gsl::span<float>(reinterpret_cast<float *>(outputNormalsBuffer.data()), 
                    outputNormalsBuffer.size() / sizeof(float));
            }

            // add skirt
            addSkirts<uint32_t, uint32_t>(ellipsoid, 
                center, 
                rectangle,
                minimumHeight,
                maximumHeight,
                vertexCount, 
                indicesCount, 
                skirtHeight, 
                longitudeOffset,
                latitudeOffset,
                uvsAndHeights,
                meshView->westEdgeIndicesBuffer, 
                meshView->southEdgeIndicesBuffer, 
                meshView->eastEdgeIndicesBuffer, 
                meshView->northEdgeIndicesBuffer, 
                outputPositions, 
                outputNormals, 
                outputIndices);

            indexSizeBytes = sizeof(uint32_t);
        }
        else {
            size_t outputIndicesCount = indicesCount + skirtIndicesCount;
            gsl::span<const uint16_t> indices(reinterpret_cast<const uint16_t *>(meshView->indicesBuffer.data()), indicesCount);
            if (vertexCount + skirtVertexCount < std::numeric_limits<uint16_t>::max()) {
                // decode the tile indices without skirt. 
                outputIndicesBuffer.resize(outputIndicesCount * sizeof(uint16_t));
                gsl::span<uint16_t> outputIndices(reinterpret_cast<uint16_t*>(outputIndicesBuffer.data()), outputIndicesCount);
                decodeIndices(indices, outputIndices);

                // generate normals if no provided
                if (outputNormalsBuffer.empty()) {
                    outputNormalsBuffer = generateNormals(outputPositions, outputIndices, indicesCount);
                    outputNormals = gsl::span<float>(reinterpret_cast<float *>(outputNormalsBuffer.data()), 
                        outputNormalsBuffer.size() / sizeof(float));
                }

                addSkirts<uint16_t, uint16_t>(ellipsoid, 
                    center,
                    rectangle,
                    minimumHeight,
                    maximumHeight,
                    vertexCount, 
                    indicesCount, 
                    skirtHeight, 
                    longitudeOffset,
                    latitudeOffset,
                    uvsAndHeights,
                    meshView->westEdgeIndicesBuffer, 
                    meshView->southEdgeIndicesBuffer, 
                    meshView->eastEdgeIndicesBuffer, 
                    meshView->northEdgeIndicesBuffer, 
                    outputPositions, 
                    outputNormals, 
                    outputIndices);

                indexSizeBytes = sizeof(uint16_t);
            }
            else {
                outputIndicesBuffer.resize(outputIndicesCount * sizeof(uint32_t));
                gsl::span<uint32_t> outputIndices(reinterpret_cast<uint32_t*>(outputIndicesBuffer.data()), outputIndicesCount);
                decodeIndices(indices, outputIndices);

                // generate normals if no provided
                if (outputNormalsBuffer.empty()) {
                    outputNormalsBuffer = generateNormals(outputPositions, outputIndices, indicesCount);
                    outputNormals = gsl::span<float>(reinterpret_cast<float *>(outputNormalsBuffer.data()), 
                        outputNormalsBuffer.size() / sizeof(float));
                }

                addSkirts<uint16_t, uint32_t>(ellipsoid,
                    center, 
                    rectangle,
                    minimumHeight,
                    maximumHeight,
                    vertexCount, 
                    indicesCount, 
                    skirtHeight,
                    longitudeOffset,
                    latitudeOffset,
                    uvsAndHeights,
                    meshView->westEdgeIndicesBuffer, 
                    meshView->southEdgeIndicesBuffer, 
                    meshView->eastEdgeIndicesBuffer, 
                    meshView->northEdgeIndicesBuffer, 
                    outputPositions, 
                    outputNormals, 
                    outputIndices);

                indexSizeBytes = sizeof(uint32_t);
            }
        }

        // create gltf
        pResult->model.emplace();
        tinygltf::Model& model = pResult->model.value();
        
        size_t meshId = model.meshes.size();
        model.meshes.emplace_back();
        tinygltf::Mesh& mesh = model.meshes[meshId];
        mesh.primitives.emplace_back();

        tinygltf::Primitive& primitive = mesh.primitives[0];
        primitive.mode = TINYGLTF_MODE_TRIANGLES;
        primitive.material = 0;

        // add position buffer to gltf
        size_t positionBufferId = model.buffers.size();
        model.buffers.emplace_back();
        tinygltf::Buffer& positionBuffer = model.buffers[positionBufferId];
        positionBuffer.data = std::move(outputPositionsBuffer);

        size_t positionBufferViewId = model.bufferViews.size();
        model.bufferViews.emplace_back();
        tinygltf::BufferView& positionBufferView = model.bufferViews[positionBufferViewId];
        positionBufferView.buffer = static_cast<int>(positionBufferId);
        positionBufferView.byteOffset = 0;
        positionBufferView.byteStride = 3 * sizeof(float);
        positionBufferView.byteLength = positionBuffer.data.size();
        positionBufferView.target = TINYGLTF_TARGET_ARRAY_BUFFER;

        size_t positionAccessorId = model.accessors.size();
        model.accessors.emplace_back();
        tinygltf::Accessor& positionAccessor = model.accessors[positionAccessorId];
        positionAccessor.bufferView = static_cast<int>(positionBufferViewId);
        positionAccessor.byteOffset = 0;
        positionAccessor.componentType = TINYGLTF_COMPONENT_TYPE_FLOAT;
        positionAccessor.count = vertexCount + skirtVertexCount;
        positionAccessor.type = TINYGLTF_TYPE_VEC3;
        positionAccessor.minValues = { minX, minY, minZ };
        positionAccessor.maxValues = { maxX, maxY, maxZ };

        primitive.attributes.emplace("POSITION", static_cast<int>(positionAccessorId));

        // add normal buffer to gltf if there are any
        if (!outputNormalsBuffer.empty()) {
            size_t normalBufferId = model.buffers.size();
            model.buffers.emplace_back();
            tinygltf::Buffer& normalBuffer = model.buffers[normalBufferId];
            normalBuffer.data = std::move(outputNormalsBuffer);

            size_t normalBufferViewId = model.bufferViews.size();
            model.bufferViews.emplace_back();
            tinygltf::BufferView& normalBufferView = model.bufferViews[normalBufferViewId];
            normalBufferView.buffer = static_cast<int>(normalBufferId);
            normalBufferView.byteOffset = 0;
            normalBufferView.byteStride = 3 * sizeof(float);
            normalBufferView.byteLength = normalBuffer.data.size();
            normalBufferView.target = TINYGLTF_TARGET_ARRAY_BUFFER;

            size_t normalAccessorId = model.accessors.size();
            model.accessors.emplace_back();
            tinygltf::Accessor& normalAccessor = model.accessors[normalAccessorId];
            normalAccessor.bufferView = static_cast<int>(normalBufferViewId);
            normalAccessor.byteOffset = 0;
            normalAccessor.componentType = TINYGLTF_COMPONENT_TYPE_FLOAT;
            normalAccessor.count = vertexCount + skirtVertexCount;
            normalAccessor.type = TINYGLTF_TYPE_VEC3;
            
            primitive.attributes.emplace("NORMAL", static_cast<int>(normalAccessorId));
        }

        // add indices buffer to gltf
        size_t indicesBufferId = model.buffers.size();
        model.buffers.emplace_back();
        tinygltf::Buffer& indicesBuffer = model.buffers[indicesBufferId];
        indicesBuffer.data = std::move(outputIndicesBuffer);
        
        size_t indicesBufferViewId = model.bufferViews.size();
        model.bufferViews.emplace_back();
        tinygltf::BufferView& indicesBufferView = model.bufferViews[indicesBufferViewId];
        indicesBufferView.buffer = static_cast<int>(indicesBufferId);
        indicesBufferView.byteOffset = 0;
        indicesBufferView.byteLength = indicesBuffer.data.size();
        indicesBufferView.byteStride = indexSizeBytes;
        indicesBufferView.target = TINYGLTF_TARGET_ELEMENT_ARRAY_BUFFER;

<<<<<<< HEAD
        size_t indicesAccessorId = model.accessors.size();
        model.accessors.emplace_back();
        tinygltf::Accessor& indicesAccessor = model.accessors[indicesAccessorId];
        indicesAccessor.bufferView = static_cast<int>(indicesBufferViewId);
        indicesAccessor.byteOffset = 0;
        indicesAccessor.type = TINYGLTF_TYPE_SCALAR;
        indicesAccessor.count = indicesCount + skirtIndicesCount;
        indicesAccessor.componentType = indexSizeBytes == sizeof(uint32_t) ? TINYGLTF_COMPONENT_TYPE_UNSIGNED_INT : TINYGLTF_COMPONENT_TYPE_UNSIGNED_SHORT;
=======
                gsl::span<const char> json(reinterpret_cast<const char*>(data.data() + sizeof(uint32_t) + readIndex), jsonLength);
                processMetadata(pLogger, id, json, *pResult);
            }
>>>>>>> d2f0e8e6

        primitive.indices = static_cast<int>(indicesBufferId);

        // create node and update bounding volume
        model.nodes.emplace_back();
        tinygltf::Node& node = model.nodes[0];
        node.mesh = 0;
        node.matrix = {
            1.0, 0.0,  0.0, 0.0,
            0.0, 0.0, -1.0, 0.0,
            0.0, 1.0,  0.0, 0.0,
            center.x, center.z, -center.y, 1.0
        };

        pResult->updatedBoundingVolume = BoundingRegion(rectangle, minimumHeight, maximumHeight);

        return pResult;
    }

    struct TileRange {
        uint32_t minimumX;
        uint32_t minimumY;
        uint32_t maximumX;
        uint32_t maximumY;
    };

    static void processMetadata(
        const std::shared_ptr<spdlog::logger>& pLogger,
        const QuadtreeTileID& tileID,
        gsl::span<const char> metadataString,
        TileContentLoadResult& result
    ) {
        rapidjson::Document metadata;
        metadata.Parse(reinterpret_cast<const char*>(metadataString.data()), metadataString.size());

        if (metadata.HasParseError()) {
            SPDLOG_LOGGER_ERROR(pLogger, "Error when parsing metadata, error code {} at byte offset {}", metadata.GetParseError(), metadata.GetErrorOffset());
            return;
        }

        auto availableIt = metadata.FindMember("available");
        if (availableIt == metadata.MemberEnd() || !availableIt->value.IsArray()) {
            return;
        }

        const auto& available = availableIt->value;
        if (available.Size() == 0) {
            return;
        }

        uint32_t level = tileID.level + 1;
        for (rapidjson::SizeType i = 0; i < available.Size(); ++i) {
            const auto& rangesAtLevelJson = available[i];
            if (!rangesAtLevelJson.IsArray()) {
                continue;
            }

            for (rapidjson::SizeType j = 0; j < rangesAtLevelJson.Size(); ++j) {
                const auto& rangeJson = rangesAtLevelJson[j];
                if (!rangeJson.IsObject()) {
                    continue;
                }

                result.availableTileRectangles.push_back(CesiumGeometry::QuadtreeTileRectangularRange {
                    level,
                    JsonHelpers::getUint32OrDefault(rangeJson, "startX", 0),
                    JsonHelpers::getUint32OrDefault(rangeJson, "startY", 0),
                    JsonHelpers::getUint32OrDefault(rangeJson, "endX", 0),
                    JsonHelpers::getUint32OrDefault(rangeJson, "endY", 0)
                });
            }

            ++level;
        }
    }

}<|MERGE_RESOLUTION|>--- conflicted
+++ resolved
@@ -162,27 +162,7 @@
         TileContentLoadResult& result
     );
 
-<<<<<<< HEAD
     static std::optional<QuantizedMeshView> parseQuantizedMesh(const gsl::span<const uint8_t>& data) {
-=======
-    /*static*/ std::unique_ptr<TileContentLoadResult> QuantizedMeshContent::load(
-        std::shared_ptr<spdlog::logger> pLogger,
-        const TileContext& /*context*/,
-        const TileID& tileID,
-        const BoundingVolume& tileBoundingVolume,
-        double /*tileGeometricError*/,
-        const glm::dmat4& /*tileTransform*/,
-        const std::optional<BoundingVolume>& /*tileContentBoundingVolume*/,
-        TileRefine /*tileRefine*/,
-        const std::string& /*url*/,
-        const gsl::span<const uint8_t>& data
-    ) {
-        // TODO: use context plus tileID to compute the tile's rectangle, rather than inferring it from the parent tile.
-        const QuadtreeTileID& id = std::get<QuadtreeTileID>(tileID);
-
-        std::unique_ptr<TileContentLoadResult> pResult = std::make_unique<TileContentLoadResult>();
-
->>>>>>> d2f0e8e6
         if (data.size() < headerLength) {
             return std::nullopt;
         }
@@ -609,6 +589,7 @@
     }
 
     /*static*/ std::unique_ptr<TileContentLoadResult> QuantizedMeshContent::load(
+        std::shared_ptr<spdlog::logger> pLogger,
         const TileContext& context,
         const TileID& tileID,
         const BoundingVolume& tileBoundingVolume,
@@ -724,7 +705,7 @@
 
         // decode metadata
         if (meshView->metadataJsonLength > 0) {
-            processMetadata(id, meshView->metadataJsonBuffer, *pResult);
+            processMetadata(pLogger, id, meshView->metadataJsonBuffer, *pResult);
         }
 
         // indices buffer for gltf to include tile and skirt indices. Caution of indices type 
@@ -929,7 +910,6 @@
         indicesBufferView.byteStride = indexSizeBytes;
         indicesBufferView.target = TINYGLTF_TARGET_ELEMENT_ARRAY_BUFFER;
 
-<<<<<<< HEAD
         size_t indicesAccessorId = model.accessors.size();
         model.accessors.emplace_back();
         tinygltf::Accessor& indicesAccessor = model.accessors[indicesAccessorId];
@@ -938,11 +918,6 @@
         indicesAccessor.type = TINYGLTF_TYPE_SCALAR;
         indicesAccessor.count = indicesCount + skirtIndicesCount;
         indicesAccessor.componentType = indexSizeBytes == sizeof(uint32_t) ? TINYGLTF_COMPONENT_TYPE_UNSIGNED_INT : TINYGLTF_COMPONENT_TYPE_UNSIGNED_SHORT;
-=======
-                gsl::span<const char> json(reinterpret_cast<const char*>(data.data() + sizeof(uint32_t) + readIndex), jsonLength);
-                processMetadata(pLogger, id, json, *pResult);
-            }
->>>>>>> d2f0e8e6
 
         primitive.indices = static_cast<int>(indicesBufferId);
 
