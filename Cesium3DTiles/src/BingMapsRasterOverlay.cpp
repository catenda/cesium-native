--- conflicted
+++ resolved
@@ -113,13 +113,8 @@
         virtual ~BingMapsTileProvider() {}
 
     protected:
-<<<<<<< HEAD
-        virtual std::unique_ptr<RasterOverlayTile> requestNewTile(const QuadtreeTileID& tileID) override {
+        virtual CesiumAsync::Future<LoadedRasterOverlayImage> loadTileImage(const CesiumGeometry::QuadtreeTileID& tileID) const override {
             std::string url = CesiumUtility::Uri::substituteTemplateParameters(this->_urlTemplate, [this, &tileID](const std::string& key) {
-=======
-        virtual CesiumAsync::Future<LoadedRasterOverlayImage> loadTileImage(const CesiumGeometry::QuadtreeTileID& tileID) const override {
-            std::string url = Uri::substituteTemplateParameters(this->_urlTemplate, [this, &tileID](const std::string& key) {
->>>>>>> 89034c56
                 if (key == "quadkey") {
                     return BingMapsTileProvider::tileXYToQuadKey(tileID.level, tileID.x, tileID.computeInvertedY(this->getTilingScheme()));
                 } else if (key == "subdomain") {
