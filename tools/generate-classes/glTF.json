{
<<<<<<< HEAD
    "classes": {
        "glTF": {
            "overrideName": "Model",
            "toBeInherited": true
        },
        "glTF Property": {
            "overrideName": "CesiumUtility::ExtensibleObject"
        },
        "glTF Child of Root Property": {
            "overrideName": "NamedObject"
        },
        "Buffer": {
            "toBeInherited": true
        },
        "Image": {
            "toBeInherited": true
        },
        "Accessor": {
            "toBeInherited": true
        },
        "Texture Info": {
            "isBaseClass": true
        }
    },
    "extensions": [
        {
            "className": "ExtensionKhrDracoMeshCompression",
            "extensionName": "KHR_draco_mesh_compression",
            "schema": "Khronos/KHR_draco_mesh_compression/schema/mesh.primitive.KHR_draco_mesh_compression.schema.json",
            "attachTo": [
                "mesh.primitive"
            ]
        },
        {
            "className": "ExtensionModelExtFeatureMetadata",
            "extensionName": "EXT_feature_metadata",
            "schema": "Vendor/EXT_feature_metadata/schema/glTF.EXT_feature_metadata.schema.json",
            "attachTo": [
                "glTF"
            ]
        },
        {
            "className": "ExtensionMeshPrimitiveExtFeatureMetadata",
            "extensionName": "EXT_feature_metadata",
            "schema": "Vendor/EXT_feature_metadata/schema/primitive.EXT_feature_metadata.schema.json",
            "attachTo": [
                "mesh.primitive"
            ]
        },
        {
            "className": "ExtensionTextureBasisU",
            "extensionName": "KHR_texture_basisu",
            "schema": "Khronos/KHR_texture_basisu/schema/texture.KHR_texture_basisu.schema.json",
            "attachTo": [
                "texture"
            ]
        }
    ]
=======
  "classes": {
    "glTF": {
      "overrideName": "Model",
      "toBeInherited": true
    },
    "glTF Property": {
      "overrideName": "CesiumUtility::ExtensibleObject"
    },
    "glTF Child of Root Property": {
      "overrideName": "CesiumGltf::NamedObject"
    },
    "Buffer": {
      "toBeInherited": true
    },
    "Image": {
      "toBeInherited": true
    },
    "Accessor": {
      "toBeInherited": true
    },
    "Texture Info": {
      "isBaseClass": true
    }
  },
  "extensions": [
    {
      "className": "ExtensionKhrDracoMeshCompression",
      "extensionName": "KHR_draco_mesh_compression",
      "schema": "Khronos/KHR_draco_mesh_compression/schema/mesh.primitive.KHR_draco_mesh_compression.schema.json",
      "attachTo": [
        "mesh.primitive"
      ]
    },
    {
      "className": "ExtensionModelExtFeatureMetadata",
      "extensionName": "EXT_feature_metadata",
      "schema": "Vendor/EXT_feature_metadata/schema/glTF.EXT_feature_metadata.schema.json",
      "attachTo": [
        "glTF"
      ]
    },
    {
      "className": "ExtensionMeshPrimitiveExtFeatureMetadata",
      "extensionName": "EXT_feature_metadata",
      "schema": "Vendor/EXT_feature_metadata/schema/primitive.EXT_feature_metadata.schema.json",
      "attachTo": [
        "mesh.primitive"
      ]
    }
  ]
>>>>>>> 7da3c233
}<|MERGE_RESOLUTION|>--- conflicted
+++ resolved
@@ -1,64 +1,4 @@
 {
-<<<<<<< HEAD
-    "classes": {
-        "glTF": {
-            "overrideName": "Model",
-            "toBeInherited": true
-        },
-        "glTF Property": {
-            "overrideName": "CesiumUtility::ExtensibleObject"
-        },
-        "glTF Child of Root Property": {
-            "overrideName": "NamedObject"
-        },
-        "Buffer": {
-            "toBeInherited": true
-        },
-        "Image": {
-            "toBeInherited": true
-        },
-        "Accessor": {
-            "toBeInherited": true
-        },
-        "Texture Info": {
-            "isBaseClass": true
-        }
-    },
-    "extensions": [
-        {
-            "className": "ExtensionKhrDracoMeshCompression",
-            "extensionName": "KHR_draco_mesh_compression",
-            "schema": "Khronos/KHR_draco_mesh_compression/schema/mesh.primitive.KHR_draco_mesh_compression.schema.json",
-            "attachTo": [
-                "mesh.primitive"
-            ]
-        },
-        {
-            "className": "ExtensionModelExtFeatureMetadata",
-            "extensionName": "EXT_feature_metadata",
-            "schema": "Vendor/EXT_feature_metadata/schema/glTF.EXT_feature_metadata.schema.json",
-            "attachTo": [
-                "glTF"
-            ]
-        },
-        {
-            "className": "ExtensionMeshPrimitiveExtFeatureMetadata",
-            "extensionName": "EXT_feature_metadata",
-            "schema": "Vendor/EXT_feature_metadata/schema/primitive.EXT_feature_metadata.schema.json",
-            "attachTo": [
-                "mesh.primitive"
-            ]
-        },
-        {
-            "className": "ExtensionTextureBasisU",
-            "extensionName": "KHR_texture_basisu",
-            "schema": "Khronos/KHR_texture_basisu/schema/texture.KHR_texture_basisu.schema.json",
-            "attachTo": [
-                "texture"
-            ]
-        }
-    ]
-=======
   "classes": {
     "glTF": {
       "overrideName": "Model",
@@ -107,7 +47,14 @@
       "attachTo": [
         "mesh.primitive"
       ]
+    },
+    {
+        "className": "ExtensionTextureBasisU",
+        "extensionName": "KHR_texture_basisu",
+        "schema": "Khronos/KHR_texture_basisu/schema/texture.KHR_texture_basisu.schema.json",
+        "attachTo": [
+            "texture"
+        ]
     }
   ]
->>>>>>> 7da3c233
 }