# Change Log

### ? - ?

##### Additions :tada:

- Added `removeUnusedMeshes` and `removeUnusedMaterials` to `GltfUtilities`.
- Added `rayEllipsoid` static method to `CesiumGeometry::IntersectionTests`.
- Added equality operator for `Cartographic`.
- Added `CESIUM_MSVC_STATIC_RUNTIME_ENABLED` option to the CMake scripts. It is OFF by default, and when enabled, configures any MS visual studio projects for the "Multi-threaded" (/MT) runtime library rather than "Multi-threaded DLL" (/MD)
- Added full support for custom ellipsoids by setting `TilesetOptions::ellipsoid` when creating a tileset.
  - Many methods have been updated with an additional ellipsoid parameter to support this. The WGS84 ellipsoid is used as a default parameter here to ensure API compatibility.
  - `CESIUM_DISABLE_DEFAULT_ELLIPSOID` can be defined to disable the WGS84 default parameter, exposing through errors the places in your code that are still assuming a WGS84 ellipsoid.

##### Fixes :wrench:

- When a 3D Tiles Instanced 3D Mesh (i3dm) file contains an instance transform that cannot be decomposed into position, rotation, and scale, a warning will now be logged and an identity transformation will be used. Previously, an undefined transformation would be used.
- Removed an overly-eager degenerate triangle test in the 2D version of `IntersectionTests::pointInTriangle` that could discard intersections in small - but valid - triangles.
<<<<<<< HEAD
- Fixed in bug in upsampling tiles for raster overlays that could cause them to have an incorrect bounding box, leading in some cases to the raster overlay being entirely missing from the upsampled tile.
- Fixed a bug that prevented raster overlays from being correctly applied when a non-standard "glTF up axis" is in use.
=======
- Fixed a bug while upsampling tiles for raster overlays that could cause them to have an incorrect bounding box, which in some cases would lead to the raster overlay being missing entirely from the upsampled tile.
>>>>>>> 0fa13747

### v0.36.0 - 2024-06-03

##### Breaking Changes :mega:

- `FeatureId::propertyTable` is now `int32_t` instead of `std::optional<int64_t>`
- `ExtensionMeshPrimitiveExtStructuralMetadata::propertyTextures` and `ExtensionMeshPrimitiveExtStructuralMetadata::propertyAttributes` are now vectors of `int32_t` instead of `int64_t`.

##### Additions :tada:

- Added support for I3DM 3D Tile content files.
- Added `forEachNodeInScene` to `CesiumGltf::Model`.
- Added `removeUnusedBuffers` to `GltfUtilities`.
- Added the following new methods to the `Uri` class: `unescape`, `unixPathToUriPath`, `windowsPathToUriPath`, `nativePathToUriPath`, `uriPathToUnixPath`, `uriPathToWindowsPath`, and `uriPathToNativePath`.
- Added `LayerWriter` to the `CesiumQuantizedMeshTerrain` library and namespace.
- Drastically improved the performance of `GltfUtilities::collapseToSingleBuffer` for glTFs with many buffers and bufferViews.

##### Fixes :wrench:

- Added support for the following glTF extensions to `Model::merge`. Previously these extensions could end up broken after merging.
  - `KHR_texture_basisu`
  - `EXT_texture_webp`
  - `EXT_mesh_gpu_instancing`
  - `EXT_meshopt_compression`
  - `CESIUM_primitive_outline`
  - `CESIUM_tile_edges`
- Fixed a bug in `GltfUtilities::compactBuffer` where it would not preserve the alignment of the bufferViews.
- The `collapseToSingleBuffer` and `moveBufferContent` functions in `GltfUtilities` now align to an 8-byte boundary rather than a 4-byte boundary, because bufferViews associated with some glTF extensions require this larger alignment.
- `GltfUtilities::collapseToSingleBuffer` now works correctly even if some of the buffers in the model have a `uri` property and the data at that URI has not yet been loaded. Such buffers are left unmodified.
- `GltfUtilities::collapseToSingleBuffer` now works correctly with bufferViews that have the `EXT_meshopt_compression` extension.
- `GltfUtilities::compactBuffer` now accounts for bufferViews with the `EXT_meshopt_compression` when determining unused buffer ranges.
- When `GltfReader` decodes buffers with data URLs, and the size of the data in the URL does not match the buffer's `byteLength`, the `byteLength` is now updated and a warning is raised. Previously, the mismatch was ignored and would cause problems later when trying to use these buffers.
- `EXT_meshopt_compression` and `KHR_mesh_quantization` are now removed from `extensionsUsed` and `extensionsRequired` after they are decoded by `GltfReader`.
- The glTF accessor for the texture coordinates created by `RasterOverlayUtilities::createRasterOverlayTextureCoordinates` now has min/max values that accurately reflect the range of values. Previously, the minimum was always set to 0.0 and the maximum to 1.0.
- Fixed a bug in the `waitInMainThread` method on `Future` and `SharedFuture` that could cause it to never return if the waited-for future rejected.
- Moved the small amount of Abseil code embedded into the s2geometry library from the `absl` namespace to the `cesium_s2geometry_absl` namespace, in order to avoid linker errors when linking against both cesium-native and the full Abseil library.
- Fixed a crash in `ExtensionWriterContext` when attempting to write statically-typed extensions that aren't registered. Now a warning is reported.

### v0.35.0 - 2024-05-01

##### Breaking Changes :mega:

- Moved `upsampleGltfForRasterOverlays` into `RasterOverlayUtilities`. Previously it was a global function. Also added two new parameters to it, prior to the existing `textureCoordinateIndex` parameter.
- Moved `QuantizedMeshLoader` from `Cesium3DTilesContent` to `CesiumQuantizedMeshTerrain`. If experiencing related linker errors, add `CesiumQuantizedMeshTerrain` to the libraries you link against.
- `Connection::authorize` now requires an `ApplicationData` parameter, which represents the `appData` retrieved from a Cesium ion server.

##### Additions :tada:

- Added a new `CesiumQuantizedMeshTerrain` library and namespace, containing classes for working with terrain in the `quantized-mesh-1.0` format and its `layer.json` file.
- Added `getComponentCountFromPropertyType` to `PropertyType`.
- Added `removeExtension` to `ExtensibleObject`.
- Added `IndexFromAccessor` to retrieve the index supplied by `IndexAccessorType`.
- Added `NormalAccessorType`, which is a type definition for a normal accessor. It can be constructed using `getNormalAccessorView`.
- Added `Uri::getPath` and `Uri::setPath`.
- Added `TileTransform::setTransform`.
- Added `GlobeRectangle::splitAtAntiMeridian`.
- Added `BoundingRegionBuilder::toGlobeRectangle`.
- Added `GlobeRectangle::equals` and `GlobeRectangle::equalsEpsilon`.
- `upsampleGltfForRasterOverlays` now accepts two new parameters, `hasInvertedVCoordinate` and `textureCoordinateAttributeBaseName`.
- `upsampleGltfForRasterOverlays` now copies images from the parent glTF into the output model.
- Added `waitInMainThread` method to `Future` and `SharedFuture`.
- Added `forEachRootNodeInScene`, `addExtensionUsed`, `addExtensionRequired`, `isExtensionUsed`, and `isExtensionRequired` methods to `CesiumGltf::Model`.
- Added `getNodeTransform`, `setNodeTransform`, `removeUnusedTextures`, `removeUnusedSamplers`, `removeUnusedImages`, `removeUnusedAccessors`, `removeUnusedBufferViews`, and `compactBuffers` methods to `GltfUtilities`.
- Added `postprocessGltf` method to `GltfReader`.
- `Model::merge` now merges the `EXT_structural_metadata` and `EXT_mesh_features` extensions. It also now returns an `ErrorList`, used to report warnings and errors about the merge process.

##### Fixes :wrench:

- Fixed a bug in `joinToString` when given a collection containing empty strings.
- `QuantizedMeshLoader` now creates spec-compliant glTFs from a quantized-mesh terrain tile. Previously, the generated glTF had small problems that could confuse some clients.
- Fixed a bug in `TileMapServiceRasterOverlay` that caused it to build URLs incorrectly when given a URL with query parameters.
- glTFs converted from a legacy batch table to a `EXT_structural_metadata` now:
  - Add the `EXT_structural_metadata` and `EXT_mesh_features` extensions to the glTF's `extensionsUsed` list.
  - Omit property table properties without any values at all. Previously, such property table properties would have a `values` field referring to an invalid bufferView, which is contrary to the extension's specification.
  - Rename the `_BATCHID` attribute to `_FEATURE_ID_0` inside the `KHR_draco_mesh_compression` extension (if present), in addition to the primitive's `attributes`. Previously, meshes still Draco-compressed after the upgrade, by setting `options.decodeDraco=false`, did not have the proper attribute name.
- glTFs converted from 3D Tiles B3DMs with the `RTC_CENTER` property will now have `CESIUM_RTC` added to their `extensionsRequired` and `extensionsUsed` lists.
- glTFs converted from the 3D Tiles PNTS format now:
  - Have their `asset.version` field correctly set to `"2.0"`. Previously the version was not set, which is invalid.
  - Have the `KHR_materials_unlit` extension added to the glTF's `extensionsUsed` list when the point cloud does not have normals.
  - Have a default `scene`.
  - Have the `CESIUM_RTC` extension added to the glTF's `extensionsRequired` and `extensionsUsed` lists when the PNTS uses the `RTC_CENTER` property.
- When glTFs are loaded with `applyTextureTransform` set to true, the accessors and bufferViews created for the newly-generated texture coordinates now have their `byteOffset` set to zero. Previously, they inherited the value from the original `KHR_texture_transform`-dependent objects, which was incorrect.
- `bufferViews` created for indices during Draco decoding no longer have their `byteStride` property set, as this is unnecessary and disallowed by the specification.
- `bufferViews` created for vertex attributes during Draco decoding now have their `target` property correctly set to `BufferView::Target::ARRAY_BUFFER`.
- After a glTF has been Draco-decoded, the `KHR_draco_mesh_compression` extension is now removed from the primitives, as well as from `extensionsUsed` and `extensionsRequired`.
- For glTFs converted from quantized-mesh tiles, accessors created for the position attribute now have their minimum and maximum values set correctly to include the vertices that form the skirt around the edge of the tile.
- Fixed some glTF validation problems with the mode produced by `upsampleGltfForRasterOverlays`.
- `RasterOverlayUtilities::createRasterOverlayTextureCoordinates` no longer fails when the model spans the anti-meridian. However, only the larger part of the model on one side of the anti-meridian will have useful texture coordinates.
- Fixed a bug that caused `GltfWriter` to create an invalid GLB if its total size would be greater than or equal to 4 GiB. Because it is not possible to produce a valid GLB of this size, GltfWriter now reports an error instead.
- `CesiumUtility::Uri::resolve` can now properly parse protocol-relative URIs (such as `//example.com`).
- Fixed a bug where the `GltfReader` was not able to read a model when the BIN chunk of the GLB data was more than 3 bytes larger than the size of the JSON-defined `buffer`.

### v0.34.0 - 2024-04-01

##### Breaking Changes :mega:

- Renamed `IntersectionTests::pointInTriangle2D` to `IntersectionTests::pointInTriangle`.

##### Additions :tada:

- Added `AccessorWriter` constructor that takes an `AccessorView`.
- Added `PositionAccessorType`, which is a type definition for a position accessor. It can be constructed using `getPositionAccessorView`.
- Added overloads of `IntersectionTests::pointInTriangle` that handle 3D points. One overload includes a `barycentricCoordinates` parameter that outputs the barycentric coordinates at that point.
- Added overloads of `ImplicitTilingUtilities::computeBoundingVolume` that take a `Cesium3DTiles::BoundingVolume`.
- Added overloads of `ImplicitTilingUtilities::computeBoundingVolume` that take an `S2CellBoundingVolume` and an `OctreeTileID`. Previously only `QuadtreeTileID` was supported.
- Added `setOrientedBoundingBox`, `setBoundingRegion`, `setBoundingSphere`, and `setS2CellBoundingVolume` functions to `TileBoundingVolumes`.

##### Fixes :wrench:

- Fixed a bug where coordinates returned from `SimplePlanarEllipsoidCurve` were inverted if one of the input points had a negative height.
- Fixed a bug where `Tileset::ComputeLoadProgress` could incorrectly report 100% before all tiles finished their main thread loading.

### v0.33.0 - 2024-03-01

##### Breaking Changes :mega:

- Removed support for `EXT_feature_metadata` in `CesiumGltf`, `CesiumGltfReader`, and `CesiumGltfWriter`. This extension was replaced by `EXT_mesh_features`, `EXT_instance_features`, and `EXT_structural_metadata`.
- Moved `ReferenceCountedNonThreadSafe<T>` to `ReferenceCounted.h`. It is also now a type alias for `ReferenceCounted<T, false>` rather than an actual class.
- Renamed `applyKHRTextureTransform` to `applyKhrTextureTransform`. The corresponding header file was similarly renamed to `CesiumGltf/applyKhrTextureTransform.h`.

##### Additions :tada:

- Added `TextureViewOptions`, which includes the following flags:
  - `applyKhrTextureTransformExtension`: When true, the view will automatically transform texture coordinates before sampling the texture.
  - `makeImageCopy`: When true, the view will make its own CPU copy of the image data.
- Added `TextureView`. It views an arbitrary glTF texture and can be affected by `TextureViewOptions`. `FeatureIdTextureView` and `PropertyTexturePropertyView` now inherit from this class.
- Added `options` parameter to `PropertyTextureView::getPropertyView` and `PropertyTextureView::forEachProperty`, allowing views to be constructed with property-specific options.
- Added `KhrTextureTransform`, a utility class that parses the `KHR_texture_transform` glTF extension and reports whether it is valid. UVs may be transformed on the CPU using `applyTransform`.
- Added `contains` method to `BoundingSphere`.
- Added `GlobeRectangle::MAXIMUM` static field.
- Added `ReferenceCountedThreadSafe` type alias.
- Added `SimplePlanarEllipsoidCurve` class to help with calculating fly-to paths.
- Added `sizeBytes` field to `ImageCesium`, allowing its size to be tracked for caching purposes even after its `pixelData` has been cleared.
- Added `scaleToGeocentricSurface` method to `Ellipsoid`.

##### Fixes :wrench:

- Fixed a bug in `BoundingVolume::estimateGlobeRectangle` where it returned an incorrect rectangle for boxes and spheres that encompass the entire globe.
- Fixed an incorrect computation of wrapped texture coordinates in `applySamplerWrapS` and `applySamplerWrapT`.

### v0.32.0 - 2024-02-01

##### Breaking Changes :mega:

- `IndicesForFaceFromAccessor` now properly supports `TRIANGLE_STRIP` and `TRIANGLE_FAN` modes. This requires the struct to be initialized with the correct primitive mode.

##### Additions :tada:

- Added support for Web Map Tile Service (WMTS) with `WebMapTileServiceRasterOverlay`.
- Added conversions from `std::string` to other metadata types in `MetadataConversions`. This enables the same conversions as `std::string_view`, while allowing runtime engines to use `std::string` for convenience.
- Added `applyTextureTransform` property to `TilesetOptions`, which indicates whether to preemptively apply transforms to texture coordinates for textures with the `KHR_texture_transform` extension.
- Added `loadGltf` method to `GltfReader`, making it easier to do a full, asynchronous load of a glTF.

##### Fixes :wrench:

- Fixed a bug in `FeatureIdTextureView` where it ignored the wrap values specified on the texture's sampler.
- Fixed a bug that could cause binary implicit tiling subtrees with buffers padded to 8-bytes to fail to load.
- Fixed a bug where upgraded batch table properties were not always assigned sentinel values, even when such values were available and required.
- Fixed incorrect behavior in `PropertyTablePropertyView` where `arrayOffsets` were treated as byte offsets, instead of as array indices.

### v0.31.0 - 2023-12-14

##### Additions :tada:

- Add `defaults` method to `CesiumIonClient::Connection`.

##### Fixes :wrench:

- Fixed a crash in `SubtreeAvailability::loadSubtree`.
- Fixed a bug where the `getApiUrl` method of `CesiumIonClient::Connection` would not return the default API URL if the attempt to access `config.json` failed in a more serious way, such as because of an invalid hostname.

### v0.30.0 - 2023-12-01

##### Breaking Changes :mega:

- Moved `ErrorList`, `CreditSystem`, and `Credit` from `Cesium3DTilesSelection` to `CesiumUtility`.
- Moved `GltfUtilities` from `Cesium3DTilesSelection` to `Cesium3DTilesContent`.
- Moved `RasterOverlay`, `RasterOverlayTileProvider`, `RasterOverlayTile`, `QuadtreeRasterOverlayTileProvider`, `RasterOverlayLoadFailure`, `RasterOverlayDetails`, and all of the `RasterOverlay`-derived types to a new `CesiumRasterOverlays` library and namespace.
- Moved `createRasterOverlayTextureCoordinates` method from `GltfUtilities` to a new `RasterOverlayUtilities` class in the `CesiumRasterOverlays` library.
- `GltfUtilities::parseGltfCopyright` now returns the credits as a vector of `std::string_view` instances. Previously it took a `CreditSystem` and created credits directly.
- The `SubtreeAvailability` constructor and `loadSubtree` static method now take an `ImplicitTileSubdivisionScheme` enumeration parameter instead of a `powerOf2` parameter. They also now require a `levelsInSubtree` parameter, which is needed when switching from constant to bitstream availability. Lastly, the constructor now takes a `Subtree` parameter instead of a `std::vector<std::vector<std::byte>>` representing the buffers.
- `SubtreeConstantAvailability`, `SubtreeBufferViewAvailability`, and `AvailabilityView` are now members of `SubtreeAvailability`.
- Moved `ImageManipulation` from `CesiumGltfReader` to `CesiumGltfContent`.
- Added some new parameters to `RasterOverlayUtilities::createRasterOverlayTextureCoordinates` and changed the order of some existing parameters.

##### Additions :tada:

- Added new `Cesium3DTilesContent` library and namespace. It has classes for loading, converting, and manipulating 3D Tiles tile content.
- Added new `CesiumGltfContent` library and namespace. It has classes for manipulating in-memory glTF files.
- Added new `CesiumRasterOverlays` library and namespace. It has classes for working with massive textures draped over glTFs and 3D Tiles.
- Added `MetadataConversions`, which enables metadata values to be converted to different types for better usability in runtime engines.
- Added various `typedef`s to catch all possible types of `AccessorView`s for an attribute, including `FeatureIdAccessorType` for feature ID attribute accessors, `IndexAccessorType` for index accessors, and `TexCoordAccessorType` for texture coordinate attribute accessors.
- Added `getFeatureIdAccessorView`, `getIndexAccessorView`, and `getTexCoordAccessorView` to retrieve the `AccessorView` as a `FeatureIdAccessorType`, `IndexAccessorType`, or `TexCoordAccessorType` respectively.
- Added `StatusFromAccessor` and `CountFromAccessor` visitors to retrieve the accessor status and size respectively. This can be used with `FeatureIdAccessorType`, `IndexAccessorType`, or `TexCoordAccessorType`.
- Added `FeatureIdFromAccessor` to retrieve feature IDs from a `FeatureIdAccessorType`.
- Added `IndicesForFaceFromAccessor` to retrieve the indices of the vertices that make up a face, as supplied by `IndexAccessorType`.
- Added `TexCoordFromAccessor` to retrieve the texture coordinates from a `TexCoordAccessorType`.
- Added `TileBoundingVolumes` class to `Cesium3DTilesContent`, making it easier to create the rich bounding volume types in `CesiumGeometry` and `CesiumGeospatial` from the simple vector representations in `Cesium3DTiles`.
- Added `transform` method to `CesiumGeometry::BoundingSphere`.
- Added `toSphere`, `fromSphere`, and `fromAxisAligned` methods to `CesiumGeometry::OrientedBoundingBox`.
- Added `TileTransform` class to `Cesium3DTilesContent`, making it easier to create a `glm::dmat4` from the `transform` property of a `Cesium3DTiles::Tile`.
- Added `ImplicitTilingUtilities` class to `Cesium3DTilesContent`.
- Added overloads of `isTileAvailable`, `isContentAvailable`, and `isSubtreeAvailable` on the `SubtreeAvailability` class that take the subtree root tile ID and the tile ID of interest, instead of a relative level and Morton index.
- Added `fromSubtree` and `createEmpty` static methods to `SubtreeAvailability`.
- Added new `set` methods to `SubtreeAvailability`, allowing the availability information to be modified.
- Added `SubtreeFileReader` class, used to read `Cesium3DTiles::Subtree` from a binary or JSON subtree file.
- Added `pointInTriangle2D` static method to `CesiumGeometry::IntersectionTests`.
- Added `rectangleIsWithinPolygons` and `rectangleIsOutsidePolygons` static methods to `CartographicPolygon`.
- Raster overlays now use `IPrepareRasterOverlayRendererResources`, which contains only overlay-related methods, instead of `IPrepareRendererResources`, which contains tileset-related methods as well. `IPrepareRendererResources` derives from `IPrepareRasterOverlayRendererResources` so existing code should continue to work without modification.
- Added `collapseToSingleBuffer` and `moveBufferContent` methods to `GltfUtilities`.
- Added `savePng` method to `ImageManipulation`.
- `RasterOverlayTileProvider::loadTile` now returns a future that resolves when the tile is done loading.
- Added `computeDesiredScreenPixels` and `computeTranslationAndScale` methods to `RasterOverlayUtilities`.
- Added `Future<T>::thenPassThrough`, used to easily pass additional values through to the next continuation.

##### Fixes :wrench:

- Fixed a bug in `OrientedBoundingBox::contains` where it didn't account for the bounding box's center.
- Fixed compiler error when calling `PropertyAttributeView::forEachProperty`.
- Fixed crash when loading glTFs with data uri images.
- Fixed WD4996 warnings-as-errors when compiling with Visual Studio 2002 v17.8.

### v0.29.0 - 2023-11-01

##### Breaking Changes :mega:

- Removed `PropertyTablePropertyViewType` and `NormalizedPropertyTablePropertyViewType`, as well as their counterparts for property textures and property attributes. When compiled with Clang, the large `std::variant` definitions would significantly stall compilation.

##### Fixes :wrench:

- Updated the Cesium ion OAuth2 URL from `https://cesium.com/ion/oauth` to `https://ion.cesium.com/oauth`, avoiding a redirect.

### v0.28.1 - 2023-10-02

##### Breaking Changes :mega:

- Cesium Native is now only regularly tested on Visual Studio 2019+, GCC 11.x+, and Clang 12+. Other compilers - including older ones - are likely to work, but are not tested.

##### Additions :tada:

- Added `getClass` to `PropertyTableView`, `PropertyTextureView`, and `PropertyAttributeView`. This can be used to retrieve the metadata `Class` associated with the view.
- Added `PropertyViewStatus::EmptyPropertyWithDefault` to indicate when a property contains no data, but has a valid default value.
- A glTF `bufferView` with a `byteStride` of zero is now treated as if the `byteStride` is not defined at all. Such a glTF technically violates the spec (the minimum value is 4), but the new behavior is sensible enough and consistent with CesiumJS.

##### Fixes :wrench:

- Fixed the handling of omitted metadata properties in `PropertyTableView`, `PropertyTextureView`, and `PropertyAttributeView` instances. Previously, if a property was not `required` and omitted, it would be initialized as invalid with the `ErrorNonexistentProperty` status. Now, it will be treated as valid as long as the property defines a valid `defaultProperty`. A special instance of `PropertyTablePropertyView`, `PropertyTexturePropertyView`, or `PropertyAttributePropertyView` will be constructed to allow the property's default value to be retrieved, either via `defaultValue` or `get`. `getRaw` may not be called on this special instance.

### v0.28.0 - 2023-09-08

##### Breaking Changes :mega:

- Views of the data contained by `EXT_feature_metadata` will no longer supported by Cesium Native. The extension will still be parsed, but it will log a warning.
- Batch tables will be converted to `EXT_structural_metadata` instead of `EXT_feature_metadata`.
- In `CesiumGltf`, all generated classes related to `EXT_feature_metadata` are now prefixed with `ExtensionExtFeatureMetadata`. For example, `ClassProperty` has become `ExtensionExtFeatureMetadataClassProperty`. This also extends to the glTF reader and writer.
- In `CesiumGltf`, all generated classes related to `EXT_structural_metadata` have had their `ExtensionExtStructuralMetadata` prefix removed. For example, `ExtensionExtStructuralMetadataClassProperty` has become `ClassProperty`. This also extends to the glTF reader and writer.
- In `CesiumGltf`, `ExtensionExtMeshFeaturesFeatureId` and `ExtensionExtMeshFeaturesFeatureIdTexture` have been renamed to `FeatureId` and `FeatureIdTexture` respectively.
- Replaced `FeatureIDTextureView` with `FeatureIdTextureView`, which views a `FeatureIdTexture` in `EXT_mesh_features`. Feature ID textures from `EXT_feature_metadata` are no longer supported.
- Replaced `MetadataFeatureTableView` with `PropertyTableView`, which views a `PropertyTable` in `EXT_structural_metadata`.
- Replaced `MetadataPropertyView` with `PropertyTablePropertyView`, which is a view of a `PropertyTableProperty` in `EXT_structural_metadata`. This takes two template parameters: a typename `T` , and a `bool` indicating whether or not the values are normalized.
- Replaced `MetadataPropertyViewStatus` with `PropertyTablePropertyViewStatus`. `PropertyTablePropertyViewStatus` is a class that inherits from `PropertyViewStatus`, defining additional error codes in the form of `static const` values.
- Replaced `FeatureTextureView` with `PropertyTextureView`, which views a `PropertyTexture` in `EXT_structural_metadata`.
- Replaced `FeatureTexturePropertyView` with `PropertyTexturePropertyView`, which is a view of a `PropertyTextureProperty` in `EXT_structural_metadata`. This takes two template parameters: a typename `T` , and a `bool` indicating whether or not the values are normalized.
- Removed `FeatureTexturePropertyComponentType`, `FeatureTexturePropertyChannelOffsets`, and `FeatureTexturePropertyValue`. `PropertyTextureProperty` retrieves the values with the type indicated by its class property.
- Replaced `FeatureTexturePropertyViewStatus` with `PropertyTexturePropertyViewStatus`. `PropertyTexturePropertyViewStatus` is a class that inherits from `PropertyViewStatus`, defining additional error codes in the form of `static const` values.
- Renamed `FeatureIDTextureViewStatus` to `FeatureIdTextureViewStatus` for consistency.
- Renamed `MetadataArrayView` to `PropertyArrayView`.
- Renamed `FeatureTextureViewStatus` to `PropertyTextureViewStatus`.
- Refactored `PropertyType` to reflect the values of `type` in a `ClassProperty` from `EXT_structural_metadata`.

##### Additions :tada:

- Added `PropertyView`, which acts as a base class for all metadata property views. This takes two template parameters: a type `T` , and a `bool` indicating whether or not the values are normalized.
- Added `PropertyViewStatus`, which defines public `static const` values for various property errors.
- Added `PropertyTableViewStatus` to indicate whether a `PropertyTableView` is valid.
- Added `PropertyComponentType` to reflect the values of `componentType` in a `ClassProperty` from `EXT_structural_metadata`.
- Added `PropertyAttributeView`, which views a `PropertyAttribute` in `EXT_structural_metadata`.
- Added `PropertyAttributePropertyView`, which views a `PropertyAttributeProperty` in `EXT_structural_metadata`.
- Added `PropertyAttributePropertyViewStatus`, which reflects the status of a `PropertyAttributePropertyView`.

### v0.27.3 - 2023-10-01

##### Additions :tada:

- Added support for Cesium ion `"externalType"` assets.

##### Fixes :wrench:

- Fixed corner cases where `Tileset::ComputeLoadProgress` can incorrectly report done (100%) before all tiles are actually loaded for the current view.

### v0.27.2 - 2023-09-20

##### Additions :tada:

- Added `CESIUM_GLM_STRICT_ENABLED` option to the CMake scripts. It is ON by default, but when set to OFF it disables the `GLM_FORCE_XYZW_ONLY`, `GLM_FORCE_EXPLICIT_CTOR`, and `GLM_FORCE_SIZE_T_LENGTH` options in the GLM library.

##### Fixes :wrench:

- Added a missing include to `FeatureTexturePropertyView.h`.
- The CMake scripts no longer attempt to add the `Catch2` subdirectory when the tests are disabled.

### v0.27.1 - 2023-09-03

##### Fixes :wrench:

- Fixed a bug that could cause a crash when loading tiles with a raster overlay.

### v0.27.0 - 2023-09-01

##### Breaking Changes :mega:

- Renamed `ExtensionReaderContext` to `JsonReaderOptions`, and the `getExtensions` method on various JSON reader classes to `getOptions`.
- `IExtensionJsonHandler` no longer derives from `IJsonHandler`. Instead, it has a new pure virtual method, `getHandler`, that must be implemented to allow clients to obtain the `IJsonHandler`. In almost all implementations, this should simply return `*this`.
- In `SubtreeReader`, `SchemaReader`, and `TilesetReader`, the `readSubtree`, `readSchema`, and `readTileset` methods (respectively) have been renamed to `readFromJson` and return a templated `ReadJsonResult` instead of a bespoke result class.
- `TileExternalContent` is now heap allocated and stored in `TileContent` with a `std::unique_ptr`.
- The root `Tile` of a `Cesium3DTilesSelection::Tileset` now represents the tileset.json itself, and the `root` tile specified in the tileset.json is its only child. This makes the shape of the tile tree consistent between a standard top-level tileset and an external tileset embedded elsewhere in the tree. In both cases, the "tile" that represents the tileset.json itself has content of type `TileExternalContent`.

##### Additions :tada:

- Added new constructors to `LocalHorizontalCoordinateSystem` taking ECEF<->Local transformation matrices directly.
- Unknown properties in objects read with a `JsonReader` are now stored in the `unknownProperties` property on `ExtensibleObject` by default. To ignore them, as was done in previous versions, call `setCaptureUnknownProperties` on `JsonReaderOptions`.
- Added `ValueType` type alias to `ArrayJsonHandler`, for consistency with other JSON handlers.
- Added an overload of `JsonReader::readJson` that takes a `rapidjson::Value` instead of a byte buffer. This allows a subtree of a `rapidjson::Document` to be easily and efficiently converted into statically-typed classes via `IJsonHandler`.
- Added `*Reader` classes to `CesiumGltfReader` and `Cesium3DTilesReader` to allow each of the classes to be individually read from JSON.
- Added `getExternalContent` method to the `TileContent` class.
- `TileExternalContent` now holds the metadata (`schema`, `schemaUri`, `metadata`, and `groups`) stored in the tileset.json.
- Added `loadMetadata` and `getMetadata` methods to `Cesium3DTilesSelection::Tileset`. They provide access to `TilesetMetadata` instance representing the metadata associated with a tileset.json.
- Added `MetadataQuery` class to make it easier to find properties with specific semantics in `TilesetMetadata`.

##### Fixes :wrench:

- Fixed a bug where an empty error message would get propagated to a tileset's `loadErrorCallback`.
- Fixed several small build script issues to allow cesium-native to be used in Univeral Windows Platform (UWP) applications, such as those that run on Holo Lens 2.
- When KTX2 transcoding fails, the image will now be fully decompressed instead of returning an error.
- Fixed a bug that could cause higher-detail tiles to continue showing when zooming out quickly on a tileset that uses "additive" refinement.
- Fixed a bug that could cause a tile to never finish upsampling because its non-rendered parent never finishes loading.

### v0.26.0 - 2023-08-01

##### Additions :tada:

- Added caching support for Google Maps Photorealistic 3D Tiles. Or other cases where the origin server is using combinations of HTTP header directives that previously caused tiles not to go to disk cache (such as `max-age-0`, `stale-while-revalidate`, and `Expires`).
- Added support for the `EXT_meshopt_compression` extension, which allows decompressing mesh data using the meshoptimizer library. Also added support for the `KHR_mesh_quantization` and `KHR_texture_transform` extensions, which are often used together with the `EXT_meshopt_compression` extension to optimize the size and performance of glTF files.

##### Fixes :wrench:

- Fixed a bug in the 3D Tiles selection algorithm that could cause missing detail if a tileset had a leaf tile that was considered "unconditionally refined" due to having a geometric error larger than its parent's.
- Fixed a bug where `GltfReader::readImage` would always populate `mipPositions` when reading KTX2 images, even when the KTX2 file indicated that it had no mip levels and that they should be created, if necessary, from the base image. As a result, `generateMipMaps` wouldn't generate any mipmaps for the image.

### v0.25.1 - 2023-07-03

##### Additions :tada:

- Included generated glTF and 3D Tiles classes in the generated referenced documentation.
- Updated the 3D Tiles class generator to use the `main` branch instead of the `draft-1.1` branch.

### v0.25.0 - 2023-06-01

##### Additions :tada:

- Added `computeTransformationToAnotherLocal` method to `LocalHorizontalCoordinateSystem`.
- Added support for the `KHR_materials_variants` extension to the glTF reader and writer.
- Added `GunzipAssetAccessor`. It can decorate another asset accessor in order to automatically gunzip responses (if they're gzipped) even if they're missing the proper `Content-Encoding` header.

##### Fixes :wrench:

- On Tileset Load Failure, warning/error messages will always be logged even if the failure callback is set.
- Fixed a bug that caused meshes to be missing entirely when upsampled from a parent with `UNSIGNED_BYTE` indices.

### v0.24.0 - 2023-05-01

##### Additions :tada:

- `WebMapServiceRasterOverlay` now allows query parameters in the base URL when building GetCapabilities and GetMap requests.
- Added support for parsing implicit tilesets that conform to the 3D Tiles 1.1 Spec.

##### Fixes :wrench:

- Fixed various `libjpeg-turbo` build errors, including ones that occurred when building for iOS.

### v0.23.0 - 2023-04-03

##### Breaking Changes :mega:

- Removed `tilesLoadingLowPriority`, `tilesLoadingMediumPriority`, and `tilesLoadingHighPriority` from `ViewUpdateResult`. Use `workerThreadTileLoadQueueLength` and `mainThreadTileLoadQueueLength` instead.

##### Additions :tada:

- Added `getOrientedBoundingBoxFromBoundingVolume` to the `Cesium3DTilesSelection` namespace.
- Added `transform` and `toAxisAligned` methods to `OrientedBoundingBox`.
- Switched to `libjpeg-turbo` instead of `stb` for faster jpeg decoding.
- Added `getNumberOfTilesLoaded` method to `Tileset`.
- Changed how `TilesetOptions::forbidHoles` works so that it loads much more quickly, while still guaranteeing there are no holes in the tileset.
- Added `frameNumber` property to `ViewUpdateResult`.
- Added getters for the `stride` and `data` fields of `AccessorView`.
- Added `startNewFrame` method to `ITileExcluder`.
- Added `CreditSystem.setShowOnScreen` and `Tileset.setShowCreditsOnScreen` to allow on-screen credit rendering to be toggled at runtime.

##### Fixes :wrench:

- Fixed a bug that caused the `center` field of `AxisAlignedBox` to be incorrect.
- Fixed a bug that caused the main thread to sometimes load low-priority tiles before high-priority ones. This could result in much longer waits than necessary for a tileset's appropriate level-of-detail to be shown.
- Fixed a bug that prevented WebP and KTX2 textures from working in the common case where only the extension specified the `source` property, not the glTF's main `Texture` definition.

### v0.22.1 - 2023-03-06

##### Fixes :wrench:

- Fixed a crash that could occur when a batch table property had fewer values than the model had features.

### v0.22.0 - 2023-03-01

##### Breaking Changes :mega:

- Renamed `CesiumGeometry::AxisTransforms` to simply `Transforms`.
- Renamed `CesiumGeospatial::Transforms` to `GlobeTransforms`.

##### Additions :tada:

- Added `GlobeAnchor`, making it easy to define a coordinate system that anchors an object to the globe and maintains it as the object moves or as the local coordinate system it is defined in changes.
- Added support for loading tilesets with `pnts` content. Point clouds are converted to `glTF`s with a single `POINTS` primitive, while batch tables are converted to `EXT_feature_metadata`.
- Added `createTranslationRotationScaleMatrix` and `computeTranslationRotationScaleFromMatrix` methods to `CesiumGeometry::Transforms`.
- Added `CesiumUtility::AttributeCompression` for encoding and decoding vertex attributes in different formats.

##### Fixes :wrench:

- Fixed a bug that could cause holes to appear in a tileset, even with frustum culling disabled, when the tileset includes some empty tiles with a geometric error greater than their parent's.

### v0.21.3 - 2023-02-01

##### Fixes :wrench:

- Fixed a bug that could prevent loading in tilesets that are additively-refined and have external tilesets, such as Cesium OSM Buildings.
- Fixed a bug that could cause parent tiles to be incorrectly culled in tilesets with additive ("ADD") refinement. This could cause geometry to disappear when moving in closer, or fail to appear at all.
- When unloading tile content, raster overlay tiles are now detached from geometry tiles _before_ the geometry tile content is unloaded.
- Added missing `#include <string>` in generated glTF and 3D Tiles header files.
- Replaced `std::sprintf` with `std::snprintf`, fixing a warning-as-error in newer versions of Xcode.
- Upgraded tinyxml2 [from commit 1aeb57d26bc303d5cfa1a9ff2a331df7ba278656 to commit e05956094c27117f989d22f25b75633123d72a83](https://github.com/leethomason/tinyxml2/compare/1aeb57d26bc303d5cfa1a9ff2a331df7ba278656...e05956094c27117f989d22f25b75633123d72a83).

### v0.21.2 - 2022-12-09

##### Additions :tada:

- Added the ability to specify the endpoint URL of the Cesium ion API when constructing an `IonRasterOverlay`.

##### Fixes :wrench:

- Removed the logged warning about the use of the `gltfUpAxis` property in a 3D Tiles tileset.json. While not technically spec-compliant, this property is quite common and we are not going to remove support for it anytime soon.

### v0.21.1 - 2022-12-02

##### Fixes :wrench:

- Fixed a bug that could cause an assertion failure - and on rare occasions a more serious problem - when creating a tile provider for a `TileMapServiceRasterOverlay` or a `WebMapServiceRasterOverlay`.

### v0.21.0 - 2022-11-01

##### Breaking Changes :mega:

- On `IPrepareRendererResources`, the `image` parameter passed to `prepareRasterInLoadThread` and the `rasterTile` parameter passed to `prepareRasterInMainThread` are no longer const. These methods are now allowed to modify the parameters during load.
- `IPrepareRendererResources::prepareInLoadThread` now takes a `TileLoadResult` and returns a `Future<TileLoadResultAndRenderResources>`, allowing it to work asynchronously rather than just blocking a worker thread until it is finished.
- `RasterOverlay::createTileProvider` now takes the owner pointer as an `IntrusivePointer` instead of a raw pointer, and returns a future that resolves to a `RasterOverlay::CreateTileProviderResult`.

##### Additions :tada:

- Added `mainThreadLoadingTimeLimit` and `tileCacheUnloadTimeLimit` properties to `TilesetOptions`, allowing a limit to be placed on how much time is spent loading and unloading tiles per frame.
- Added `GltfReader::generateMipMaps` method.
- Added the `getImage` method to `RasterOverlayTile`.
- Added `LocalHorizontalCoordinateSystem`, which is used to create convenient right- or left-handeded coordinate systems with an origin at a point on the globe.

##### Fixes :wrench:

- Fixed a bug that could cause a crash when adding raster overlays to sparse tilesets and zooming close enough to cause them to be upsampled.

### v0.20.0 - 2022-10-03

##### Breaking Changes :mega:

- `TileRenderContent::lodTransitionPercentage` now always goes from 0.0 --> 1.0 regardless of if the tile is fading in or out.
- Added a new parameter to `IPrepareRendererResources::prepareInLoadThread`, `rendererOptions`, to allow passing arbitrary data from the renderer.

##### Fixes :wrench:

- In `CesiumGltfWriter`, `accessor.byteOffset` and `bufferView.byteOffset` are no longer written if the value is 0. This fixes validation errors for accessors that don't have buffer views, e.g. attributes that are Draco compressed.
- Fixed a bug where failed tiles don't clean up any raster overlay tiles that are mapped to them, and therefore cannot be rendered as empty tiles.
- Fixed a bug that prevented access to Cesium Ion assets by using expired Access Tokens.

### v0.19.0 - 2022-09-01

##### Breaking Changes :mega:

- `RasterOverlayCollection` no longer accepts a `Tileset` in its constructor. Instead, it now accepts a `Tile::LoadedLinkList` and a `TilesetExternals`.
- Removed `TileContext`. It has been replaced by the `TilesetContentLoader` interface.
- Removed `TileContentFactory`. Instead, conversions of various types to glTF can be registered with `GltfConverters`.
- Removed `TileContentLoadInput`. It has been replaced by `TileLoadInput` and `TilesetContentLoader`.
- Removed `TileContentLoadResult`. It has been replaced by `TileContent`.
- Removed `TileContentLoader`. It has been replaced by `TilesetContentLoader` and `GltfConverters`.
- Removed `ImplicitTraversal`. It has been replaced by `TilesetContentLoader` and `GltfConverters`.
- Removed many methods from the `Cesium3DTilesSelection::Tileset` class: `getUrl()`, `getIonAssetID()`, `getIonAssetToken()`, `notifyTileStartLoading`, `notifyTileDoneLoading()`, `notifyTileUnloading()`, `loadTilesFromJson()`, `requestTileContent()`, `requestAvailabilitySubtree()`, `addContext()`, and `getGltfUpAxis()`. Most of these were already not recommended for use outside of cesium-native.
- Removed many methods from the `Cesium3DTilesSelection::Tile` class: `getTileset()`, `getContext()`, `setContext()`, `getContent()`, `setEmptyContent()`, `getRendererResources()`, `setState()`, `loadContent()`, `processLoadedContent()`, `unloadContent()`, `update()`, and `markPermanentlyFailed()`. Most of these were already not recommended for use outside of cesium-native.

##### Additions :tada:

- Quantized-mesh terrain and implicit octree and quadtree tilesets can now skip levels-of-detail when traversing, so the correct detail is loaded more quickly.
- Added new options to `TilesetOptions` supporting smooth transitions between tiles at different levels-of-detail. A tile's transition percentage can be retrieved from `TileRenderContent::lodTransitionPercentage`.
- Added support for loading WebP images inside glTFs and raster overlays. WebP textures can be provided directly in a glTF texture or in the `EXT_texture_webp` extension.
- Added support for `KHR_texture_transform` to `CesiumGltf`, `CesiumGltfReader`, and `CesiumGltfWriter`
- `Tileset` can be constructed with a `TilesetContentLoader` and a root `Tile` for loading and rendering different 3D Tile-like formats or creating a procedural tileset.

##### Fixes :wrench:

- Fixed a bug where the Raster Overlay passed to the `loadErrorCallback` would not be the one that the user created, but instead an aggregated overlay that was created internally.

### v0.18.1 - 2022-08-04

##### Fixes :wrench:

- Fixed a bug in `SqliteCache` where the last access time of resources was not updated correctly, sometimes causing more recently used resources to be evicted from the cache before less recently used ones.

### v0.18.0 - 2022-08-01

##### Breaking Changes :mega:

- Removed support for 3D Tiles Next extensions in `TilesetWriter` and `TilesetReader` that have been promoted to core in 3D Tiles 1.1
  - [3DTILES_multiple_contents](https://github.com/CesiumGS/3d-tiles/tree/main/extensions/3DTILES_multiple_contents)
  - [3DTILES_implicit_tiling](https://github.com/CesiumGS/3d-tiles/tree/main/extensions/3DTILES_implicit_tiling)
  - [3DTILES_metadata](https://github.com/CesiumGS/3d-tiles/tree/main/extensions/3DTILES_metadata)
  - [3DTILES_content_gltf](https://github.com/CesiumGS/3d-tiles/tree/main/extensions/3DTILES_content_gltf)
- Removed the `getSupportsRasterOverlays` from `Tileset` because the property is no longer relevant now that all tilesets support raster overlays.

##### Additions :tada:

- Added support for [3D Tiles 1.1](https://github.com/CesiumGS/3d-tiles/pull/666) in `TilesetWriter` and `TilesetReader`.
- Added a `TileOcclusionRendererProxyPool` to `TilesetExternals`. If a renderer implements and provides this interface, the tile occlusion information is used to avoid refining parent tiles that are completely occluded, reducing the number of tiles loaded.
- `Tileset` can now estimate the percentage of the tiles for the current view that have been loaded by calling the `computeLoadProgress` method.
- Enabled loading Tile Map Service (TMS) URLs that do not have a file named "tilemapresource.xml", such as from GeoServer.
- Added support for Tile Map Service documents that use the "local" profile when the SRS is mercator or geodetic.

### v0.17.0 - 2022-07-01

##### Fixes :wrench:

- Fixed crash when parsing an empty copyright string in the glTF model.

### v0.16.0 - 2022-06-01

##### Additions :tada:

- Added option to the `RasterizedPolygonsOverlay` to invert the selection, so everything outside the polygons gets rasterized instead of inside.
- The `RasterizedPolygonsTileExcluder` excludes tiles outside the selection instead of inside when given an inverted `RasterizedPolygonsOverlay`.
- Tiles are now upsampled using the projection of the first raster overlay in the list with more detail.

##### Fixes :wrench:

- For consistency with CesiumJS and compatibility with third-party terrain tilers widely used in the community, the `bounds` property of the `layer.json` file of a quantized-mesh terrain tileset is now ignored, and the terrain is assumed to cover the entire globe.

### v0.15.2 - 2022-05-13

##### Fixes :wrench:

- Fixed a bug where upsampled quadtree tiles could have siblings with mismatching projections.

In addition to the above, this release updates the following third-party libraries used by cesium-native:

- `cpp-httplib` to v0.10.3 ([changes](https://github.com/yhirose/cpp-httplib/compare/c7486ead96dad647b9783941722b5944ac1aaefa...d73395e1dc652465fa9524266cd26ad57365491f))
- `draco` to v1.5.2 ([changes](https://github.com/google/draco/compare/9bf5d2e4833d445acc85eb95da42d715d3711c6f...bd1e8de7dd0596c2cbe5929cbe1f5d2257cd33db))
- `earcut` to v2.2.3 ([changes](https://github.com/mapbox/earcut.hpp/compare/6d18edf0ce046023a7cb55e69c4cd9ba90e2c716...b28acde132cdb8e0ef536a96ca7ada8a651f9169))
- `PicoSHA2` to commit `1677374f23352716fc52183255a40c1b8e1d53eb` ([changes](https://github.com/okdshin/PicoSHA2/compare/b699e6c900be6e00152db5a3d123c1db42ea13d0...1677374f23352716fc52183255a40c1b8e1d53eb))
- `rapidjson` to commit `fcb23c2dbf561ec0798529be4f66394d3e4996d8` ([changes](https://github.com/Tencent/rapidjson/compare/fd3dc29a5c2852df569e1ea81dbde2c412ac5051...fcb23c2dbf561ec0798529be4f66394d3e4996d8))
- `spdlog` to v1.10.0 ([changes](https://github.com/gabime/spdlog/compare/cbe9448650176797739dbab13961ef4c07f4290f...76fb40d95455f249bd70824ecfcae7a8f0930fa3))
- `stb` to commit `af1a5bc352164740c1cc1354942b1c6b72eacb8a` ([changes](https://github.com/nothings/stb/compare/b42009b3b9d4ca35bc703f5310eedc74f584be58...af1a5bc352164740c1cc1354942b1c6b72eacb8a))
- `uriparser` to v0.9.6 ([changes](https://github.com/uriparser/uriparser/compare/e8a338e0c65fd875a46067d711750e4c13e044e7...24df44b74753017acfaec4b3a30097a8a2ae1ae1))

### v0.15.1 - 2022-05-05

##### Fixes :wrench:

- Fixed a bug that could cause tiles in external tilesets to fail to load.

### v0.15.0 - 2022-05-02

##### Additions :tada:

- Improved the load performance when `TilesetOptions::forbidHoles` is enabled by only loading child tiles when their parent does not meet the necessary screen-space error requirement.
- Added support for loading availability metadata from quantized-mesh layer.json. Previously, only availability embedded in terrain tiles was used.
- Added support for quantized-mesh terrain tilesets that specify a parent layer.
- Added support for metadata from the `3DTILES_batch_table_hierarchy` extension.

##### Fixes :wrench:

- Fixed a bug that could cause the same tiles to be continually loaded and unloaded when `TilesetOptions::forbidHoles` was enabled.
- Fixed a bug that could sometimes cause tilesets to fail to show their full detail when making changes to raster overlays.
- Fixed a bug that could cause holes even with `TilesetOptions::forbidHoles` enabled, particularly when using external tilesets.
- Tiles will no longer be selected to render when they have no content and they have a higher "geometric error" than their parent. In previous versions, this situation could briefly lead to holes while the children of such tiles loaded.
- Fixed a bug where `IPrepareRendererResources::prepareInMainThread` was called on a `Tile` before that `Tile` was updated with loaded content.
- Fixed a bug where getting bad data from the SQLite request cache could cause a crash. If the SQLite database is corrupt, it will now be deleted and recreated.

### v0.14.1 - 2022-04-14

##### Fixes :wrench:

- Fixed a crash caused by using an aggregated overlay of `IonRasterOverlay` after it is freed.
- Fix a bug introduced in v0.14.0 that caused Tile Map Service (TMS) overlays from Cesium ion to fail to load.

### v0.14.0 - 2022-04-01

##### Breaking Changes :mega:

- Added a new parameter, `rendererOptions`, to `IPrepareRendererResources::prepareRasterInLoadThread`.
- Changed the type of Cesium ion asset IDs from `uint32_t` to `int64_t`.
- Various changes in the `Cesium3DTiles`, `Cesium3DTilesReader`, and `Cesium3DTilesWriter` namespaces to match the evolving 3D Tiles Next specifications.
- Removed `getTextureCoordinateIndex` from `FeatureIDTextureView` and `FeatureTexturePropertyView`. Use `getTextureCoordinateAttributeId` instead.

##### Additions :tada:

- Added `WebMapServiceRasterOverlay` to pull raster overlays from a WMS server.
- Added support for the following glTF extensions to `CesiumGltf`, `CesiumGltfReader`, and `CesiumGltfWriter`:
  - `EXT_instance_features`
  - `EXT_structural_metadata`
  - `MAXAR_mesh_variants`
- Added an in-memory cache for Cesium ion asset endpoint responses in order to avoid repeated requests.
- Added `ScopeGuard` class to automatically a execute function when exiting a scope.
- The glTF `copyright` property, if present, is now included in the credits that `Tileset` adds to the `CreditSystem`. If the `copyright` has multiple parts separate by semicolons, these are treated as separate credits.
- Credits reported by `CreditSystem::getCreditsToShowThisFrame` are now sorted based on the number of occurrences, with the most common credits first.
- `Tileset` and `RasterOverlay` credits can now be shown on the screen, rather than in a separate credit popup.
- Added `FeatureTexturePropertyView::getSwizzle` method.
- Added `IsMetadataArray` template to check if a type is a `MetadataArrayView`.
- Added a `rendererOptions` property to `RasterOverlayOptions` to pass arbitrary data to `prepareRasterInLoadThread`.
- Added `Uri::escape`.

##### Fixes :wrench:

- Fixed an issue that could lead to compilation failures when passing an lvalue reference to `Promise::resolve()`.
- Fixed upsampling for `EXT_feature_metadata` feature tables.
- Fixed a bug that could cause the size of external images to be accounted for incorrectly when tracking the number of bytes loaded for caching purposes.
- Fixed a bug that prevented tiles from loading when "Forbid Holes" option was enabled.

### v0.13.0 - 2022-03-01

##### Breaking Changes :mega:

- Renamed constants in `CesiumUtility::Math` to use PascalCase instead of SCREAMING_SNAKE_CASE.

##### Additions :tada:

- Added support for the `CESIUM_RTC` and `KHR_texture_basisu` glTF extensions.
- Added support for 3D Tiles that do not have a geometric error, improving compatibility with tilesets that don't quite match the 3D Tiles spec.
- Exposed the Cesium ion endpoint URL as a parameter on tilesets and raster overlays.
- `TilesetOptions` and `RasterOverlayOptions` each have a new option to report which compressed textured formats are supported on the client platform. Ideal formats amongst the available ones are picked for each KTX2 texture that is later encountered.
- The `ImageCesium` class nows convey which GPU pixel compression format (if any) is used. This informs what to expect in the image's pixel buffer.
- The `ImageCesium` class can now contain pre-computed mipmaps, if they exist. In that case, all the mips will be in the pixel buffer and the delineation between each mip will be described in `ImageCesium::mipPositions`.
- Tileset content with the known file extensions ".gltf", ".glb", and ".terrain" can now be loaded even if the Content-Type is incorrect. This is especially helpful for loading tilesets from `file:` URLs.
- Created tighter fitting bounding volumes for terrain tiles by excluding skirt vertices.

##### Fixes :wrench:

- Fixed bug that could cause properties types in a B3DM Batch Table to be deduced incorrectly, leading to a crash when accessing property values.
- Fixed a bug where implicit tiles were not receiving the root transform and so could sometimes end up in the wrong place.

### v0.12.0 - 2022-02-01

##### Breaking Changes :mega:

- Renamed `IAssetAccessor::requestAsset` to `get`.
- Renamed `IAssetAccessor::post` to `request` and added a new parameter in the second position to specify the HTTP verb to use.
- `Token` in `CesiumIonClient` has been updated to match Cesium ion's v2 REST API endpoint, so several fields have been renamed. The `tokens` method also now returns future that resolves to a `TokenList` instead of a plain vector of `Token` instances.
- Renamed `GltfReader::readModel`, `ModelReaderResult`, and `ReadModelOptions` to `GltfReader::readGltf`, `GltfReaderResult`, and `GltfReaderOptions` respectively.
- Removed `writeModelAsEmbeddedBytes`, `writeModelAndExternalFiles`, `WriteModelResult`, `WriteModelOptions`, and `WriteGLTFCallback`. Use `GltfWriter::writeGltf`, `GltfWriter::writeGlb`, `GltfWriterResult`, and `GltfWriterOptions` instead.

##### Additions :tada:

- Added `TilesetWriterOptions` for serializing tileset JSON.
- Added support for the following extensions in `GltfWriter` and `GltfReader`:
  - [KHR_materials_unlit](https://github.com/KhronosGroup/glTF/tree/main/extensions/2.0/Khronos/KHR_materials_unlit)
  - [EXT_mesh_gpu_instancing](https://github.com/KhronosGroup/glTF/tree/main/extensions/2.0/Vendor/EXT_mesh_gpu_instancing)
  - [EXT_meshopt_compression](https://github.com/KhronosGroup/glTF/tree/main/extensions/2.0/Vendor/EXT_meshopt_compression)
  - [EXT_mesh_features](https://github.com/CesiumGS/glTF/tree/3d-tiles-next/extensions/2.0/Vendor/EXT_mesh_features)
  - [CESIUM_tile_edges](https://github.com/CesiumGS/glTF/pull/47)
- Added support for the following extensions in `TilesetWriter` and `TilesetReader`:
  - [3DTILES_multiple_contents](https://github.com/CesiumGS/3d-tiles/tree/main/extensions/3DTILES_multiple_contents)
  - [3DTILES_implicit_tiling](https://github.com/CesiumGS/3d-tiles/tree/main/extensions/3DTILES_implicit_tiling)
  - [3DTILES_metadata](https://github.com/CesiumGS/3d-tiles/tree/main/extensions/3DTILES_metadata)
- Added `SubtreeWriter` and `SubtreeReader` for serializing and deserializing the subtree format in [3DTILES_implicit_tiling](https://github.com/CesiumGS/3d-tiles/tree/main/extensions/3DTILES_implicit_tiling).
- Added `SchemaWriter` and `SchemaReader` for serializing and deserializing schemas in [EXT_mesh_features](https://github.com/CesiumGS/glTF/tree/3d-tiles-next/extensions/2.0/Vendor/EXT_mesh_features) and [3DTILES_metadata](https://github.com/CesiumGS/3d-tiles/tree/main/extensions/3DTILES_metadata).
- Added `hasExtension` to `ExtensibleObject`.
- Added `CESIUM_TESTS_ENABLED` option to the build system.
- Added support in the JSON reader for reading doubles with no fractional value as integers.
- Added case-insensitive comparison for Cesium 3D Tiles "refine" property values.
- Added new capabilities to `Connection` in `CesiumIonClient`:
  - The `tokens` method now uses the v2 service endpoint and allows a number of options to be specified.
  - Added a `token` method to allow details of a single token to be retrieved.
  - Added `nextPage` and `previousPage` methods to allow paging through tokens.
  - Added `modifyToken` method.
  - Added static `getIdFromToken` method to obtain a token ID from a given token value.
- Added `loadErrorCallback` to `TilesetOptions` and `RasterOverlayOptions`. This callback is invoked when the `Tileset` or `RasterOverlay` encounter a load error, allowing the error to be handled by application code.
- Enable `IntrusivePointer<T>` to be converted to `IntrusivePointer<U>` if U is a base class of T.

##### Fixes :wrench:

- Fixes a bug where `notifyTileDoneLoading` was not called when encountering Ion responses that can't be parsed.
- Fixed a bug that prevented a continuation attached to a `SharedFuture` from returning a `Future` itself.
- Fixed incorrect child subtree index calculation in implicit tiles.
- Fixed `computeDistanceSquaredToPosition` in `BoundingSphere`.

### v0.11.0 - 2022-01-03

##### Breaking Changes :mega:

- The `CesiumGltfReader` project now uses the `CesiumGltfReader` namespace instead of the `CesiumGltf` namespace.
- The `CesiumGltfWriter` project now uses the `CesiumGltfWriter` namespace instead of the `CesiumGltf` namespace.
- The `Cesium3DTilesReader` project now uses the `Cesium3DTilesReader` namespace instead of the `Cesium3DTiles` namespace.

##### Additions :tada:

- Added `Cesium3DTilesWriter` library.

##### Fixes :wrench:

- Fixed a bug in `QuadtreeRasterOverlayTileProvider` that caused incorrect level-of-detail selection for overlays that use a global (or otherwise large) tiling scheme but have non-global (or otherwise smaller) coverage.

### v0.10.0 - 2021-12-01

##### Breaking Changes :mega:

- `QuadtreeRasterOverlayTileProvider::computeLevelFromGeometricError` has been removed. `computeLevelFromTargetScreenPixels` may be useful as a replacement.
- The constructor of `RasterOverlayTileProvider` now requires a coverage rectangle.
- `RasterOverlayTileProvider::getTile` now takes a `targetScreenPixels` instead of a `targetGeometricError`.
- The constructor of `RasterMappedTo3DTile` now requires a texture coordinate index.
- The constructor of `RasterOverlayTile` now takes a `targetScreenPixels` instead of a `targetGeometricError`. And the corresponding `getTargetGeometricError` has been removed.
- Removed `TileContentLoadResult::rasterOverlayProjections`. This field is now found in the `overlayDetails`.
- Removed `obtainGlobeRectangle` from `TileUtilities.h`. Use `estimateGlobeRectangle` in `BoundingVolume.h` instead.
- cesium-native now uses the following options with the `glm` library:
  - `GLM_FORCE_XYZW_ONLY`
  - `GLM_FORCE_EXPLICIT_CTOR`
  - `GLM_FORCE_SIZE_T_LENGTH`

##### Additions :tada:

- Added support for the [3DTILES_implicit_tiling](https://github.com/CesiumGS/3d-tiles/tree/main/extensions/3DTILES_implicit_tiling) extension.
- Added support for the [3DTILES_bounding_volume_S2](https://github.com/CesiumGS/3d-tiles/tree/main/extensions/3DTILES_bounding_volume_S2) extension.
- Added support for raster overlays, including clipping polygons, on any 3D Tiles tileset.
- Added support for external glTF buffers and images.
- Raster overlay level-of detail is now selected using "target screen pixels" rather than the hard-to-interpret geometric error value.
- A `RasterOverlay` can now be configured with a `maximumScreenSpaceError` independent of the screen-space error used for the geometry.
- `RasterOverlay::loadTileProvider` now returns a `SharedFuture`, making it easy to attach a continuation to run when the load completes.
- Added `GltfContent::applyRtcCenter` and `applyGltfUpAxisTransform`.
- Clipping polygon edges now remain sharp even when zooming in past the available geometry detail.
- Added `DebugColorizeTilesRasterOverlay`.
- Added `BoundingRegionBuilder` to `CesiumGeospatial`.
- Added `GlobeRectangle::EMPTY` static field and `GlobeRectangle::isEmpty` method.
- Added the ability to set the coordinates of a `GlobeRectangle` after construction.

##### Fixes :wrench:

- Improved the computation of bounding regions and overlay texture coordinates from geometry, particularly for geometry that crosses the anti-meridian or touches the poles.
- Fixed a bug that would result in incorrect geometry when upsampling a glTF with a position accessor pointing to a bufferView that did not start at the beginning of its buffer.
- Fixed a problem that could cause incorrect distance computation for a degenerate bounding region that is a single point with a min/max height.
- Improved the numerical stability of `GlobeRectangle::computeCenter` and `GlobeRectangle::contains`.
- Error messages are no longer printed to the Output Log when an upsampled tile happens to have a primitive with no vertices.
- Fixed a bug that could cause memory corruption when a decoded Draco mesh was larger than indicated by the corresponding glTF accessor.
- Fixed a bug that could cause the wrong triangle indices to be used for a Draco-encoded glTF.

### v0.9.0 - 2021-11-01

##### Breaking Changes :mega:

- Changed the following properties in CesiumGltf:
  - `BufferView::target` now defaults to `std::nullopt` instead of `Target::ARRAY_BUFFER`.
  - `ClassProperty::type` now defaults to `Type::INT8` instead of empty string.
  - `ClassProperty::componentType` is now an optional string instead of a `JsonValue`.
  - `FeatureTexture::classProperty` is no longer optional, consistent with changes to the extension spec.
  - `Image::mimeType` now defaults to empty string instead of `MimeType::image_jpeg`.
  - `Sampler::magFilter` and `Sampler::minFilter` now default to `std::nullopt` instead of `MagFilter::NEAREST`.
- The version of `ExtensibleObject` in the `CesiumGltf` library and namespace has been removed. Use the one in the `CesiumUtility` library and namespace instead.
- Renamed the following glTF extension classes:
  - `KHR_draco_mesh_compression` -> `ExtensionKhrDracoMeshCompression`.
  - `MeshPrimitiveEXT_feature_metadata` -> `ExtensionMeshPrimitiveExtFeatureMetadata`
  - `ModelEXT_feature_metadata` -> `ExtensionModelExtFeatureMetadata`
- `CesiumGltf::ReaderContext` has been removed. It has been replaced with either `CesiumJsonReader::ExtensionReaderContext` or `GltfReader`.

##### Additions :tada:

- Added new `Cesium3DTiles` and `Cesium3DTilesReader` libraries. They are useful for reading and working with 3D Tiles tilesets.

##### Fixes :wrench:

- Fixed a bug that could cause crashes or incorrect behavior when using raster overlays.
- Fixed a bug that caused 3D Tiles content to fail to load when the status code was zero. This code is used by libcurl for successful read of `file://` URLs, so the bug prevented loading from such URLs in some environments.
- Errors and warnings that occur while loading glTF textures are now include in the model load errors and warnings.
- Fixes how `generate-classes` deals with reserved C++ keywords. Property names that are C++ keywords should be appended with "Property" as was already done,
  but when parsing JSONs the original property name string should be used.

### v0.8.0 - 2021-10-01

##### Breaking Changes :mega:

- glTF enums are now represented in CesiumGltf as their underlying type (int32 or string) rather than as an enum class.
- Tile content loaders now return a `Future`, which allows them to be asynchronous and make further network requests.

##### Fixes :wrench:

- Fixed a bug that caused the `RTC_CENTER` semantic in a B3DM feature table to be ignored if any of the values happened to be integers rather than floating-point numbers. This caused these tiles to render in the wrong location.

### v0.7.2 - 2021-09-14

##### Fixes :wrench:

- Fixed a bug where the "forbidHoles" option was not working with raster overlays and external tilesets.

### v0.7.1 - 2021-09-14

##### Fixes :wrench:

- Fixed a bug introduced in v0.7.0 where credits from a `QuadtreeRasterOverlayTileProvider` were not collected and reported.
- Fixed a bug where disabling frustum culling caused external tilesets to not load.

### v0.7.0 - 2021-09-01

##### Breaking Changes :mega:

- Renamed the `Cesium3DTiles` namespace and library to `Cesium3DTilesSelection`.
- Deleted `Cesium3DTilesSelection::Gltf` and moved functionality into `CesiumGltf::Model`.
- Renamed `Rectangle::intersect` and `GlobeRectangle::intersect` to `computeIntersection`.
- `RasterOverlay` and derived classes now require a `name` parameter to their constructors.
- Changed the type of texture coordinate IDs used in the raster overlay system from `uint32_t` to `int32_t`.
- `RasterOverlayTileProvider` is no longer quadtree-oriented. Instead, it requires derived classes to provide an image for a particular requested rectangle and geometric error. Classes that previously derived from `RasterOverlayTileProvider` should now derive from `QuadtreeRasterOverlayTileProvider` and implement `loadQuadtreeTileImage` instead of `loadTileImage`.
- Removed `TilesetOptions::enableWaterMask`, which didn't have any effect anyway. `TilesetContentOptions::enableWaterMask` still exists and works.

##### Additions :tada:

- Added `Future<T>::isReady`.
- Added `Future<T>::share`, which returns a `SharedFuture<T>` and allows multiple continuations to be attached.
- Added an option in `TilesetOptions::ContentOptions` to generate smooth normals when the original glTFs were missing normals.
- Added `ImageManipulation` class to `CesiumGltfReader`.
- Added `Math::roundUp` and `Math::roundDown`.
- Added `Rectangle::computeUnion`.

##### Fixes :wrench:

- Fixed a bug that caused CesiumGltfWriter to write a material's normal texture info into a property named `normalTextureInfo` rather than `normalTexture`.
- Fixed a bug in `TileMapServiceRasterOverlay` that caused it to show only the lowest resolution tiles if missing a `tilemapresource.xml` file.

### v0.6.0 - 2021-08-02

##### Breaking Changes :mega:

- `Future<T>::wait` now returns the resolved value and throws if the Future rejected, rather than returning a `std::variant` and slicing the exception to `std::exception`.
- `Tileset::updateView` and `Tileset::updateViewOffline` now take `std::vector<ViewState>` instead of a single `ViewState`.

##### Additions :tada:

- Added support for the `EXT_feature_metadata` glTF extension.
- Added automatic conversion of the B3DM batch table to the `EXT_feature_metadata` extension.
- Added `CESIUM_COVERAGE_ENABLED` option to the build system.
- Added `AsyncSystem::dispatchOneMainThreadTask` to dispatch a single task, rather than all the tasks that are waiting.
- Added `AsyncSystem::createPromise` to create a Promise directly, rather than via a callback as in `AsyncSystem::createFuture`.
- Added `AsyncSystem::catchImmediately` to catch a Future rejection immediately in any thread.
- Added `AsyncSystem::all` to create a Future that resolves when a list of Futures resolve.
- Added support for multiple frustums in the `Tileset` selection algorithm.

##### Fixes :wrench:

- Fixed a bug that prevented `.then` functions from being used on a `Future<void>` when CESIUM_TRACING_ENABLED was ON.

### v0.5.0 - 2021-07-01

##### Breaking Changes :mega:

- `TilesetExternals` now has an `AsyncSystem` instead of a shared pointer to an `ITaskProcessor`.

##### Additions :tada:

- Added a performance tracing framework via `CESIUM_TRACE_*` macros.
- Added `Future<T>::thenImmediately`.
- Added `AsyncSystem::createThreadPool` and `Future<T>::thenInThreadPool`.
- `Future<T>::thenInWorkerThread` and `Future<T>::thenInMainThread` now arrange for their continuations to be executed immediately when the Future is resolved, if the Future is resolved in the correct thread.
- Moved all request cache database access to a dedicated thread, in order to free up worker threads for parallelizable work.

### v0.4.0 - 2021-06-01

##### Additions :tada:

- Added `Cesium3DTiles::TileIdUtilities` with a `createTileIdString` function to create logging/debugging strings for `TileID` objects.
- Accessing the same Bing Maps layer multiple times in a single application run now reuses the same Bing Maps session instead of starting a new one each time.
- Added a configure-time build option, `PRIVATE_CESIUM_SQLITE`, to rename all `sqlite3*` symbols to `cesium_sqlite3*`.

##### Fixes :wrench:

- Matched draco's decoded indices to gltf primitive if indices attribute does not match with the decompressed indices.
- `createAccessorView` now creates an (invalid) `AccessorView` with a standard numeric type on error, rather than creating `AccessorView<nullptr_t>`. This makes it easier to use a simple lambda as the callback.
- Disabled `HTTPLIB_USE_ZLIB_IF_AVAILABLE` and `HTTPLIB_USE_OPENSSL_IF_AVAILABLE` because these libraries are not required for our use for cpp-httplib and they cause problems on some systems.

### v0.3.1 - 2021-05-13

##### Fixes :wrench:

- Fixed a memory leak when loading textures from a glTF model.
- Fixed a use-after-free bug that could cause a crash when destroying a `RasterOverlay`.

### v0.3.0 - 2021-05-03

##### Breaking Changes :mega:

- Converted `magic_enum` / `CodeCoverage.cmake` dependencies to external submodules.
- Replaced `CesiumGltf::WriteFlags` bitmask with `CesiumGltf::WriteModelOptions` struct.
  `CesiumGltf::writeModelAsEmbeddedBytes` and `CesiumGltf::writeModelAndExternalfiles`
  now use this struct for configuration.
- Removed all exceptions in `WriterException.h`, warnings / errors are now reported in
  `WriteModelResult`, which is returned from `CesiumGltf::writeModelAsEmbeddedBytes` and
  `CesiumGltf::writeModelAndExternalFiles` instead.

##### Additions :tada:

- Added support for loading the water mask from quantized-mesh terrain tiles.

##### Fixes :wrench:

- Let a tile be renderable if all its raster overlays are ready, even if some are still loading.

### v0.2.0 - 2021-04-19

##### Breaking Changes :mega:

- Moved `JsonValue` from the `CesiumGltf` library to the `CesiumUtility` library and changes some of its methods.
- Renamed `CesiumGltf::Reader` to `CesiumGltf::GltfReader`.
- Made the `readModel` and `readImage` methods on `GltfReader` instance methods instead of static methods.

##### Additions :tada:

- Added `CesiumGltfWriter` library.
- Added `CesiumJsonReader` library.
- Added diagnostic details to error messages for invalid glTF inputs.
- Added diagnostic details to error messages for failed OAuth2 authorization with `CesiumIonClient::Connection`.
- Added an `Axis` enum and `AxisTransforms` class for coordinate system transforms
- Added support for the legacy `gltfUpVector` string property in the `asset` part of tilesets. The up vector is read and passed as an `Axis` in the `extras["gltfUpVector"]` property, so that receivers may rotate the glTF model's up-vector to match the Z-up convention of 3D Tiles.
- Unknown glTF extensions are now deserialized as a `JsonValue`. Previously, they were ignored.
- Added the ability to register glTF extensions for deserialization using `GltReader::registerExtension`.
- Added `GltfReader::setExtensionState`, which can be used to request that an extension not be deserialized or that it be deserialized as a `JsonValue` even though a statically-typed class is available for the extension.

##### Fixes :wrench:

- Gave glTFs created from quantized-mesh terrain tiles a more sensible material with a `metallicFactor` of 0.0 and a `roughnessFactor` of 1.0. Previously the default glTF material was used, which has a `metallicFactor` of 1.0, leading to an undesirable appearance.
- Reported zero-length images as non-errors as `BingMapsRasterOverlay` purposely requests that the Bing servers return a zero-length image for non-existent tiles.
- 3D Tiles geometric error is now scaled by the tile's transform.
- Fixed a bug that that caused a 3D Tiles tile to fail to refine when any of its children had an unsupported type of content.

### v0.1.0 - 2021-03-30

- Initial release.<|MERGE_RESOLUTION|>--- conflicted
+++ resolved
@@ -16,12 +16,8 @@
 
 - When a 3D Tiles Instanced 3D Mesh (i3dm) file contains an instance transform that cannot be decomposed into position, rotation, and scale, a warning will now be logged and an identity transformation will be used. Previously, an undefined transformation would be used.
 - Removed an overly-eager degenerate triangle test in the 2D version of `IntersectionTests::pointInTriangle` that could discard intersections in small - but valid - triangles.
-<<<<<<< HEAD
-- Fixed in bug in upsampling tiles for raster overlays that could cause them to have an incorrect bounding box, leading in some cases to the raster overlay being entirely missing from the upsampled tile.
+- Fixed a bug while upsampling tiles for raster overlays that could cause them to have an incorrect bounding box, which in some cases would lead to the raster overlay being missing entirely from the upsampled tile.
 - Fixed a bug that prevented raster overlays from being correctly applied when a non-standard "glTF up axis" is in use.
-=======
-- Fixed a bug while upsampling tiles for raster overlays that could cause them to have an incorrect bounding box, which in some cases would lead to the raster overlay being missing entirely from the upsampled tile.
->>>>>>> 0fa13747
 
 ### v0.36.0 - 2024-06-03
 
