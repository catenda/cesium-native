--- conflicted
+++ resolved
@@ -10,13 +10,9 @@
 
 - Added `Uri::getPath` and `Uri::setPath`.
 - Added `TileTransform::setTransform`.
-<<<<<<< HEAD
-- Added a new `CesiumLegacyTerrain` library and namespace, containing classes for working with terrain in the `quantized-mesh-1.0` format and its `layer.json` file.
-- Added `addExtensionUsed`, `addExtensionRequired`, `isExtensionUsed`, and `isExtensionRequired` methods to `CesiumGltf::Model`.
-=======
 - Added a new `CesiumQuantizedMeshTerrain` library and namespace, containing classes for working with terrain in the `quantized-mesh-1.0` format and its `layer.json` file.
 - Added `waitInMainThread` method to `Future` and `SharedFuture`.
->>>>>>> 3fab3be7
+- Added `addExtensionUsed`, `addExtensionRequired`, `isExtensionUsed`, and `isExtensionRequired` methods to `CesiumGltf::Model`.
 
 ##### Fixes :wrench:
 
