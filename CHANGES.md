--- conflicted
+++ resolved
@@ -5,12 +5,9 @@
 ##### Fixes :wrench:
 
 - Errors and warnings that occur while loading glTF textures are now include in the model load errors and warnings.
-<<<<<<< HEAD
 - Fixed a bug that could cause crashes or incorrect behavior when using raster overlays.
-=======
 - Fixes how `generate-classes` deals with reserved C++ keywords. Property names that are C++ keywords should be appended with "Property" as was already done,
 but when parsing JSONs the original property name string should be used. 
->>>>>>> 4dac37ce
 
 ### v0.8.0 - 2021-10-01
 
