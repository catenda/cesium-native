--- conflicted
+++ resolved
@@ -4,11 +4,8 @@
 
 ##### Additions :tada:
 
-<<<<<<< HEAD
+- Add caching support for Google 3d Photorealistic Tiles. Fixes cases where the origin server is using combinations of HTTP header directives that would cause tiles to not go to disk cache (`max-age-0`, `stale-while-revalidate`, and `Expires`).
 - Added support for the `EXT_meshopt_compression` extension, which allows decompressing mesh data using the meshoptimizer library. Also added support for the `KHR_mesh_quantization` and `KHR_texture_transform` extensions, which are often used together with the `EXT_meshopt_compression` extension to optimize the size and performance of glTF files.
-=======
-- Add caching support for Google 3d Photorealistic Tiles. Fixes cases where the origin server is using combinations of HTTP header directives that would cause tiles to not go to disk cache (`max-age-0`, `stale-while-revalidate`, and `Expires`).
->>>>>>> ffd330fb
 
 ##### Fixes :wrench:
 
