# Change Log

<<<<<<< HEAD
### ? - ?

##### Fixes :wrench:

- `QuantizedMeshLoader` now creates spec-compliant glTFs from a quantized-mesh terrain tile. Previously, the generated glTF had small problems that could confuse some clients.
=======
### v0.34.0 - 2024-04-01

##### Breaking Changes :mega:

- Renamed `IntersectionTests::pointInTriangle2D` to `IntersectionTests::pointInTriangle`.

##### Additions :tada:

- Added `PositionAccessorType`, which is a type definition for a position accessor. It can be constructed using `getPositionAccessorView`.
- Added overloads of `IntersectionTests::pointInTriangle` that handle 3D points. One overload includes a `barycentricCoordinates` parameter that outputs the barycentric coordinates at that point.
- Added overloads of `ImplicitTilingUtilities::computeBoundingVolume` that take a `Cesium3DTiles::BoundingVolume`.
- Added overloads of `ImplicitTilingUtilities::computeBoundingVolume` that take an `S2CellBoundingVolume` and an `OctreeTileID`. Previously only `QuadtreeTileID` was supported.
- Added `setOrientedBoundingBox`, `setBoundingRegion`, `setBoundingSphere`, and `setS2CellBoundingVolume` functions to `TileBoundingVolumes`.

##### Fixes :wrench:

- Fixed a bug where coordinates returned from `SimplePlanarEllipsoidCurve` were inverted if one of the input points had a negative height.
- Fixed a bug where `Tileset::ComputeLoadProgress` could incorrectly report 100% before all tiles finished their main thread loading.
>>>>>>> e868c5c8

### v0.33.0 - 2024-03-01

##### Breaking Changes :mega:

- Removed support for `EXT_feature_metadata` in `CesiumGltf`, `CesiumGltfReader`, and `CesiumGltfWriter`. This extension was replaced by `EXT_mesh_features`, `EXT_instance_features`, and `EXT_structural_metadata`.
- Moved `ReferenceCountedNonThreadSafe<T>` to `ReferenceCounted.h`. It is also now a type alias for `ReferenceCounted<T, false>` rather than an actual class.
- Renamed `applyKHRTextureTransform` to `applyKhrTextureTransform`. The corresponding header file was similarly renamed to `CesiumGltf/applyKhrTextureTransform.h`.

##### Additions :tada:

- Added `TextureViewOptions`, which includes the following flags:
  - `applyKhrTextureTransformExtension`: When true, the view will automatically transform texture coordinates before sampling the texture.
  - `makeImageCopy`: When true, the view will make its own CPU copy of the image data.
- Added `TextureView`. It views an arbitrary glTF texture and can be affected by `TextureViewOptions`. `FeatureIdTextureView` and `PropertyTexturePropertyView` now inherit from this class.
- Added `options` parameter to `PropertyTextureView::getPropertyView` and `PropertyTextureView::forEachProperty`, allowing views to be constructed with property-specific options.
- Added `KhrTextureTransform`, a utility class that parses the `KHR_texture_transform` glTF extension and reports whether it is valid. UVs may be transformed on the CPU using `applyTransform`.
- Added `contains` method to `BoundingSphere`.
- Added `GlobeRectangle::MAXIMUM` static field.
- Added `ReferenceCountedThreadSafe` type alias.
- Added `SimplePlanarEllipsoidCurve` class to help with calculating fly-to paths.
- Added `sizeBytes` field to `ImageCesium`, allowing its size to be tracked for caching purposes even after its `pixelData` has been cleared.
- Added `scaleToGeocentricSurface` method to `Ellipsoid`.

##### Fixes :wrench:

- Fixed a bug in `BoundingVolume::estimateGlobeRectangle` where it returned an incorrect rectangle for boxes and spheres that encompass the entire globe.
- Fixed an incorrect computation of wrapped texture coordinates in `applySamplerWrapS` and `applySamplerWrapT`.

### v0.32.0 - 2024-02-01

##### Breaking Changes :mega:

- `IndicesForFaceFromAccessor` now properly supports `TRIANGLE_STRIP` and `TRIANGLE_FAN` modes. This requires the struct to be initialized with the correct primitive mode.

##### Additions :tada:

- Added support for Web Map Tile Service (WMTS) with `WebMapTileServiceRasterOverlay`.
- Added conversions from `std::string` to other metadata types in `MetadataConversions`. This enables the same conversions as `std::string_view`, while allowing runtime engines to use `std::string` for convenience.
- Added `applyTextureTransform` property to `TilesetOptions`, which indicates whether to preemptively apply transforms to texture coordinates for textures with the `KHR_texture_transform` extension.
- Added `loadGltf` method to `GltfReader`, making it easier to do a full, asynchronous load of a glTF.

##### Fixes :wrench:

- Fixed a bug in `FeatureIdTextureView` where it ignored the wrap values specified on the texture's sampler.
- Fixed a bug that could cause binary implicit tiling subtrees with buffers padded to 8-bytes to fail to load.
- Fixed a bug where upgraded batch table properties were not always assigned sentinel values, even when such values were available and required.
- Fixed incorrect behavior in `PropertyTablePropertyView` where `arrayOffsets` were treated as byte offsets, instead of as array indices.

### v0.31.0 - 2023-12-14

##### Additions :tada:

- Add `defaults` method to `CesiumIonClient::Connection`.

##### Fixes :wrench:

- Fixed a crash in `SubtreeAvailability::loadSubtree`.
- Fixed a bug where the `getApiUrl` method of `CesiumIonClient::Connection` would not return the default API URL if the attempt to access `config.json` failed in a more serious way, such as because of an invalid hostname.

### v0.30.0 - 2023-12-01

##### Breaking Changes :mega:

- Moved `ErrorList`, `CreditSystem`, and `Credit` from `Cesium3DTilesSelection` to `CesiumUtility`.
- Moved `GltfUtilities` from `Cesium3DTilesSelection` to `Cesium3DTilesContent`.
- Moved `RasterOverlay`, `RasterOverlayTileProvider`, `RasterOverlayTile`, `QuadtreeRasterOverlayTileProvider`, `RasterOverlayLoadFailure`, `RasterOverlayDetails`, and all of the `RasterOverlay`-derived types to a new `CesiumRasterOverlays` library and namespace.
- Moved `createRasterOverlayTextureCoordinates` method from `GltfUtilities` to a new `RasterOverlayUtilities` class in the `CesiumRasterOverlays` library.
- `GltfUtilities::parseGltfCopyright` now returns the credits as a vector of `std::string_view` instances. Previously it took a `CreditSystem` and created credits directly.
- The `SubtreeAvailability` constructor and `loadSubtree` static method now take an `ImplicitTileSubdivisionScheme` enumeration parameter instead of a `powerOf2` parameter. They also now require a `levelsInSubtree` parameter, which is needed when switching from constant to bitstream availability. Lastly, the constructor now takes a `Subtree` parameter instead of a `std::vector<std::vector<std::byte>>` representing the buffers.
- `SubtreeConstantAvailability`, `SubtreeBufferViewAvailability`, and `AvailabilityView` are now members of `SubtreeAvailability`.
- Moved `ImageManipulation` from `CesiumGltfReader` to `CesiumGltfContent`.
- Added some new parameters to `RasterOverlayUtilities::createRasterOverlayTextureCoordinates` and changed the order of some existing parameters.

##### Additions :tada:

- Added new `Cesium3DTilesContent` library and namespace. It has classes for loading, converting, and manipulating 3D Tiles tile content.
- Added new `CesiumGltfContent` library and namespace. It has classes for manipulating in-memory glTF files.
- Added new `CesiumRasterOverlays` library and namespace. It has classes for working with massive textures draped over glTFs and 3D Tiles.
- Added `MetadataConversions`, which enables metadata values to be converted to different types for better usability in runtime engines.
- Added various `typedef`s to catch all possible types of `AccessorView`s for an attribute, including `FeatureIdAccessorType` for feature ID attribute accessors, `IndexAccessorType` for index accessors, and `TexCoordAccessorType` for texture coordinate attribute accessors.
- Added `getFeatureIdAccessorView`, `getIndexAccessorView`, and `getTexCoordAccessorView` to retrieve the `AccessorView` as a `FeatureIdAccessorType`, `IndexAccessorType`, or `TexCoordAccessorType` respectively.
- Added `StatusFromAccessor` and `CountFromAccessor` visitors to retrieve the accessor status and size respectively. This can be used with `FeatureIdAccessorType`, `IndexAccessorType`, or `TexCoordAccessorType`.
- Added `FeatureIdFromAccessor` to retrieve feature IDs from a `FeatureIdAccessorType`.
- Added `IndicesForFaceFromAccessor` to retrieve the indices of the vertices that make up a face, as supplied by `IndexAccessorType`.
- Added `TexCoordFromAccessor` to retrieve the texture coordinates from a `TexCoordAccessorType`.
- Added `TileBoundingVolumes` class to `Cesium3DTilesContent`, making it easier to create the rich bounding volume types in `CesiumGeometry` and `CesiumGeospatial` from the simple vector representations in `Cesium3DTiles`.
- Added `transform` method to `CesiumGeometry::BoundingSphere`.
- Added `toSphere`, `fromSphere`, and `fromAxisAligned` methods to `CesiumGeometry::OrientedBoundingBox`.
- Added `TileTransform` class to `Cesium3DTilesContent`, making it easier to create a `glm::dmat4` from the `transform` property of a `Cesium3DTiles::Tile`.
- Added `ImplicitTilingUtilities` class to `Cesium3DTilesContent`.
- Added overloads of `isTileAvailable`, `isContentAvailable`, and `isSubtreeAvailable` on the `SubtreeAvailability` class that take the subtree root tile ID and the tile ID of interest, instead of a relative level and Morton index.
- Added `fromSubtree` and `createEmpty` static methods to `SubtreeAvailability`.
- Added new `set` methods to `SubtreeAvailability`, allowing the availability information to be modified.
- Added `SubtreeFileReader` class, used to read `Cesium3DTiles::Subtree` from a binary or JSON subtree file.
- Added `pointInTriangle2D` static method to `CesiumGeometry::IntersectionTests`.
- Added `rectangleIsWithinPolygons` and `rectangleIsOutsidePolygons` static methods to `CartographicPolygon`.
- Raster overlays now use `IPrepareRasterOverlayRendererResources`, which contains only overlay-related methods, instead of `IPrepareRendererResources`, which contains tileset-related methods as well. `IPrepareRendererResources` derives from `IPrepareRasterOverlayRendererResources` so existing code should continue to work without modification.
- Added `collapseToSingleBuffer` and `moveBufferContent` methods to `GltfUtilities`.
- Added `savePng` method to `ImageManipulation`.
- `RasterOverlayTileProvider::loadTile` now returns a future that resolves when the tile is done loading.
- Added `computeDesiredScreenPixels` and `computeTranslationAndScale` methods to `RasterOverlayUtilities`.
- Added `Future<T>::thenPassThrough`, used to easily pass additional values through to the next continuation.

##### Fixes :wrench:

- Fixed a bug in `OrientedBoundingBox::contains` where it didn't account for the bounding box's center.
- Fixed compiler error when calling `PropertyAttributeView::forEachProperty`.
- Fixed crash when loading glTFs with data uri images.
- Fixed WD4996 warnings-as-errors when compiling with Visual Studio 2002 v17.8.

### v0.29.0 - 2023-11-01

##### Breaking Changes :mega:

- Removed `PropertyTablePropertyViewType` and `NormalizedPropertyTablePropertyViewType`, as well as their counterparts for property textures and property attributes. When compiled with Clang, the large `std::variant` definitions would significantly stall compilation.

##### Fixes :wrench:

- Updated the Cesium ion OAuth2 URL from `https://cesium.com/ion/oauth` to `https://ion.cesium.com/oauth`, avoiding a redirect.

### v0.28.1 - 2023-10-02

##### Breaking Changes :mega:

- Cesium Native is now only regularly tested on Visual Studio 2019+, GCC 11.x+, and Clang 12+. Other compilers - including older ones - are likely to work, but are not tested.

##### Additions :tada:

- Added `getClass` to `PropertyTableView`, `PropertyTextureView`, and `PropertyAttributeView`. This can be used to retrieve the metadata `Class` associated with the view.
- Added `PropertyViewStatus::EmptyPropertyWithDefault` to indicate when a property contains no data, but has a valid default value.
- A glTF `bufferView` with a `byteStride` of zero is now treated as if the `byteStride` is not defined at all. Such a glTF technically violates the spec (the minimum value is 4), but the new behavior is sensible enough and consistent with CesiumJS.

##### Fixes :wrench:

- Fixed the handling of omitted metadata properties in `PropertyTableView`, `PropertyTextureView`, and `PropertyAttributeView` instances. Previously, if a property was not `required` and omitted, it would be initialized as invalid with the `ErrorNonexistentProperty` status. Now, it will be treated as valid as long as the property defines a valid `defaultProperty`. A special instance of `PropertyTablePropertyView`, `PropertyTexturePropertyView`, or `PropertyAttributePropertyView` will be constructed to allow the property's default value to be retrieved, either via `defaultValue` or `get`. `getRaw` may not be called on this special instance.

### v0.28.0 - 2023-09-08

##### Breaking Changes :mega:

- Views of the data contained by `EXT_feature_metadata` will no longer supported by Cesium Native. The extension will still be parsed, but it will log a warning.
- Batch tables will be converted to `EXT_structural_metadata` instead of `EXT_feature_metadata`.
- In `CesiumGltf`, all generated classes related to `EXT_feature_metadata` are now prefixed with `ExtensionExtFeatureMetadata`. For example, `ClassProperty` has become `ExtensionExtFeatureMetadataClassProperty`. This also extends to the glTF reader and writer.
- In `CesiumGltf`, all generated classes related to `EXT_structural_metadata` have had their `ExtensionExtStructuralMetadata` prefix removed. For example, `ExtensionExtStructuralMetadataClassProperty` has become `ClassProperty`. This also extends to the glTF reader and writer.
- In `CesiumGltf`, `ExtensionExtMeshFeaturesFeatureId` and `ExtensionExtMeshFeaturesFeatureIdTexture` have been renamed to `FeatureId` and `FeatureIdTexture` respectively.
- Replaced `FeatureIDTextureView` with `FeatureIdTextureView`, which views a `FeatureIdTexture` in `EXT_mesh_features`. Feature ID textures from `EXT_feature_metadata` are no longer supported.
- Replaced `MetadataFeatureTableView` with `PropertyTableView`, which views a `PropertyTable` in `EXT_structural_metadata`.
- Replaced `MetadataPropertyView` with `PropertyTablePropertyView`, which is a view of a `PropertyTableProperty` in `EXT_structural_metadata`. This takes two template parameters: a typename `T` , and a `bool` indicating whether or not the values are normalized.
- Replaced `MetadataPropertyViewStatus` with `PropertyTablePropertyViewStatus`. `PropertyTablePropertyViewStatus` is a class that inherits from `PropertyViewStatus`, defining additional error codes in the form of `static const` values.
- Replaced `FeatureTextureView` with `PropertyTextureView`, which views a `PropertyTexture` in `EXT_structural_metadata`.
- Replaced `FeatureTexturePropertyView` with `PropertyTexturePropertyView`, which is a view of a `PropertyTextureProperty` in `EXT_structural_metadata`. This takes two template parameters: a typename `T` , and a `bool` indicating whether or not the values are normalized.
- Removed `FeatureTexturePropertyComponentType`, `FeatureTexturePropertyChannelOffsets`, and `FeatureTexturePropertyValue`. `PropertyTextureProperty` retrieves the values with the type indicated by its class property.
- Replaced `FeatureTexturePropertyViewStatus` with `PropertyTexturePropertyViewStatus`. `PropertyTexturePropertyViewStatus` is a class that inherits from `PropertyViewStatus`, defining additional error codes in the form of `static const` values.
- Renamed `FeatureIDTextureViewStatus` to `FeatureIdTextureViewStatus` for consistency.
- Renamed `MetadataArrayView` to `PropertyArrayView`.
- Renamed `FeatureTextureViewStatus` to `PropertyTextureViewStatus`.
- Refactored `PropertyType` to reflect the values of `type` in a `ClassProperty` from `EXT_structural_metadata`.

##### Additions :tada:

- Added `PropertyView`, which acts as a base class for all metadata property views. This takes two template parameters: a type `T` , and a `bool` indicating whether or not the values are normalized.
- Added `PropertyViewStatus`, which defines public `static const` values for various property errors.
- Added `PropertyTableViewStatus` to indicate whether a `PropertyTableView` is valid.
- Added `PropertyComponentType` to reflect the values of `componentType` in a `ClassProperty` from `EXT_structural_metadata`.
- Added `PropertyAttributeView`, which views a `PropertyAttribute` in `EXT_structural_metadata`.
- Added `PropertyAttributePropertyView`, which views a `PropertyAttributeProperty` in `EXT_structural_metadata`.
- Added `PropertyAttributePropertyViewStatus`, which reflects the status of a `PropertyAttributePropertyView`.

### v0.27.3 - 2023-10-01

##### Additions :tada:

- Added support for Cesium ion `"externalType"` assets.

##### Fixes :wrench:

- Fixed corner cases where `Tileset::ComputeLoadProgress` can incorrectly report done (100%) before all tiles are actually loaded for the current view.

### v0.27.2 - 2023-09-20

##### Additions :tada:

- Added `CESIUM_GLM_STRICT_ENABLED` option to the CMake scripts. It is ON by default, but when set to OFF it disables the `GLM_FORCE_XYZW_ONLY`, `GLM_FORCE_EXPLICIT_CTOR`, and `GLM_FORCE_SIZE_T_LENGTH` options in the GLM library.

##### Fixes :wrench:

- Added a missing include to `FeatureTexturePropertyView.h`.
- The CMake scripts no longer attempt to add the `Catch2` subdirectory when the tests are disabled.

### v0.27.1 - 2023-09-03

##### Fixes :wrench:

- Fixed a bug that could cause a crash when loading tiles with a raster overlay.

### v0.27.0 - 2023-09-01

##### Breaking Changes :mega:

- Renamed `ExtensionReaderContext` to `JsonReaderOptions`, and the `getExtensions` method on various JSON reader classes to `getOptions`.
- `IExtensionJsonHandler` no longer derives from `IJsonHandler`. Instead, it has a new pure virtual method, `getHandler`, that must be implemented to allow clients to obtain the `IJsonHandler`. In almost all implementations, this should simply return `*this`.
- In `SubtreeReader`, `SchemaReader`, and `TilesetReader`, the `readSubtree`, `readSchema`, and `readTileset` methods (respectively) have been renamed to `readFromJson` and return a templated `ReadJsonResult` instead of a bespoke result class.
- `TileExternalContent` is now heap allocated and stored in `TileContent` with a `std::unique_ptr`.
- The root `Tile` of a `Cesium3DTilesSelection::Tileset` now represents the tileset.json itself, and the `root` tile specified in the tileset.json is its only child. This makes the shape of the tile tree consistent between a standard top-level tileset and an external tileset embedded elsewhere in the tree. In both cases, the "tile" that represents the tileset.json itself has content of type `TileExternalContent`.

##### Additions :tada:

- Added new constructors to `LocalHorizontalCoordinateSystem` taking ECEF<->Local transformation matrices directly.
- Unknown properties in objects read with a `JsonReader` are now stored in the `unknownProperties` property on `ExtensibleObject` by default. To ignore them, as was done in previous versions, call `setCaptureUnknownProperties` on `JsonReaderOptions`.
- Added `ValueType` type alias to `ArrayJsonHandler`, for consistency with other JSON handlers.
- Added an overload of `JsonReader::readJson` that takes a `rapidjson::Value` instead of a byte buffer. This allows a subtree of a `rapidjson::Document` to be easily and efficiently converted into statically-typed classes via `IJsonHandler`.
- Added `*Reader` classes to `CesiumGltfReader` and `Cesium3DTilesReader` to allow each of the classes to be individually read from JSON.
- Added `getExternalContent` method to the `TileContent` class.
- `TileExternalContent` now holds the metadata (`schema`, `schemaUri`, `metadata`, and `groups`) stored in the tileset.json.
- Added `loadMetadata` and `getMetadata` methods to `Cesium3DTilesSelection::Tileset`. They provide access to `TilesetMetadata` instance representing the metadata associated with a tileset.json.
- Added `MetadataQuery` class to make it easier to find properties with specific semantics in `TilesetMetadata`.

##### Fixes :wrench:

- Fixed a bug where an empty error message would get propagated to a tileset's `loadErrorCallback`.
- Fixed several small build script issues to allow cesium-native to be used in Univeral Windows Platform (UWP) applications, such as those that run on Holo Lens 2.
- When KTX2 transcoding fails, the image will now be fully decompressed instead of returning an error.
- Fixed a bug that could cause higher-detail tiles to continue showing when zooming out quickly on a tileset that uses "additive" refinement.
- Fixed a bug that could cause a tile to never finish upsampling because its non-rendered parent never finishes loading.

### v0.26.0 - 2023-08-01

##### Additions :tada:

- Added caching support for Google Maps Photorealistic 3D Tiles. Or other cases where the origin server is using combinations of HTTP header directives that previously caused tiles not to go to disk cache (such as `max-age-0`, `stale-while-revalidate`, and `Expires`).
- Added support for the `EXT_meshopt_compression` extension, which allows decompressing mesh data using the meshoptimizer library. Also added support for the `KHR_mesh_quantization` and `KHR_texture_transform` extensions, which are often used together with the `EXT_meshopt_compression` extension to optimize the size and performance of glTF files.

##### Fixes :wrench:

- Fixed a bug in the 3D Tiles selection algorithm that could cause missing detail if a tileset had a leaf tile that was considered "unconditionally refined" due to having a geometric error larger than its parent's.
- Fixed a bug where `GltfReader::readImage` would always populate `mipPositions` when reading KTX2 images, even when the KTX2 file indicated that it had no mip levels and that they should be created, if necessary, from the base image. As a result, `generateMipMaps` wouldn't generate any mipmaps for the image.

### v0.25.1 - 2023-07-03

##### Additions :tada:

- Included generated glTF and 3D Tiles classes in the generated referenced documentation.
- Updated the 3D Tiles class generator to use the `main` branch instead of the `draft-1.1` branch.

### v0.25.0 - 2023-06-01

##### Additions :tada:

- Added `computeTransformationToAnotherLocal` method to `LocalHorizontalCoordinateSystem`.
- Added support for the `KHR_materials_variants` extension to the glTF reader and writer.
- Added `GunzipAssetAccessor`. It can decorate another asset accessor in order to automatically gunzip responses (if they're gzipped) even if they're missing the proper `Content-Encoding` header.

##### Fixes :wrench:

- On Tileset Load Failure, warning/error messages will always be logged even if the failure callback is set.
- Fixed a bug that caused meshes to be missing entirely when upsampled from a parent with `UNSIGNED_BYTE` indices.

### v0.24.0 - 2023-05-01

##### Additions :tada:

- `WebMapServiceRasterOverlay` now allows query parameters in the base URL when building GetCapabilities and GetMap requests.
- Added support for parsing implicit tilesets that conform to the 3D Tiles 1.1 Spec.

##### Fixes :wrench:

- Fixed various `libjpeg-turbo` build errors, including ones that occurred when building for iOS.

### v0.23.0 - 2023-04-03

##### Breaking Changes :mega:

- Removed `tilesLoadingLowPriority`, `tilesLoadingMediumPriority`, and `tilesLoadingHighPriority` from `ViewUpdateResult`. Use `workerThreadTileLoadQueueLength` and `mainThreadTileLoadQueueLength` instead.

##### Additions :tada:

- Added `getOrientedBoundingBoxFromBoundingVolume` to the `Cesium3DTilesSelection` namespace.
- Added `transform` and `toAxisAligned` methods to `OrientedBoundingBox`.
- Switched to `libjpeg-turbo` instead of `stb` for faster jpeg decoding.
- Added `getNumberOfTilesLoaded` method to `Tileset`.
- Changed how `TilesetOptions::forbidHoles` works so that it loads much more quickly, while still guaranteeing there are no holes in the tileset.
- Added `frameNumber` property to `ViewUpdateResult`.
- Added getters for the `stride` and `data` fields of `AccessorView`.
- Added `startNewFrame` method to `ITileExcluder`.
- Added `CreditSystem.setShowOnScreen` and `Tileset.setShowCreditsOnScreen` to allow on-screen credit rendering to be toggled at runtime.

##### Fixes :wrench:

- Fixed a bug that caused the `center` field of `AxisAlignedBox` to be incorrect.
- Fixed a bug that caused the main thread to sometimes load low-priority tiles before high-priority ones. This could result in much longer waits than necessary for a tileset's appropriate level-of-detail to be shown.
- Fixed a bug that prevented WebP and KTX2 textures from working in the common case where only the extension specified the `source` property, not the glTF's main `Texture` definition.

### v0.22.1 - 2023-03-06

##### Fixes :wrench:

- Fixed a crash that could occur when a batch table property had fewer values than the model had features.

### v0.22.0 - 2023-03-01

##### Breaking Changes :mega:

- Renamed `CesiumGeometry::AxisTransforms` to simply `Transforms`.
- Renamed `CesiumGeospatial::Transforms` to `GlobeTransforms`.

##### Additions :tada:

- Added `GlobeAnchor`, making it easy to define a coordinate system that anchors an object to the globe and maintains it as the object moves or as the local coordinate system it is defined in changes.
- Added support for loading tilesets with `pnts` content. Point clouds are converted to `glTF`s with a single `POINTS` primitive, while batch tables are converted to `EXT_feature_metadata`.
- Added `createTranslationRotationScaleMatrix` and `computeTranslationRotationScaleFromMatrix` methods to `CesiumGeometry::Transforms`.
- Added `CesiumUtility::AttributeCompression` for encoding and decoding vertex attributes in different formats.

##### Fixes :wrench:

- Fixed a bug that could cause holes to appear in a tileset, even with frustum culling disabled, when the tileset includes some empty tiles with a geometric error greater than their parent's.

### v0.21.3 - 2023-02-01

##### Fixes :wrench:

- Fixed a bug that could prevent loading in tilesets that are additively-refined and have external tilesets, such as Cesium OSM Buildings.
- Fixed a bug that could cause parent tiles to be incorrectly culled in tilesets with additive ("ADD") refinement. This could cause geometry to disappear when moving in closer, or fail to appear at all.
- When unloading tile content, raster overlay tiles are now detached from geometry tiles _before_ the geometry tile content is unloaded.
- Added missing `#include <string>` in generated glTF and 3D Tiles header files.
- Replaced `std::sprintf` with `std::snprintf`, fixing a warning-as-error in newer versions of Xcode.
- Upgraded tinyxml2 [from commit 1aeb57d26bc303d5cfa1a9ff2a331df7ba278656 to commit e05956094c27117f989d22f25b75633123d72a83](https://github.com/leethomason/tinyxml2/compare/1aeb57d26bc303d5cfa1a9ff2a331df7ba278656...e05956094c27117f989d22f25b75633123d72a83).

### v0.21.2 - 2022-12-09

##### Additions :tada:

- Added the ability to specify the endpoint URL of the Cesium ion API when constructing an `IonRasterOverlay`.

##### Fixes :wrench:

- Removed the logged warning about the use of the `gltfUpAxis` property in a 3D Tiles tileset.json. While not technically spec-compliant, this property is quite common and we are not going to remove support for it anytime soon.

### v0.21.1 - 2022-12-02

##### Fixes :wrench:

- Fixed a bug that could cause an assertion failure - and on rare occasions a more serious problem - when creating a tile provider for a `TileMapServiceRasterOverlay` or a `WebMapServiceRasterOverlay`.

### v0.21.0 - 2022-11-01

##### Breaking Changes :mega:

- On `IPrepareRendererResources`, the `image` parameter passed to `prepareRasterInLoadThread` and the `rasterTile` parameter passed to `prepareRasterInMainThread` are no longer const. These methods are now allowed to modify the parameters during load.
- `IPrepareRendererResources::prepareInLoadThread` now takes a `TileLoadResult` and returns a `Future<TileLoadResultAndRenderResources>`, allowing it to work asynchronously rather than just blocking a worker thread until it is finished.
- `RasterOverlay::createTileProvider` now takes the owner pointer as an `IntrusivePointer` instead of a raw pointer, and returns a future that resolves to a `RasterOverlay::CreateTileProviderResult`.

##### Additions :tada:

- Added `mainThreadLoadingTimeLimit` and `tileCacheUnloadTimeLimit` properties to `TilesetOptions`, allowing a limit to be placed on how much time is spent loading and unloading tiles per frame.
- Added `GltfReader::generateMipMaps` method.
- Added the `getImage` method to `RasterOverlayTile`.
- Added `LocalHorizontalCoordinateSystem`, which is used to create convenient right- or left-handeded coordinate systems with an origin at a point on the globe.

##### Fixes :wrench:

- Fixed a bug that could cause a crash when adding raster overlays to sparse tilesets and zooming close enough to cause them to be upsampled.

### v0.20.0 - 2022-10-03

##### Breaking Changes :mega:

- `TileRenderContent::lodTransitionPercentage` now always goes from 0.0 --> 1.0 regardless of if the tile is fading in or out.
- Added a new parameter to `IPrepareRendererResources::prepareInLoadThread`, `rendererOptions`, to allow passing arbitrary data from the renderer.

##### Fixes :wrench:

- In `CesiumGltfWriter`, `accessor.byteOffset` and `bufferView.byteOffset` are no longer written if the value is 0. This fixes validation errors for accessors that don't have buffer views, e.g. attributes that are Draco compressed.
- Fixed a bug where failed tiles don't clean up any raster overlay tiles that are mapped to them, and therefore cannot be rendered as empty tiles.
- Fixed a bug that prevented access to Cesium Ion assets by using expired Access Tokens.

### v0.19.0 - 2022-09-01

##### Breaking Changes :mega:

- `RasterOverlayCollection` no longer accepts a `Tileset` in its constructor. Instead, it now accepts a `Tile::LoadedLinkList` and a `TilesetExternals`.
- Removed `TileContext`. It has been replaced by the `TilesetContentLoader` interface.
- Removed `TileContentFactory`. Instead, conversions of various types to glTF can be registered with `GltfConverters`.
- Removed `TileContentLoadInput`. It has been replaced by `TileLoadInput` and `TilesetContentLoader`.
- Removed `TileContentLoadResult`. It has been replaced by `TileContent`.
- Removed `TileContentLoader`. It has been replaced by `TilesetContentLoader` and `GltfConverters`.
- Removed `ImplicitTraversal`. It has been replaced by `TilesetContentLoader` and `GltfConverters`.
- Removed many methods from the `Cesium3DTilesSelection::Tileset` class: `getUrl()`, `getIonAssetID()`, `getIonAssetToken()`, `notifyTileStartLoading`, `notifyTileDoneLoading()`, `notifyTileUnloading()`, `loadTilesFromJson()`, `requestTileContent()`, `requestAvailabilitySubtree()`, `addContext()`, and `getGltfUpAxis()`. Most of these were already not recommended for use outside of cesium-native.
- Removed many methods from the `Cesium3DTilesSelection::Tile` class: `getTileset()`, `getContext()`, `setContext()`, `getContent()`, `setEmptyContent()`, `getRendererResources()`, `setState()`, `loadContent()`, `processLoadedContent()`, `unloadContent()`, `update()`, and `markPermanentlyFailed()`. Most of these were already not recommended for use outside of cesium-native.

##### Additions :tada:

- Quantized-mesh terrain and implicit octree and quadtree tilesets can now skip levels-of-detail when traversing, so the correct detail is loaded more quickly.
- Added new options to `TilesetOptions` supporting smooth transitions between tiles at different levels-of-detail. A tile's transition percentage can be retrieved from `TileRenderContent::lodTransitionPercentage`.
- Added support for loading WebP images inside glTFs and raster overlays. WebP textures can be provided directly in a glTF texture or in the `EXT_texture_webp` extension.
- Added support for `KHR_texture_transform` to `CesiumGltf`, `CesiumGltfReader`, and `CesiumGltfWriter`
- `Tileset` can be constructed with a `TilesetContentLoader` and a root `Tile` for loading and rendering different 3D Tile-like formats or creating a procedural tileset.

##### Fixes :wrench:

- Fixed a bug where the Raster Overlay passed to the `loadErrorCallback` would not be the one that the user created, but instead an aggregated overlay that was created internally.

### v0.18.1 - 2022-08-04

##### Fixes :wrench:

- Fixed a bug in `SqliteCache` where the last access time of resources was not updated correctly, sometimes causing more recently used resources to be evicted from the cache before less recently used ones.

### v0.18.0 - 2022-08-01

##### Breaking Changes :mega:

- Removed support for 3D Tiles Next extensions in `TilesetWriter` and `TilesetReader` that have been promoted to core in 3D Tiles 1.1
  - [3DTILES_multiple_contents](https://github.com/CesiumGS/3d-tiles/tree/main/extensions/3DTILES_multiple_contents)
  - [3DTILES_implicit_tiling](https://github.com/CesiumGS/3d-tiles/tree/main/extensions/3DTILES_implicit_tiling)
  - [3DTILES_metadata](https://github.com/CesiumGS/3d-tiles/tree/main/extensions/3DTILES_metadata)
  - [3DTILES_content_gltf](https://github.com/CesiumGS/3d-tiles/tree/main/extensions/3DTILES_content_gltf)
- Removed the `getSupportsRasterOverlays` from `Tileset` because the property is no longer relevant now that all tilesets support raster overlays.

##### Additions :tada:

- Added support for [3D Tiles 1.1](https://github.com/CesiumGS/3d-tiles/pull/666) in `TilesetWriter` and `TilesetReader`.
- Added a `TileOcclusionRendererProxyPool` to `TilesetExternals`. If a renderer implements and provides this interface, the tile occlusion information is used to avoid refining parent tiles that are completely occluded, reducing the number of tiles loaded.
- `Tileset` can now estimate the percentage of the tiles for the current view that have been loaded by calling the `computeLoadProgress` method.
- Enabled loading Tile Map Service (TMS) URLs that do not have a file named "tilemapresource.xml", such as from GeoServer.
- Added support for Tile Map Service documents that use the "local" profile when the SRS is mercator or geodetic.

### v0.17.0 - 2022-07-01

##### Fixes :wrench:

- Fixed crash when parsing an empty copyright string in the glTF model.

### v0.16.0 - 2022-06-01

##### Additions :tada:

- Added option to the `RasterizedPolygonsOverlay` to invert the selection, so everything outside the polygons gets rasterized instead of inside.
- The `RasterizedPolygonsTileExcluder` excludes tiles outside the selection instead of inside when given an inverted `RasterizedPolygonsOverlay`.
- Tiles are now upsampled using the projection of the first raster overlay in the list with more detail.

##### Fixes :wrench:

- For consistency with CesiumJS and compatibility with third-party terrain tilers widely used in the community, the `bounds` property of the `layer.json` file of a quantized-mesh terrain tileset is now ignored, and the terrain is assumed to cover the entire globe.

### v0.15.2 - 2022-05-13

##### Fixes :wrench:

- Fixed a bug where upsampled quadtree tiles could have siblings with mismatching projections.

In addition to the above, this release updates the following third-party libraries used by cesium-native:

- `cpp-httplib` to v0.10.3 ([changes](https://github.com/yhirose/cpp-httplib/compare/c7486ead96dad647b9783941722b5944ac1aaefa...d73395e1dc652465fa9524266cd26ad57365491f))
- `draco` to v1.5.2 ([changes](https://github.com/google/draco/compare/9bf5d2e4833d445acc85eb95da42d715d3711c6f...bd1e8de7dd0596c2cbe5929cbe1f5d2257cd33db))
- `earcut` to v2.2.3 ([changes](https://github.com/mapbox/earcut.hpp/compare/6d18edf0ce046023a7cb55e69c4cd9ba90e2c716...b28acde132cdb8e0ef536a96ca7ada8a651f9169))
- `PicoSHA2` to commit `1677374f23352716fc52183255a40c1b8e1d53eb` ([changes](https://github.com/okdshin/PicoSHA2/compare/b699e6c900be6e00152db5a3d123c1db42ea13d0...1677374f23352716fc52183255a40c1b8e1d53eb))
- `rapidjson` to commit `fcb23c2dbf561ec0798529be4f66394d3e4996d8` ([changes](https://github.com/Tencent/rapidjson/compare/fd3dc29a5c2852df569e1ea81dbde2c412ac5051...fcb23c2dbf561ec0798529be4f66394d3e4996d8))
- `spdlog` to v1.10.0 ([changes](https://github.com/gabime/spdlog/compare/cbe9448650176797739dbab13961ef4c07f4290f...76fb40d95455f249bd70824ecfcae7a8f0930fa3))
- `stb` to commit `af1a5bc352164740c1cc1354942b1c6b72eacb8a` ([changes](https://github.com/nothings/stb/compare/b42009b3b9d4ca35bc703f5310eedc74f584be58...af1a5bc352164740c1cc1354942b1c6b72eacb8a))
- `uriparser` to v0.9.6 ([changes](https://github.com/uriparser/uriparser/compare/e8a338e0c65fd875a46067d711750e4c13e044e7...24df44b74753017acfaec4b3a30097a8a2ae1ae1))

### v0.15.1 - 2022-05-05

##### Fixes :wrench:

- Fixed a bug that could cause tiles in external tilesets to fail to load.

### v0.15.0 - 2022-05-02

##### Additions :tada:

- Improved the load performance when `TilesetOptions::forbidHoles` is enabled by only loading child tiles when their parent does not meet the necessary screen-space error requirement.
- Added support for loading availability metadata from quantized-mesh layer.json. Previously, only availability embedded in terrain tiles was used.
- Added support for quantized-mesh terrain tilesets that specify a parent layer.
- Added support for metadata from the `3DTILES_batch_table_hierarchy` extension.

##### Fixes :wrench:

- Fixed a bug that could cause the same tiles to be continually loaded and unloaded when `TilesetOptions::forbidHoles` was enabled.
- Fixed a bug that could sometimes cause tilesets to fail to show their full detail when making changes to raster overlays.
- Fixed a bug that could cause holes even with `TilesetOptions::forbidHoles` enabled, particularly when using external tilesets.
- Tiles will no longer be selected to render when they have no content and they have a higher "geometric error" than their parent. In previous versions, this situation could briefly lead to holes while the children of such tiles loaded.
- Fixed a bug where `IPrepareRendererResources::prepareInMainThread` was called on a `Tile` before that `Tile` was updated with loaded content.
- Fixed a bug where getting bad data from the SQLite request cache could cause a crash. If the SQLite database is corrupt, it will now be deleted and recreated.

### v0.14.1 - 2022-04-14

##### Fixes :wrench:

- Fixed a crash caused by using an aggregated overlay of `IonRasterOverlay` after it is freed.
- Fix a bug introduced in v0.14.0 that caused Tile Map Service (TMS) overlays from Cesium ion to fail to load.

### v0.14.0 - 2022-04-01

##### Breaking Changes :mega:

- Added a new parameter, `rendererOptions`, to `IPrepareRendererResources::prepareRasterInLoadThread`.
- Changed the type of Cesium ion asset IDs from `uint32_t` to `int64_t`.
- Various changes in the `Cesium3DTiles`, `Cesium3DTilesReader`, and `Cesium3DTilesWriter` namespaces to match the evolving 3D Tiles Next specifications.
- Removed `getTextureCoordinateIndex` from `FeatureIDTextureView` and `FeatureTexturePropertyView`. Use `getTextureCoordinateAttributeId` instead.

##### Additions :tada:

- Added `WebMapServiceRasterOverlay` to pull raster overlays from a WMS server.
- Added support for the following glTF extensions to `CesiumGltf`, `CesiumGltfReader`, and `CesiumGltfWriter`:
  - `EXT_instance_features`
  - `EXT_structural_metadata`
  - `MAXAR_mesh_variants`
- Added an in-memory cache for Cesium ion asset endpoint responses in order to avoid repeated requests.
- Added `ScopeGuard` class to automatically a execute function when exiting a scope.
- The glTF `copyright` property, if present, is now included in the credits that `Tileset` adds to the `CreditSystem`. If the `copyright` has multiple parts separate by semicolons, these are treated as separate credits.
- Credits reported by `CreditSystem::getCreditsToShowThisFrame` are now sorted based on the number of occurrences, with the most common credits first.
- `Tileset` and `RasterOverlay` credits can now be shown on the screen, rather than in a separate credit popup.
- Added `FeatureTexturePropertyView::getSwizzle` method.
- Added `IsMetadataArray` template to check if a type is a `MetadataArrayView`.
- Added a `rendererOptions` property to `RasterOverlayOptions` to pass arbitrary data to `prepareRasterInLoadThread`.
- Added `Uri::escape`.

##### Fixes :wrench:

- Fixed an issue that could lead to compilation failures when passing an lvalue reference to `Promise::resolve()`.
- Fixed upsampling for `EXT_feature_metadata` feature tables.
- Fixed a bug that could cause the size of external images to be accounted for incorrectly when tracking the number of bytes loaded for caching purposes.
- Fixed a bug that prevented tiles from loading when "Forbid Holes" option was enabled.

### v0.13.0 - 2022-03-01

##### Breaking Changes :mega:

- Renamed constants in `CesiumUtility::Math` to use PascalCase instead of SCREAMING_SNAKE_CASE.

##### Additions :tada:

- Added support for the `CESIUM_RTC` and `KHR_texture_basisu` glTF extensions.
- Added support for 3D Tiles that do not have a geometric error, improving compatibility with tilesets that don't quite match the 3D Tiles spec.
- Exposed the Cesium ion endpoint URL as a parameter on tilesets and raster overlays.
- `TilesetOptions` and `RasterOverlayOptions` each have a new option to report which compressed textured formats are supported on the client platform. Ideal formats amongst the available ones are picked for each KTX2 texture that is later encountered.
- The `ImageCesium` class nows convey which GPU pixel compression format (if any) is used. This informs what to expect in the image's pixel buffer.
- The `ImageCesium` class can now contain pre-computed mipmaps, if they exist. In that case, all the mips will be in the pixel buffer and the delineation between each mip will be described in `ImageCesium::mipPositions`.
- Tileset content with the known file extensions ".gltf", ".glb", and ".terrain" can now be loaded even if the Content-Type is incorrect. This is especially helpful for loading tilesets from `file:` URLs.
- Created tighter fitting bounding volumes for terrain tiles by excluding skirt vertices.

##### Fixes :wrench:

- Fixed bug that could cause properties types in a B3DM Batch Table to be deduced incorrectly, leading to a crash when accessing property values.
- Fixed a bug where implicit tiles were not receiving the root transform and so could sometimes end up in the wrong place.

### v0.12.0 - 2022-02-01

##### Breaking Changes :mega:

- Renamed `IAssetAccessor::requestAsset` to `get`.
- Renamed `IAssetAccessor::post` to `request` and added a new parameter in the second position to specify the HTTP verb to use.
- `Token` in `CesiumIonClient` has been updated to match Cesium ion's v2 REST API endpoint, so several fields have been renamed. The `tokens` method also now returns future that resolves to a `TokenList` instead of a plain vector of `Token` instances.
- Renamed `GltfReader::readModel`, `ModelReaderResult`, and `ReadModelOptions` to `GltfReader::readGltf`, `GltfReaderResult`, and `GltfReaderOptions` respectively.
- Removed `writeModelAsEmbeddedBytes`, `writeModelAndExternalFiles`, `WriteModelResult`, `WriteModelOptions`, and `WriteGLTFCallback`. Use `GltfWriter::writeGltf`, `GltfWriter::writeGlb`, `GltfWriterResult`, and `GltfWriterOptions` instead.

##### Additions :tada:

- Added `TilesetWriterOptions` for serializing tileset JSON.
- Added support for the following extensions in `GltfWriter` and `GltfReader`:
  - [KHR_materials_unlit](https://github.com/KhronosGroup/glTF/tree/main/extensions/2.0/Khronos/KHR_materials_unlit)
  - [EXT_mesh_gpu_instancing](https://github.com/KhronosGroup/glTF/tree/main/extensions/2.0/Vendor/EXT_mesh_gpu_instancing)
  - [EXT_meshopt_compression](https://github.com/KhronosGroup/glTF/tree/main/extensions/2.0/Vendor/EXT_meshopt_compression)
  - [EXT_mesh_features](https://github.com/CesiumGS/glTF/tree/3d-tiles-next/extensions/2.0/Vendor/EXT_mesh_features)
  - [CESIUM_tile_edges](https://github.com/CesiumGS/glTF/pull/47)
- Added support for the following extensions in `TilesetWriter` and `TilesetReader`:
  - [3DTILES_multiple_contents](https://github.com/CesiumGS/3d-tiles/tree/main/extensions/3DTILES_multiple_contents)
  - [3DTILES_implicit_tiling](https://github.com/CesiumGS/3d-tiles/tree/main/extensions/3DTILES_implicit_tiling)
  - [3DTILES_metadata](https://github.com/CesiumGS/3d-tiles/tree/main/extensions/3DTILES_metadata)
- Added `SubtreeWriter` and `SubtreeReader` for serializing and deserializing the subtree format in [3DTILES_implicit_tiling](https://github.com/CesiumGS/3d-tiles/tree/main/extensions/3DTILES_implicit_tiling).
- Added `SchemaWriter` and `SchemaReader` for serializing and deserializing schemas in [EXT_mesh_features](https://github.com/CesiumGS/glTF/tree/3d-tiles-next/extensions/2.0/Vendor/EXT_mesh_features) and [3DTILES_metadata](https://github.com/CesiumGS/3d-tiles/tree/main/extensions/3DTILES_metadata).
- Added `hasExtension` to `ExtensibleObject`.
- Added `CESIUM_TESTS_ENABLED` option to the build system.
- Added support in the JSON reader for reading doubles with no fractional value as integers.
- Added case-insensitive comparison for Cesium 3D Tiles "refine" property values.
- Added new capabilities to `Connection` in `CesiumIonClient`:
  - The `tokens` method now uses the v2 service endpoint and allows a number of options to be specified.
  - Added a `token` method to allow details of a single token to be retrieved.
  - Added `nextPage` and `previousPage` methods to allow paging through tokens.
  - Added `modifyToken` method.
  - Added static `getIdFromToken` method to obtain a token ID from a given token value.
- Added `loadErrorCallback` to `TilesetOptions` and `RasterOverlayOptions`. This callback is invoked when the `Tileset` or `RasterOverlay` encounter a load error, allowing the error to be handled by application code.
- Enable `IntrusivePointer<T>` to be converted to `IntrusivePointer<U>` if U is a base class of T.

##### Fixes :wrench:

- Fixes a bug where `notifyTileDoneLoading` was not called when encountering Ion responses that can't be parsed.
- Fixed a bug that prevented a continuation attached to a `SharedFuture` from returning a `Future` itself.
- Fixed incorrect child subtree index calculation in implicit tiles.
- Fixed `computeDistanceSquaredToPosition` in `BoundingSphere`.

### v0.11.0 - 2022-01-03

##### Breaking Changes :mega:

- The `CesiumGltfReader` project now uses the `CesiumGltfReader` namespace instead of the `CesiumGltf` namespace.
- The `CesiumGltfWriter` project now uses the `CesiumGltfWriter` namespace instead of the `CesiumGltf` namespace.
- The `Cesium3DTilesReader` project now uses the `Cesium3DTilesReader` namespace instead of the `Cesium3DTiles` namespace.

##### Additions :tada:

- Added `Cesium3DTilesWriter` library.

##### Fixes :wrench:

- Fixed a bug in `QuadtreeRasterOverlayTileProvider` that caused incorrect level-of-detail selection for overlays that use a global (or otherwise large) tiling scheme but have non-global (or otherwise smaller) coverage.

### v0.10.0 - 2021-12-01

##### Breaking Changes :mega:

- `QuadtreeRasterOverlayTileProvider::computeLevelFromGeometricError` has been removed. `computeLevelFromTargetScreenPixels` may be useful as a replacement.
- The constructor of `RasterOverlayTileProvider` now requires a coverage rectangle.
- `RasterOverlayTileProvider::getTile` now takes a `targetScreenPixels` instead of a `targetGeometricError`.
- The constructor of `RasterMappedTo3DTile` now requires a texture coordinate index.
- The constructor of `RasterOverlayTile` now takes a `targetScreenPixels` instead of a `targetGeometricError`. And the corresponding `getTargetGeometricError` has been removed.
- Removed `TileContentLoadResult::rasterOverlayProjections`. This field is now found in the `overlayDetails`.
- Removed `obtainGlobeRectangle` from `TileUtilities.h`. Use `estimateGlobeRectangle` in `BoundingVolume.h` instead.
- cesium-native now uses the following options with the `glm` library:
  - `GLM_FORCE_XYZW_ONLY`
  - `GLM_FORCE_EXPLICIT_CTOR`
  - `GLM_FORCE_SIZE_T_LENGTH`

##### Additions :tada:

- Added support for the [3DTILES_implicit_tiling](https://github.com/CesiumGS/3d-tiles/tree/main/extensions/3DTILES_implicit_tiling) extension.
- Added support for the [3DTILES_bounding_volume_S2](https://github.com/CesiumGS/3d-tiles/tree/main/extensions/3DTILES_bounding_volume_S2) extension.
- Added support for raster overlays, including clipping polygons, on any 3D Tiles tileset.
- Added support for external glTF buffers and images.
- Raster overlay level-of detail is now selected using "target screen pixels" rather than the hard-to-interpret geometric error value.
- A `RasterOverlay` can now be configured with a `maximumScreenSpaceError` independent of the screen-space error used for the geometry.
- `RasterOverlay::loadTileProvider` now returns a `SharedFuture`, making it easy to attach a continuation to run when the load completes.
- Added `GltfContent::applyRtcCenter` and `applyGltfUpAxisTransform`.
- Clipping polygon edges now remain sharp even when zooming in past the available geometry detail.
- Added `DebugColorizeTilesRasterOverlay`.
- Added `BoundingRegionBuilder` to `CesiumGeospatial`.
- Added `GlobeRectangle::EMPTY` static field and `GlobeRectangle::isEmpty` method.
- Added the ability to set the coordinates of a `GlobeRectangle` after construction.

##### Fixes :wrench:

- Improved the computation of bounding regions and overlay texture coordinates from geometry, particularly for geometry that crosses the anti-meridian or touches the poles.
- Fixed a bug that would result in incorrect geometry when upsampling a glTF with a position accessor pointing to a bufferView that did not start at the beginning of its buffer.
- Fixed a problem that could cause incorrect distance computation for a degenerate bounding region that is a single point with a min/max height.
- Improved the numerical stability of `GlobeRectangle::computeCenter` and `GlobeRectangle::contains`.
- Error messages are no longer printed to the Output Log when an upsampled tile happens to have a primitive with no vertices.
- Fixed a bug that could cause memory corruption when a decoded Draco mesh was larger than indicated by the corresponding glTF accessor.
- Fixed a bug that could cause the wrong triangle indices to be used for a Draco-encoded glTF.

### v0.9.0 - 2021-11-01

##### Breaking Changes :mega:

- Changed the following properties in CesiumGltf:
  - `BufferView::target` now defaults to `std::nullopt` instead of `Target::ARRAY_BUFFER`.
  - `ClassProperty::type` now defaults to `Type::INT8` instead of empty string.
  - `ClassProperty::componentType` is now an optional string instead of a `JsonValue`.
  - `FeatureTexture::classProperty` is no longer optional, consistent with changes to the extension spec.
  - `Image::mimeType` now defaults to empty string instead of `MimeType::image_jpeg`.
  - `Sampler::magFilter` and `Sampler::minFilter` now default to `std::nullopt` instead of `MagFilter::NEAREST`.
- The version of `ExtensibleObject` in the `CesiumGltf` library and namespace has been removed. Use the one in the `CesiumUtility` library and namespace instead.
- Renamed the following glTF extension classes:
  - `KHR_draco_mesh_compression` -> `ExtensionKhrDracoMeshCompression`.
  - `MeshPrimitiveEXT_feature_metadata` -> `ExtensionMeshPrimitiveExtFeatureMetadata`
  - `ModelEXT_feature_metadata` -> `ExtensionModelExtFeatureMetadata`
- `CesiumGltf::ReaderContext` has been removed. It has been replaced with either `CesiumJsonReader::ExtensionReaderContext` or `GltfReader`.

##### Additions :tada:

- Added new `Cesium3DTiles` and `Cesium3DTilesReader` libraries. They are useful for reading and working with 3D Tiles tilesets.

##### Fixes :wrench:

- Fixed a bug that could cause crashes or incorrect behavior when using raster overlays.
- Fixed a bug that caused 3D Tiles content to fail to load when the status code was zero. This code is used by libcurl for successful read of `file://` URLs, so the bug prevented loading from such URLs in some environments.
- Errors and warnings that occur while loading glTF textures are now include in the model load errors and warnings.
- Fixes how `generate-classes` deals with reserved C++ keywords. Property names that are C++ keywords should be appended with "Property" as was already done,
  but when parsing JSONs the original property name string should be used.

### v0.8.0 - 2021-10-01

##### Breaking Changes :mega:

- glTF enums are now represented in CesiumGltf as their underlying type (int32 or string) rather than as an enum class.
- Tile content loaders now return a `Future`, which allows them to be asynchronous and make further network requests.

##### Fixes :wrench:

- Fixed a bug that caused the `RTC_CENTER` semantic in a B3DM feature table to be ignored if any of the values happened to be integers rather than floating-point numbers. This caused these tiles to render in the wrong location.

### v0.7.2 - 2021-09-14

##### Fixes :wrench:

- Fixed a bug where the "forbidHoles" option was not working with raster overlays and external tilesets.

### v0.7.1 - 2021-09-14

##### Fixes :wrench:

- Fixed a bug introduced in v0.7.0 where credits from a `QuadtreeRasterOverlayTileProvider` were not collected and reported.
- Fixed a bug where disabling frustum culling caused external tilesets to not load.

### v0.7.0 - 2021-09-01

##### Breaking Changes :mega:

- Renamed the `Cesium3DTiles` namespace and library to `Cesium3DTilesSelection`.
- Deleted `Cesium3DTilesSelection::Gltf` and moved functionality into `CesiumGltf::Model`.
- Renamed `Rectangle::intersect` and `GlobeRectangle::intersect` to `computeIntersection`.
- `RasterOverlay` and derived classes now require a `name` parameter to their constructors.
- Changed the type of texture coordinate IDs used in the raster overlay system from `uint32_t` to `int32_t`.
- `RasterOverlayTileProvider` is no longer quadtree-oriented. Instead, it requires derived classes to provide an image for a particular requested rectangle and geometric error. Classes that previously derived from `RasterOverlayTileProvider` should now derive from `QuadtreeRasterOverlayTileProvider` and implement `loadQuadtreeTileImage` instead of `loadTileImage`.
- Removed `TilesetOptions::enableWaterMask`, which didn't have any effect anyway. `TilesetContentOptions::enableWaterMask` still exists and works.

##### Additions :tada:

- Added `Future<T>::isReady`.
- Added `Future<T>::share`, which returns a `SharedFuture<T>` and allows multiple continuations to be attached.
- Added an option in `TilesetOptions::ContentOptions` to generate smooth normals when the original glTFs were missing normals.
- Added `ImageManipulation` class to `CesiumGltfReader`.
- Added `Math::roundUp` and `Math::roundDown`.
- Added `Rectangle::computeUnion`.

##### Fixes :wrench:

- Fixed a bug that caused CesiumGltfWriter to write a material's normal texture info into a property named `normalTextureInfo` rather than `normalTexture`.
- Fixed a bug in `TileMapServiceRasterOverlay` that caused it to show only the lowest resolution tiles if missing a `tilemapresource.xml` file.

### v0.6.0 - 2021-08-02

##### Breaking Changes :mega:

- `Future<T>::wait` now returns the resolved value and throws if the Future rejected, rather than returning a `std::variant` and slicing the exception to `std::exception`.
- `Tileset::updateView` and `Tileset::updateViewOffline` now take `std::vector<ViewState>` instead of a single `ViewState`.

##### Additions :tada:

- Added support for the `EXT_feature_metadata` glTF extension.
- Added automatic conversion of the B3DM batch table to the `EXT_feature_metadata` extension.
- Added `CESIUM_COVERAGE_ENABLED` option to the build system.
- Added `AsyncSystem::dispatchOneMainThreadTask` to dispatch a single task, rather than all the tasks that are waiting.
- Added `AsyncSystem::createPromise` to create a Promise directly, rather than via a callback as in `AsyncSystem::createFuture`.
- Added `AsyncSystem::catchImmediately` to catch a Future rejection immediately in any thread.
- Added `AsyncSystem::all` to create a Future that resolves when a list of Futures resolve.
- Added support for multiple frustums in the `Tileset` selection algorithm.

##### Fixes :wrench:

- Fixed a bug that prevented `.then` functions from being used on a `Future<void>` when CESIUM_TRACING_ENABLED was ON.

### v0.5.0 - 2021-07-01

##### Breaking Changes :mega:

- `TilesetExternals` now has an `AsyncSystem` instead of a shared pointer to an `ITaskProcessor`.

##### Additions :tada:

- Added a performance tracing framework via `CESIUM_TRACE_*` macros.
- Added `Future<T>::thenImmediately`.
- Added `AsyncSystem::createThreadPool` and `Future<T>::thenInThreadPool`.
- `Future<T>::thenInWorkerThread` and `Future<T>::thenInMainThread` now arrange for their continuations to be executed immediately when the Future is resolved, if the Future is resolved in the correct thread.
- Moved all request cache database access to a dedicated thread, in order to free up worker threads for parallelizable work.

### v0.4.0 - 2021-06-01

##### Additions :tada:

- Added `Cesium3DTiles::TileIdUtilities` with a `createTileIdString` function to create logging/debugging strings for `TileID` objects.
- Accessing the same Bing Maps layer multiple times in a single application run now reuses the same Bing Maps session instead of starting a new one each time.
- Added a configure-time build option, `PRIVATE_CESIUM_SQLITE`, to rename all `sqlite3*` symbols to `cesium_sqlite3*`.

##### Fixes :wrench:

- Matched draco's decoded indices to gltf primitive if indices attribute does not match with the decompressed indices.
- `createAccessorView` now creates an (invalid) `AccessorView` with a standard numeric type on error, rather than creating `AccessorView<nullptr_t>`. This makes it easier to use a simple lambda as the callback.
- Disabled `HTTPLIB_USE_ZLIB_IF_AVAILABLE` and `HTTPLIB_USE_OPENSSL_IF_AVAILABLE` because these libraries are not required for our use for cpp-httplib and they cause problems on some systems.

### v0.3.1 - 2021-05-13

##### Fixes :wrench:

- Fixed a memory leak when loading textures from a glTF model.
- Fixed a use-after-free bug that could cause a crash when destroying a `RasterOverlay`.

### v0.3.0 - 2021-05-03

##### Breaking Changes :mega:

- Converted `magic_enum` / `CodeCoverage.cmake` dependencies to external submodules.
- Replaced `CesiumGltf::WriteFlags` bitmask with `CesiumGltf::WriteModelOptions` struct.
  `CesiumGltf::writeModelAsEmbeddedBytes` and `CesiumGltf::writeModelAndExternalfiles`
  now use this struct for configuration.
- Removed all exceptions in `WriterException.h`, warnings / errors are now reported in
  `WriteModelResult`, which is returned from `CesiumGltf::writeModelAsEmbeddedBytes` and
  `CesiumGltf::writeModelAndExternalFiles` instead.

##### Additions :tada:

- Added support for loading the water mask from quantized-mesh terrain tiles.

##### Fixes :wrench:

- Let a tile be renderable if all its raster overlays are ready, even if some are still loading.

### v0.2.0 - 2021-04-19

##### Breaking Changes :mega:

- Moved `JsonValue` from the `CesiumGltf` library to the `CesiumUtility` library and changes some of its methods.
- Renamed `CesiumGltf::Reader` to `CesiumGltf::GltfReader`.
- Made the `readModel` and `readImage` methods on `GltfReader` instance methods instead of static methods.

##### Additions :tada:

- Added `CesiumGltfWriter` library.
- Added `CesiumJsonReader` library.
- Added diagnostic details to error messages for invalid glTF inputs.
- Added diagnostic details to error messages for failed OAuth2 authorization with `CesiumIonClient::Connection`.
- Added an `Axis` enum and `AxisTransforms` class for coordinate system transforms
- Added support for the legacy `gltfUpVector` string property in the `asset` part of tilesets. The up vector is read and passed as an `Axis` in the `extras["gltfUpVector"]` property, so that receivers may rotate the glTF model's up-vector to match the Z-up convention of 3D Tiles.
- Unknown glTF extensions are now deserialized as a `JsonValue`. Previously, they were ignored.
- Added the ability to register glTF extensions for deserialization using `GltReader::registerExtension`.
- Added `GltfReader::setExtensionState`, which can be used to request that an extension not be deserialized or that it be deserialized as a `JsonValue` even though a statically-typed class is available for the extension.

##### Fixes :wrench:

- Gave glTFs created from quantized-mesh terrain tiles a more sensible material with a `metallicFactor` of 0.0 and a `roughnessFactor` of 1.0. Previously the default glTF material was used, which has a `metallicFactor` of 1.0, leading to an undesirable appearance.
- Reported zero-length images as non-errors as `BingMapsRasterOverlay` purposely requests that the Bing servers return a zero-length image for non-existent tiles.
- 3D Tiles geometric error is now scaled by the tile's transform.
- Fixed a bug that that caused a 3D Tiles tile to fail to refine when any of its children had an unsupported type of content.

### v0.1.0 - 2021-03-30

- Initial release.<|MERGE_RESOLUTION|>--- conflicted
+++ resolved
@@ -1,12 +1,11 @@
 # Change Log
 
-<<<<<<< HEAD
 ### ? - ?
 
 ##### Fixes :wrench:
 
 - `QuantizedMeshLoader` now creates spec-compliant glTFs from a quantized-mesh terrain tile. Previously, the generated glTF had small problems that could confuse some clients.
-=======
+
 ### v0.34.0 - 2024-04-01
 
 ##### Breaking Changes :mega:
@@ -25,7 +24,6 @@
 
 - Fixed a bug where coordinates returned from `SimplePlanarEllipsoidCurve` were inverted if one of the input points had a negative height.
 - Fixed a bug where `Tileset::ComputeLoadProgress` could incorrectly report 100% before all tiles finished their main thread loading.
->>>>>>> e868c5c8
 
 ### v0.33.0 - 2024-03-01
 
