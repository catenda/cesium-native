--- conflicted
+++ resolved
@@ -6,6 +6,10 @@
 
 - Fix the issue where CesiumAsync failed to compile when passing lvalue reference to Promise::resolve()
 
+##### Additions :tada:
+
+- Add glTF copyright information to the list of credits.
+
 ### v0.13.0 - 2022-03-01
 
 ##### Breaking Changes :mega:
@@ -14,18 +18,6 @@
 
 ##### Additions :tada:
 
-<<<<<<< HEAD
-- Added support for `CESIUM_RTC` glTF extension.
-- Added support for tiles that do not have a geometric error.
-- Exposed ion endpoint URL as a parameter.
-- `TilesetOptions` and `RasterOverlayOptions` each have a new option to report which formats are supported on the client platform. Ideal formats amongst the available ones are picked for each KTX2 texture that is later encountered.
-- The image API can now convey which gpu pixel compression format (if any) is used. This will inform what to expect in the image's pixel buffer.
-- The image API can now also contain pre-computed mipmaps, if they exist. In that case, all the mips will be in the pixel buffer and the delineation between each mip will be described in `ImageCesium::mipPositions`.
-- Added the auto-generated classes for `KHR_texture_basisu`.
-- Tilesets can now have content with the following extensions: ".gltf", ".glb", and ".terrain".
-- Create tighter fitting bounding volumes for terrain tiles by excluding skirt vertices.
-- Add glTF copyright information to the list of credits.
-=======
 - Added support for the `CESIUM_RTC` and `KHR_texture_basisu` glTF extensions.
 - Added support for 3D Tiles that do not have a geometric error, improving compatibility with tilesets that don't quite match the 3D Tiles spec.
 - Exposed the Cesium ion endpoint URL as a parameter on tilesets and raster overlays.
@@ -34,7 +26,6 @@
 - The `ImageCesium` class can now contain pre-computed mipmaps, if they exist. In that case, all the mips will be in the pixel buffer and the delineation between each mip will be described in `ImageCesium::mipPositions`.
 - Tileset content with the known file extensions ".gltf", ".glb", and ".terrain" can now be loaded even if the Content-Type is incorrect. This is especially helpful for loading tilesets from `file:` URLs.
 - Created tighter fitting bounding volumes for terrain tiles by excluding skirt vertices.
->>>>>>> d66721f1
 
 ##### Fixes :wrench:
 
