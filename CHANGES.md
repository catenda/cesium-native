--- conflicted
+++ resolved
@@ -19,12 +19,9 @@
 ##### Fixes :wrench:
 
 - Updated the CMake install process to install the vcpkg-built Debug binaries in Debug builds. Previously the Release binaries were installed instead.
-<<<<<<< HEAD
-- `IonRasterOverlay` now passes its `RasterOverlayOptions` to the `BingMapsRasterOverlay` or `TileMapServiceRasterOverlay` that it creates internally.
-=======
 - Fixed a crash that would occur for raster overlays attempting to dereference a null `CreditSystem`.
 - Fixed a bug where an empty `extensions` object would get written if an `ExtensibleObject` only had unregistered extensions.
->>>>>>> cd2128dd
+- `IonRasterOverlay` now passes its `RasterOverlayOptions` to the `BingMapsRasterOverlay` or `TileMapServiceRasterOverlay` that it creates internally.
 
 ### v0.41.0 - 2024-11-01
 
