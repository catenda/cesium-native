# Change Log

### Next Release - ?

##### Breaking Changes :mega:

- Renamed `Rectangle::intersect` and `GlobeRectangle::intersect` to `computeIntersection`.

##### Additions :tada:

- Added `Future<T>::share`, which returns a `SharedFuture<T>` and allows multiple continuations to be attached.
<<<<<<< HEAD
- Added `Math::roundUp` and `Math::roundDown`.
=======
- Added `Rectangle::computeUnion`.
>>>>>>> 8cccf175

### v0.6.0 - 2021-08-02

##### Breaking Changes :mega:

- `Future<T>::wait` now returns the resolved value and throws if the Future rejected, rather than returning a `std::variant` and slicing the exception to `std::exception`.
- `Tileset::updateView` and `Tileset::updateViewOffline` now take `std::vector<ViewState>` instead of a single `ViewState`.

##### Additions :tada:

- Added support for the `EXT_feature_metadata` glTF extension.
- Added automatic conversion of the B3DM batch table to the `EXT_feature_metadata` extension.
- Added `CESIUM_COVERAGE_ENABLED` option to the build system.
- Added `AsyncSystem::dispatchOneMainThreadTask` to dispatch a single task, rather than all the tasks that are waiting.
- Added `AsyncSystem::createPromise` to create a Promise directly, rather than via a callback as in `AsyncSystem::createFuture`.
- Added `AsyncSystem::catchImmediately` to catch a Future rejection immediately in any thread.
- Added `AsyncSystem::all` to create a Future that resolves when a list of Futures resolve.
- Added support for multiple frustums in the `Tileset` selection algorithm.

##### Fixes :wrench:

- Fixed a bug that prevented `.then` functions from being used on a `Future<void>` when CESIUM_TRACING_ENABLED was ON.

### v0.5.0 - 2021-07-01

##### Breaking Changes :mega:

- `TilesetExternals` now has an `AsyncSystem` instead of a shared pointer to an `ITaskProcessor`.

##### Additions :tada:

- Added a performance tracing framework via `CESIUM_TRACE_*` macros.
- Added `Future<T>::thenImmediately`.
- Added `AsyncSystem::createThreadPool` and `Future<T>::thenInThreadPool`.
- `Future<T>::thenInWorkerThread` and `Future<T>::thenInMainThread` now arrange for their continuations to be executed immediately when the Future is resolved, if the Future is resolved in the correct thread.
- Moved all request cache database access to a dedicated thread, in order to free up worker threads for parallelizable work.

### v0.4.0 - 2021-06-01

##### Additions :tada:

- Added `Cesium3DTiles::TileIdUtilities` with a `createTileIdString` function to create logging/debugging strings for `TileID` objects.
- Accessing the same Bing Maps layer multiple times in a single application run now reuses the same Bing Maps session instead of starting a new one each time.
- Added a configure-time build option, `PRIVATE_CESIUM_SQLITE`, to rename all `sqlite3*` symbols to `cesium_sqlite3*`.

##### Fixes :wrench:

- Matched draco's decoded indices to gltf primitive if indices attribute does not match with the decompressed indices.
- `createAccessorView` now creates an (invalid) `AccessorView` with a standard numeric type on error, rather than creating `AccessorView<nullptr_t>`. This makes it easier to use a simple lambda as the callback.
- Disabled `HTTPLIB_USE_ZLIB_IF_AVAILABLE` and `HTTPLIB_USE_OPENSSL_IF_AVAILABLE` because these libraries are not required for our use for cpp-httplib and they cause problems on some systems.

### v0.3.1 - 2021-05-13

##### Fixes :wrench:

- Fixed a memory leak when loading textures from a glTF model.
- Fixed a use-after-free bug that could cause a crash when destroying a `RasterOverlay`.

### v0.3.0 - 2021-05-03

##### Breaking Changes :mega:

- Converted `magic_enum` / `CodeCoverage.cmake` dependencies to external submodules.
- Replaced `CesiumGltf::WriteFlags` bitmask with `CesiumGltf::WriteModelOptions` struct.
  `CesiumGltf::writeModelAsEmbeddedBytes` and `CesiumGltf::writeModelAndExternalfiles`
  now use this struct for configuration.
- Removed all exceptions in `WriterException.h`, warnings / errors are now reported in
  `WriteModelResult`, which is returned from `CesiumGltf::writeModelAsEmbeddedBytes` and
  `CesiumGltf::writeModelAndExternalFiles` instead.

##### Additions :tada:

- Added support for loading the water mask from quantized-mesh terrain tiles.

##### Fixes :wrench:

- Let a tile be renderable if all its raster overlays are ready, even if some are still loading.

### v0.2.0 - 2021-04-19

##### Breaking Changes :mega:

- Moved `JsonValue` from the `CesiumGltf` library to the `CesiumUtility` library and changes some of its methods.
- Renamed `CesiumGltf::Reader` to `CesiumGltf::GltfReader`.
- Made the `readModel` and `readImage` methods on `GltfReader` instance methods instead of static methods.

##### Additions :tada:

- Added `CesiumGltfWriter` library.
- Added `CesiumJsonReader` library.
- Added diagnostic details to error messages for invalid glTF inputs.
- Added diagnostic details to error messages for failed OAuth2 authorization with `CesiumIonClient::Connection`.
- Added an `Axis` enum and `AxisTransforms` class for coordinate system transforms
- Added support for the legacy `gltfUpVector` string property in the `asset` part of tilesets. The up vector is read and passed as an `Axis` in the `extras["gltfUpVector"]` property, so that receivers may rotate the glTF model's up-vector to match the Z-up convention of 3D Tiles.
- Unknown glTF extensions are now deserialized as a `JsonValue`. Previously, they were ignored.
- Added the ability to register glTF extensions for deserialization using `GltReader::registerExtension`.
- Added `GltfReader::setExtensionState`, which can be used to request that an extension not be deserialized or that it be deserialized as a `JsonValue` even though a statically-typed class is available for the extension.

##### Fixes :wrench:

- Gave glTFs created from quantized-mesh terrain tiles a more sensible material with a `metallicFactor` of 0.0 and a `roughnessFactor` of 1.0. Previously the default glTF material was used, which has a `metallicFactor` of 1.0, leading to an undesirable appearance.
- Reported zero-length images as non-errors as `BingMapsRasterOverlay` purposely requests that the Bing servers return a zero-length image for non-existent tiles.
- 3D Tiles geometric error is now scaled by the tile's transform.
- Fixed a bug that that caused a 3D Tiles tile to fail to refine when any of its children had an unsupported type of content.

### v0.1.0 - 2021-03-30

- Initial release.<|MERGE_RESOLUTION|>--- conflicted
+++ resolved
@@ -9,11 +9,8 @@
 ##### Additions :tada:
 
 - Added `Future<T>::share`, which returns a `SharedFuture<T>` and allows multiple continuations to be attached.
-<<<<<<< HEAD
 - Added `Math::roundUp` and `Math::roundDown`.
-=======
 - Added `Rectangle::computeUnion`.
->>>>>>> 8cccf175
 
 ### v0.6.0 - 2021-08-02
 
