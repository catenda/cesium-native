# Change Log

### v0.22.0 - 2023-03-01

##### Breaking Changes :mega:

- Renamed `CesiumGeometry::AxisTransforms` to simply `Transforms`.
- Renamed `CesiumGeospatial::Transforms` to `GlobeTransforms`.

##### Additions :tada:

- Added `GlobeAnchor`, making it easy to define a coordinate system that anchors an object to the globe and maintains it as the object moves or as the local coordinate system it is defined in changes.
- Added support for loading tilesets with `pnts` content. Point clouds are converted to `glTF`s with a single `POINTS` primitive, while batch tables are converted to `EXT_feature_metadata`.
<<<<<<< HEAD
- Use `libjpeg-turbo` instead of `stb` for faster jpeg decoding. 
=======
- Added `createTranslationRotationScaleMatrix` and `computeTranslationRotationScaleFromMatrix` methods to `CesiumGeometry::Transforms`.
- Added `CesiumUtility::AttributeCompression` for encoding and decoding vertex attributes in different formats.

##### Fixes :wrench:

- Fixed a bug that could cause holes to appear in a tileset, even with frustum culling disabled, when the tileset includes some empty tiles with a geometric error greater than their parent's.
>>>>>>> e4bc2e8d

### v0.21.3 - 2023-02-01

##### Fixes :wrench:

- Fixed a bug that could prevent loading in tilesets that are additively-refined and have external tilesets, such as Cesium OSM Buildings.
- Fixed a bug that could cause parent tiles to be incorrectly culled in tilesets with additive ("ADD") refinement. This could cause geometry to disappear when moving in closer, or fail to appear at all.
- When unloading tile content, raster overlay tiles are now detached from geometry tiles _before_ the geometry tile content is unloaded.
- Added missing `#include <string>` in generated glTF and 3D Tiles header files.
- Replaced `std::sprintf` with `std::snprintf`, fixing a warning-as-error in newer versions of Xcode.
- Upgraded tinyxml2 [from commit 1aeb57d26bc303d5cfa1a9ff2a331df7ba278656 to commit e05956094c27117f989d22f25b75633123d72a83](https://github.com/leethomason/tinyxml2/compare/1aeb57d26bc303d5cfa1a9ff2a331df7ba278656...e05956094c27117f989d22f25b75633123d72a83).

### v0.21.2 - 2022-12-09

##### Additions :tada:

- Added the ability to specify the endpoint URL of the Cesium ion API when constructing an `IonRasterOverlay`.

##### Fixes :wrench:

- Removed the logged warning about the use of the `gltfUpAxis` property in a 3D Tiles tileset.json. While not technically spec-compliant, this property is quite common and we are not going to remove support for it anytime soon.

### v0.21.1 - 2022-12-02

##### Fixes :wrench:

- Fixed a bug that could cause an assertion failure - and on rare occasions a more serious problem - when creating a tile provider for a `TileMapServiceRasterOverlay` or a `WebMapServiceRasterOverlay`.

### v0.21.0 - 2022-11-01

##### Breaking Changes :mega:

- On `IPrepareRendererResources`, the `image` parameter passed to `prepareRasterInLoadThread` and the `rasterTile` parameter passed to `prepareRasterInMainThread` are no longer const. These methods are now allowed to modify the parameters during load.
- `IPrepareRendererResources::prepareInLoadThread` now takes a `TileLoadResult` and returns a `Future<TileLoadResultAndRenderResources>`, allowing it to work asynchronously rather than just blocking a worker thread until it is finished.
- `RasterOverlay::createTileProvider` now takes the owner pointer as an `IntrusivePointer` instead of a raw pointer, and returns a future that resolves to a `RasterOverlay::CreateTileProviderResult`.

##### Additions :tada:

- Added `mainThreadLoadingTimeLimit` and `tileCacheUnloadTimeLimit` properties to `TilesetOptions`, allowing a limit to be placed on how much time is spent loading and unloading tiles per frame.
- Added `GltfReader::generateMipMaps` method.
- Added the `getImage` method to `RasterOverlayTile`.
- Added `LocalHorizontalCoordinateSystem`, which is used to create convenient right- or left-handeded coordinate systems with an origin at a point on the globe.

##### Fixes :wrench:

- Fixed a bug that could cause a crash when adding raster overlays to sparse tilesets and zooming close enough to cause them to be upsampled.

### v0.20.0 - 2022-10-03

##### Breaking Changes :mega:

- `TileRenderContent::lodTransitionPercentage` now always goes from 0.0 --> 1.0 regardless of if the tile is fading in or out.
- Added a new parameter to `IPrepareRendererResources::prepareInLoadThread`, `rendererOptions`,  to allow passing arbitrary data from the renderer.

##### Fixes :wrench:

- In `CesiumGltfWriter`, `accessor.byteOffset` and `bufferView.byteOffset` are no longer written if the value is 0. This fixes validation errors for accessors that don't have buffer views, e.g. attributes that are Draco compressed.
- Fixed a bug where failed tiles don't clean up any raster overlay tiles that are mapped to them, and therefore cannot be rendered as empty tiles.
- Fixed a bug that prevented access to Cesium Ion assets by using expired Access Tokens.

### v0.19.0 - 2022-09-01

##### Breaking Changes :mega:

- `RasterOverlayCollection` no longer accepts a `Tileset` in its constructor. Instead, it now accepts a `Tile::LoadedLinkList` and a `TilesetExternals`.
- Removed `TileContext`. It has been replaced by the `TilesetContentLoader` interface.
- Removed `TileContentFactory`. Instead, conversions of various types to glTF can be registered with `GltfConverters`.
- Removed `TileContentLoadInput`. It has been replaced by `TileLoadInput` and `TilesetContentLoader`.
- Removed `TileContentLoadResult`. It has been replaced by `TileContent`.
- Removed `TileContentLoader`. It has been replaced by `TilesetContentLoader` and `GltfConverters`.
- Removed `ImplicitTraversal`. It has been replaced by `TilesetContentLoader` and `GltfConverters`.
- Removed many methods from the `Cesium3DTilesSelection::Tileset` class: `getUrl()`, `getIonAssetID()`, `getIonAssetToken()`, `notifyTileStartLoading`, `notifyTileDoneLoading()`, `notifyTileUnloading()`, `loadTilesFromJson()`, `requestTileContent()`,  `requestAvailabilitySubtree()`, `addContext()`, and `getGltfUpAxis()`. Most of these were already not recommended for use outside of cesium-native.
- Removed many methods from the `Cesium3DTilesSelection::Tile` class: `getTileset()`, `getContext()`, `setContext()`, `getContent()`, `setEmptyContent()`, `getRendererResources()`, `setState()`, `loadContent()`, `processLoadedContent()`, `unloadContent()`, `update()`, and `markPermanentlyFailed()`. Most of these were already not recommended for use outside of cesium-native.

##### Additions :tada:

- Quantized-mesh terrain and implicit octree and quadtree tilesets can now skip levels-of-detail when traversing, so the correct detail is loaded more quickly.
- Added new options to `TilesetOptions` supporting smooth transitions between tiles at different levels-of-detail. A tile's transition percentage can be retrieved from `TileRenderContent::lodTransitionPercentage`.
- Added support for loading WebP images inside glTFs and raster overlays. WebP textures can be provided directly in a glTF texture or in the `EXT_texture_webp` extension.
- Added support for `KHR_texture_transform` to `CesiumGltf`, `CesiumGltfReader`, and `CesiumGltfWriter`
- `Tileset` can be constructed with a `TilesetContentLoader` and a root `Tile` for loading and rendering different 3D Tile-like formats or creating a procedural tileset.

##### Fixes :wrench:

- Fixed a bug where the Raster Overlay passed to the `loadErrorCallback` would not be the one that the user created, but instead an aggregated overlay that was created internally.

### v0.18.1 - 2022-08-04

##### Fixes :wrench:

- Fixed a bug in `SqliteCache` where the last access time of resources was not updated correctly, sometimes causing more recently used resources to be evicted from the cache before less recently used ones.

### v0.18.0 - 2022-08-01

##### Breaking Changes :mega:

- Removed support for 3D Tiles Next extensions in `TilesetWriter` and `TilesetReader` that have been promoted to core in 3D Tiles 1.1
  - [3DTILES_multiple_contents](https://github.com/CesiumGS/3d-tiles/tree/main/extensions/3DTILES_multiple_contents)
  - [3DTILES_implicit_tiling](https://github.com/CesiumGS/3d-tiles/tree/main/extensions/3DTILES_implicit_tiling)
  - [3DTILES_metadata](https://github.com/CesiumGS/3d-tiles/tree/main/extensions/3DTILES_metadata)
  - [3DTILES_content_gltf](https://github.com/CesiumGS/3d-tiles/tree/main/extensions/3DTILES_content_gltf)
- Removed the `getSupportsRasterOverlays` from `Tileset` because the property is no longer relevant now that all tilesets support raster overlays.

##### Additions :tada:

- Added support for [3D Tiles 1.1](https://github.com/CesiumGS/3d-tiles/pull/666) in `TilesetWriter` and `TilesetReader`.
- Added a `TileOcclusionRendererProxyPool` to `TilesetExternals`. If a renderer implements and provides this interface, the tile occlusion information is used to avoid refining parent tiles that are completely occluded, reducing the number of tiles loaded.
- `Tileset` can now estimate the percentage of the tiles for the current view that have been loaded by calling the `computeLoadProgress` method.
- Enabled loading Tile Map Service (TMS) URLs that do not have a file named "tilemapresource.xml", such as from GeoServer.
- Added support for Tile Map Service documents that use the "local" profile when the SRS is mercator or geodetic.

### v0.17.0 - 2022-07-01

##### Fixes :wrench:
- Fixed crash when parsing an empty copyright string in the glTF model.

### v0.16.0 - 2022-06-01

##### Additions :tada:

- Added option to the `RasterizedPolygonsOverlay` to invert the selection, so everything outside the polygons gets rasterized instead of inside.
- The `RasterizedPolygonsTileExcluder` excludes tiles outside the selection instead of inside when given an inverted `RasterizedPolygonsOverlay`.
- Tiles are now upsampled using the projection of the first raster overlay in the list with more detail.

##### Fixes :wrench:

- For consistency with CesiumJS and compatibility with third-party terrain tilers widely used in the community, the `bounds` property of the `layer.json` file of a quantized-mesh terrain tileset is now ignored, and the terrain is assumed to cover the entire globe.

### v0.15.2 - 2022-05-13

##### Fixes :wrench:

- Fixed a bug where upsampled quadtree tiles could have siblings with mismatching projections.

In addition to the above, this release updates the following third-party libraries used by cesium-native:
- `cpp-httplib` to v0.10.3 ([changes](https://github.com/yhirose/cpp-httplib/compare/c7486ead96dad647b9783941722b5944ac1aaefa...d73395e1dc652465fa9524266cd26ad57365491f))
- `draco` to v1.5.2 ([changes](https://github.com/google/draco/compare/9bf5d2e4833d445acc85eb95da42d715d3711c6f...bd1e8de7dd0596c2cbe5929cbe1f5d2257cd33db))
- `earcut` to v2.2.3 ([changes](https://github.com/mapbox/earcut.hpp/compare/6d18edf0ce046023a7cb55e69c4cd9ba90e2c716...b28acde132cdb8e0ef536a96ca7ada8a651f9169))
- `PicoSHA2` to commit `1677374f23352716fc52183255a40c1b8e1d53eb` ([changes](https://github.com/okdshin/PicoSHA2/compare/b699e6c900be6e00152db5a3d123c1db42ea13d0...1677374f23352716fc52183255a40c1b8e1d53eb))
- `rapidjson` to commit `fcb23c2dbf561ec0798529be4f66394d3e4996d8` ([changes](https://github.com/Tencent/rapidjson/compare/fd3dc29a5c2852df569e1ea81dbde2c412ac5051...fcb23c2dbf561ec0798529be4f66394d3e4996d8))
- `spdlog` to v1.10.0 ([changes](https://github.com/gabime/spdlog/compare/cbe9448650176797739dbab13961ef4c07f4290f...76fb40d95455f249bd70824ecfcae7a8f0930fa3))
- `stb` to commit `af1a5bc352164740c1cc1354942b1c6b72eacb8a` ([changes](https://github.com/nothings/stb/compare/b42009b3b9d4ca35bc703f5310eedc74f584be58...af1a5bc352164740c1cc1354942b1c6b72eacb8a))
- `uriparser` to v0.9.6 ([changes](https://github.com/uriparser/uriparser/compare/e8a338e0c65fd875a46067d711750e4c13e044e7...24df44b74753017acfaec4b3a30097a8a2ae1ae1))

### v0.15.1 - 2022-05-05

##### Fixes :wrench:

- Fixed a bug that could cause tiles in external tilesets to fail to load.

### v0.15.0 - 2022-05-02

##### Additions :tada:

- Improved the load performance when `TilesetOptions::forbidHoles` is enabled by only loading child tiles when their parent does not meet the necessary screen-space error requirement.
- Added support for loading availability metadata from quantized-mesh layer.json. Previously, only availability embedded in terrain tiles was used.
- Added support for quantized-mesh terrain tilesets that specify a parent layer.
- Added support for metadata from the `3DTILES_batch_table_hierarchy` extension.

##### Fixes :wrench:

- Fixed a bug that could cause the same tiles to be continually loaded and unloaded when `TilesetOptions::forbidHoles` was enabled.
- Fixed a bug that could sometimes cause tilesets to fail to show their full detail when making changes to raster overlays.
- Fixed a bug that could cause holes even with `TilesetOptions::forbidHoles` enabled, particularly when using external tilesets.
- Tiles will no longer be selected to render when they have no content and they have a higher "geometric error" than their parent. In previous versions, this situation could briefly lead to holes while the children of such tiles loaded.
- Fixed a bug where `IPrepareRendererResources::prepareInMainThread` was called on a `Tile` before that `Tile` was updated with loaded content.
- Fixed a bug where getting bad data from the SQLite request cache could cause a crash. If the SQLite database is corrupt, it will now be deleted and recreated.

### v0.14.1 - 2022-04-14

##### Fixes :wrench:

- Fixed a crash caused by using an aggregated overlay of `IonRasterOverlay` after it is freed.
- Fix a bug introduced in v0.14.0 that caused Tile Map Service (TMS) overlays from Cesium ion to fail to load.

### v0.14.0 - 2022-04-01

##### Breaking Changes :mega:

- Added a new parameter, `rendererOptions`, to `IPrepareRendererResources::prepareRasterInLoadThread`.
- Changed the type of Cesium ion asset IDs from `uint32_t` to `int64_t`.
- Various changes in the `Cesium3DTiles`, `Cesium3DTilesReader`, and `Cesium3DTilesWriter` namespaces to match the evolving 3D Tiles Next specifications.
- Removed `getTextureCoordinateIndex` from `FeatureIDTextureView` and `FeatureTexturePropertyView`. Use `getTextureCoordinateAttributeId` instead.

##### Additions :tada:

- Added `WebMapServiceRasterOverlay` to pull raster overlays from a WMS server.
- Added support for the following glTF extensions to `CesiumGltf`, `CesiumGltfReader`, and `CesiumGltfWriter`:
  - `EXT_instance_features`
  - `EXT_structural_metadata`
  - `MAXAR_mesh_variants`
- Added an in-memory cache for Cesium ion asset endpoint responses in order to avoid repeated requests.
- Added `ScopeGuard` class to automatically a execute function when exiting a scope.
- The glTF `copyright` property, if present, is now included in the credits that `Tileset` adds to the `CreditSystem`. If the `copyright` has multiple parts separate by semicolons, these are treated as separate credits.
- Credits reported by `CreditSystem::getCreditsToShowThisFrame` are now sorted based on the number of occurrences, with the most common credits first.
- `Tileset` and `RasterOverlay` credits can now be shown on the screen, rather than in a separate credit popup.
- Added `FeatureTexturePropertyView::getSwizzle` method.
- Added `IsMetadataArray` template to check if a type is a `MetadataArrayView`.
- Added a `rendererOptions` property to `RasterOverlayOptions` to pass arbitrary data to `prepareRasterInLoadThread`.
- Added `Uri::escape`.

##### Fixes :wrench:

- Fixed an issue that could lead to compilation failures when passing an lvalue reference to `Promise::resolve()`.
- Fixed upsampling for `EXT_feature_metadata` feature tables.
- Fixed a bug that could cause the size of external images to be accounted for incorrectly when tracking the number of bytes loaded for caching purposes.
- Fixed a bug that prevented tiles from loading when "Forbid Holes" option was enabled.

### v0.13.0 - 2022-03-01

##### Breaking Changes :mega:

- Renamed constants in `CesiumUtility::Math` to use PascalCase instead of SCREAMING_SNAKE_CASE.

##### Additions :tada:

- Added support for the `CESIUM_RTC` and `KHR_texture_basisu` glTF extensions.
- Added support for 3D Tiles that do not have a geometric error, improving compatibility with tilesets that don't quite match the 3D Tiles spec.
- Exposed the Cesium ion endpoint URL as a parameter on tilesets and raster overlays.
- `TilesetOptions` and `RasterOverlayOptions` each have a new option to report which compressed textured formats are supported on the client platform. Ideal formats amongst the available ones are picked for each KTX2 texture that is later encountered.
- The `ImageCesium` class nows convey which GPU pixel compression format (if any) is used. This informs what to expect in the image's pixel buffer.
- The `ImageCesium` class can now contain pre-computed mipmaps, if they exist. In that case, all the mips will be in the pixel buffer and the delineation between each mip will be described in `ImageCesium::mipPositions`.
- Tileset content with the known file extensions ".gltf", ".glb", and ".terrain" can now be loaded even if the Content-Type is incorrect. This is especially helpful for loading tilesets from `file:` URLs.
- Created tighter fitting bounding volumes for terrain tiles by excluding skirt vertices.

##### Fixes :wrench:

- Fixed bug that could cause properties types in a B3DM Batch Table to be deduced incorrectly, leading to a crash when accessing property values.
- Fixed a bug where implicit tiles were not receiving the root transform and so could sometimes end up in the wrong place.

### v0.12.0 - 2022-02-01

##### Breaking Changes :mega:

- Renamed `IAssetAccessor::requestAsset` to `get`.
- Renamed `IAssetAccessor::post` to `request` and added a new parameter in the second position to specify the HTTP verb to use.
- `Token` in `CesiumIonClient` has been updated to match Cesium ion's v2 REST API endpoint, so several fields have been renamed. The `tokens` method also now returns future that resolves to a `TokenList` instead of a plain vector of `Token` instances.
- Renamed `GltfReader::readModel`, `ModelReaderResult`, and `ReadModelOptions` to `GltfReader::readGltf`, `GltfReaderResult`, and `GltfReaderOptions` respectively.
- Removed `writeModelAsEmbeddedBytes`, `writeModelAndExternalFiles`, `WriteModelResult`, `WriteModelOptions`, and `WriteGLTFCallback`. Use `GltfWriter::writeGltf`, `GltfWriter::writeGlb`, `GltfWriterResult`, and `GltfWriterOptions` instead.

##### Additions :tada:

- Added `TilesetWriterOptions` for serializing tileset JSON.
- Added support for the following extensions in `GltfWriter` and `GltfReader`:
  - [KHR_materials_unlit](https://github.com/KhronosGroup/glTF/tree/main/extensions/2.0/Khronos/KHR_materials_unlit)
  - [EXT_mesh_gpu_instancing](https://github.com/KhronosGroup/glTF/tree/main/extensions/2.0/Vendor/EXT_mesh_gpu_instancing)
  - [EXT_meshopt_compression](https://github.com/KhronosGroup/glTF/tree/main/extensions/2.0/Vendor/EXT_meshopt_compression)
  - [EXT_mesh_features](https://github.com/CesiumGS/glTF/tree/3d-tiles-next/extensions/2.0/Vendor/EXT_mesh_features)
  - [CESIUM_tile_edges](https://github.com/CesiumGS/glTF/pull/47)
- Added support for the following extensions in `TilesetWriter` and `TilesetReader`:
  - [3DTILES_multiple_contents](https://github.com/CesiumGS/3d-tiles/tree/main/extensions/3DTILES_multiple_contents)
  - [3DTILES_implicit_tiling](https://github.com/CesiumGS/3d-tiles/tree/main/extensions/3DTILES_implicit_tiling)
  - [3DTILES_metadata](https://github.com/CesiumGS/3d-tiles/tree/main/extensions/3DTILES_metadata)
- Added `SubtreeWriter` and `SubtreeReader` for serializing and deserializing the subtree format in [3DTILES_implicit_tiling](https://github.com/CesiumGS/3d-tiles/tree/main/extensions/3DTILES_implicit_tiling).
- Added `SchemaWriter` and `SchemaReader` for serializing and deserializing schemas in [EXT_mesh_features](https://github.com/CesiumGS/glTF/tree/3d-tiles-next/extensions/2.0/Vendor/EXT_mesh_features) and [3DTILES_metadata](https://github.com/CesiumGS/3d-tiles/tree/main/extensions/3DTILES_metadata).
- Added `hasExtension` to `ExtensibleObject`.
- Added `CESIUM_TESTS_ENABLED` option to the build system.
- Added support in the JSON reader for reading doubles with no fractional value as integers.
- Added case-insensitive comparison for Cesium 3D Tiles "refine" property values.
- Added new capabilities to `Connection` in `CesiumIonClient`:
  - The `tokens` method now uses the v2 service endpoint and allows a number of options to be specified.
  - Added a `token` method to allow details of a single token to be retrieved.
  - Added `nextPage` and `previousPage` methods to allow paging through tokens.
  - Added `modifyToken` method.
  - Added static `getIdFromToken` method to obtain a token ID from a given token value.
- Added `loadErrorCallback` to `TilesetOptions` and `RasterOverlayOptions`. This callback is invoked when the `Tileset` or `RasterOverlay` encounter a load error, allowing the error to be handled by application code.
- Enable `IntrusivePointer<T>` to be converted to `IntrusivePointer<U>` if U is a base class of T.

##### Fixes :wrench:

- Fixes a bug where `notifyTileDoneLoading` was not called when encountering Ion responses that can't be parsed.
- Fixed a bug that prevented a continuation attached to a `SharedFuture` from returning a `Future` itself.
- Fixed incorrect child subtree index calculation in implicit tiles.
- Fixed `computeDistanceSquaredToPosition` in `BoundingSphere`.

### v0.11.0 - 2022-01-03

##### Breaking Changes :mega:

- The `CesiumGltfReader` project now uses the `CesiumGltfReader` namespace instead of the `CesiumGltf` namespace.
- The `CesiumGltfWriter` project now uses the `CesiumGltfWriter` namespace instead of the `CesiumGltf` namespace.
- The `Cesium3DTilesReader` project now uses the `Cesium3DTilesReader` namespace instead of the `Cesium3DTiles` namespace.

##### Additions :tada:

- Added `Cesium3DTilesWriter` library.

##### Fixes :wrench:

- Fixed a bug in `QuadtreeRasterOverlayTileProvider` that caused incorrect level-of-detail selection for overlays that use a global (or otherwise large) tiling scheme but have non-global (or otherwise smaller) coverage.

### v0.10.0 - 2021-12-01

##### Breaking Changes :mega:

- `QuadtreeRasterOverlayTileProvider::computeLevelFromGeometricError` has been removed. `computeLevelFromTargetScreenPixels` may be useful as a replacement.
- The constructor of `RasterOverlayTileProvider` now requires a coverage rectangle.
- `RasterOverlayTileProvider::getTile` now takes a `targetScreenPixels` instead of a `targetGeometricError`.
- The constructor of `RasterMappedTo3DTile` now requires a texture coordinate index.
- The constructor of `RasterOverlayTile` now takes a `targetScreenPixels` instead of a `targetGeometricError`. And the corresponding `getTargetGeometricError` has been removed.
- Removed `TileContentLoadResult::rasterOverlayProjections`. This field is now found in the `overlayDetails`.
- Removed `obtainGlobeRectangle` from `TileUtilities.h`. Use `estimateGlobeRectangle` in `BoundingVolume.h` instead.
- cesium-native now uses the following options with the `glm` library:
  - `GLM_FORCE_XYZW_ONLY`
  - `GLM_FORCE_EXPLICIT_CTOR`
  - `GLM_FORCE_SIZE_T_LENGTH`

##### Additions :tada:

- Added support for the [3DTILES_implicit_tiling](https://github.com/CesiumGS/3d-tiles/tree/main/extensions/3DTILES_implicit_tiling) extension.
- Added support for the [3DTILES_bounding_volume_S2](https://github.com/CesiumGS/3d-tiles/tree/main/extensions/3DTILES_bounding_volume_S2) extension.
- Added support for raster overlays, including clipping polygons, on any 3D Tiles tileset.
- Added support for external glTF buffers and images.
- Raster overlay level-of detail is now selected using "target screen pixels" rather than the hard-to-interpret geometric error value.
- A `RasterOverlay` can now be configured with a `maximumScreenSpaceError` independent of the screen-space error used for the geometry.
- `RasterOverlay::loadTileProvider` now returns a `SharedFuture`, making it easy to attach a continuation to run when the load completes.
- Added `GltfContent::applyRtcCenter` and `applyGltfUpAxisTransform`.
- Clipping polygon edges now remain sharp even when zooming in past the available geometry detail.
- Added `DebugColorizeTilesRasterOverlay`.
- Added `BoundingRegionBuilder` to `CesiumGeospatial`.
- Added `GlobeRectangle::EMPTY` static field and `GlobeRectangle::isEmpty` method.
- Added the ability to set the coordinates of a `GlobeRectangle` after construction.

##### Fixes :wrench:

- Improved the computation of bounding regions and overlay texture coordinates from geometry, particularly for geometry that crosses the anti-meridian or touches the poles.
- Fixed a bug that would result in incorrect geometry when upsampling a glTF with a position accessor pointing to a bufferView that did not start at the beginning of its buffer.
- Fixed a problem that could cause incorrect distance computation for a degenerate bounding region that is a single point with a min/max height.
- Improved the numerical stability of `GlobeRectangle::computeCenter` and `GlobeRectangle::contains`.
- Error messages are no longer printed to the Output Log when an upsampled tile happens to have a primitive with no vertices.
- Fixed a bug that could cause memory corruption when a decoded Draco mesh was larger than indicated by the corresponding glTF accessor.
- Fixed a bug that could cause the wrong triangle indices to be used for a Draco-encoded glTF.

### v0.9.0 - 2021-11-01

##### Breaking Changes :mega:

- Changed the following properties in CesiumGltf:
  - `BufferView::target` now defaults to `std::nullopt` instead of `Target::ARRAY_BUFFER`.
  - `ClassProperty::type` now defaults to `Type::INT8` instead of empty string.
  - `ClassProperty::componentType` is now an optional string instead of a `JsonValue`.
  - `FeatureTexture::classProperty` is no longer optional, consistent with changes to the extension spec.
  - `Image::mimeType` now defaults to empty string instead of `MimeType::image_jpeg`.
  - `Sampler::magFilter` and `Sampler::minFilter` now default to `std::nullopt` instead of `MagFilter::NEAREST`.
- The version of `ExtensibleObject` in the `CesiumGltf` library and namespace has been removed. Use the one in the `CesiumUtility` library and namespace instead.
- Renamed the following glTF extension classes:
  - `KHR_draco_mesh_compression` -> `ExtensionKhrDracoMeshCompression`.
  - `MeshPrimitiveEXT_feature_metadata` -> `ExtensionMeshPrimitiveExtFeatureMetadata`
  - `ModelEXT_feature_metadata` -> `ExtensionModelExtFeatureMetadata`
- `CesiumGltf::ReaderContext` has been removed. It has been replaced with either `CesiumJsonReader::ExtensionReaderContext` or `GltfReader`.

##### Additions :tada:

- Added new `Cesium3DTiles` and `Cesium3DTilesReader` libraries. They are useful for reading and working with 3D Tiles tilesets.

##### Fixes :wrench:

- Fixed a bug that could cause crashes or incorrect behavior when using raster overlays.
- Fixed a bug that caused 3D Tiles content to fail to load when the status code was zero. This code is used by libcurl for successful read of `file://` URLs, so the bug prevented loading from such URLs in some environments.
- Errors and warnings that occur while loading glTF textures are now include in the model load errors and warnings.
- Fixes how `generate-classes` deals with reserved C++ keywords. Property names that are C++ keywords should be appended with "Property" as was already done,
but when parsing JSONs the original property name string should be used.

### v0.8.0 - 2021-10-01

##### Breaking Changes :mega:

- glTF enums are now represented in CesiumGltf as their underlying type (int32 or string) rather than as an enum class.
- Tile content loaders now return a `Future`, which allows them to be asynchronous and make further network requests.

##### Fixes :wrench:

- Fixed a bug that caused the `RTC_CENTER` semantic in a B3DM feature table to be ignored if any of the values happened to be integers rather than floating-point numbers. This caused these tiles to render in the wrong location.

### v0.7.2 - 2021-09-14

##### Fixes :wrench:

- Fixed a bug where the "forbidHoles" option was not working with raster overlays and external tilesets.

### v0.7.1 - 2021-09-14

##### Fixes :wrench:

- Fixed a bug introduced in v0.7.0 where credits from a `QuadtreeRasterOverlayTileProvider` were not collected and reported.
- Fixed a bug where disabling frustum culling caused external tilesets to not load.

### v0.7.0 - 2021-09-01

##### Breaking Changes :mega:

- Renamed the `Cesium3DTiles` namespace and library to `Cesium3DTilesSelection`.
- Deleted `Cesium3DTilesSelection::Gltf` and moved functionality into `CesiumGltf::Model`.
- Renamed `Rectangle::intersect` and `GlobeRectangle::intersect` to `computeIntersection`.
- `RasterOverlay` and derived classes now require a `name` parameter to their constructors.
- Changed the type of texture coordinate IDs used in the raster overlay system from `uint32_t` to `int32_t`.
- `RasterOverlayTileProvider` is no longer quadtree-oriented. Instead, it requires derived classes to provide an image for a particular requested rectangle and geometric error. Classes that previously derived from `RasterOverlayTileProvider` should now derive from `QuadtreeRasterOverlayTileProvider` and implement `loadQuadtreeTileImage` instead of `loadTileImage`.
- Removed `TilesetOptions::enableWaterMask`, which didn't have any effect anyway. `TilesetContentOptions::enableWaterMask` still exists and works.

##### Additions :tada:

- Added `Future<T>::isReady`.
- Added `Future<T>::share`, which returns a `SharedFuture<T>` and allows multiple continuations to be attached.
- Added an option in `TilesetOptions::ContentOptions` to generate smooth normals when the original glTFs were missing normals.
- Added `ImageManipulation` class to `CesiumGltfReader`.
- Added `Math::roundUp` and `Math::roundDown`.
- Added `Rectangle::computeUnion`.

##### Fixes :wrench:

- Fixed a bug that caused CesiumGltfWriter to write a material's normal texture info into a property named `normalTextureInfo` rather than `normalTexture`.
- Fixed a bug in `TileMapServiceRasterOverlay` that caused it to show only the lowest resolution tiles if missing a `tilemapresource.xml` file.

### v0.6.0 - 2021-08-02

##### Breaking Changes :mega:

- `Future<T>::wait` now returns the resolved value and throws if the Future rejected, rather than returning a `std::variant` and slicing the exception to `std::exception`.
- `Tileset::updateView` and `Tileset::updateViewOffline` now take `std::vector<ViewState>` instead of a single `ViewState`.

##### Additions :tada:

- Added support for the `EXT_feature_metadata` glTF extension.
- Added automatic conversion of the B3DM batch table to the `EXT_feature_metadata` extension.
- Added `CESIUM_COVERAGE_ENABLED` option to the build system.
- Added `AsyncSystem::dispatchOneMainThreadTask` to dispatch a single task, rather than all the tasks that are waiting.
- Added `AsyncSystem::createPromise` to create a Promise directly, rather than via a callback as in `AsyncSystem::createFuture`.
- Added `AsyncSystem::catchImmediately` to catch a Future rejection immediately in any thread.
- Added `AsyncSystem::all` to create a Future that resolves when a list of Futures resolve.
- Added support for multiple frustums in the `Tileset` selection algorithm.

##### Fixes :wrench:

- Fixed a bug that prevented `.then` functions from being used on a `Future<void>` when CESIUM_TRACING_ENABLED was ON.

### v0.5.0 - 2021-07-01

##### Breaking Changes :mega:

- `TilesetExternals` now has an `AsyncSystem` instead of a shared pointer to an `ITaskProcessor`.

##### Additions :tada:

- Added a performance tracing framework via `CESIUM_TRACE_*` macros.
- Added `Future<T>::thenImmediately`.
- Added `AsyncSystem::createThreadPool` and `Future<T>::thenInThreadPool`.
- `Future<T>::thenInWorkerThread` and `Future<T>::thenInMainThread` now arrange for their continuations to be executed immediately when the Future is resolved, if the Future is resolved in the correct thread.
- Moved all request cache database access to a dedicated thread, in order to free up worker threads for parallelizable work.

### v0.4.0 - 2021-06-01

##### Additions :tada:

- Added `Cesium3DTiles::TileIdUtilities` with a `createTileIdString` function to create logging/debugging strings for `TileID` objects.
- Accessing the same Bing Maps layer multiple times in a single application run now reuses the same Bing Maps session instead of starting a new one each time.
- Added a configure-time build option, `PRIVATE_CESIUM_SQLITE`, to rename all `sqlite3*` symbols to `cesium_sqlite3*`.

##### Fixes :wrench:

- Matched draco's decoded indices to gltf primitive if indices attribute does not match with the decompressed indices.
- `createAccessorView` now creates an (invalid) `AccessorView` with a standard numeric type on error, rather than creating `AccessorView<nullptr_t>`. This makes it easier to use a simple lambda as the callback.
- Disabled `HTTPLIB_USE_ZLIB_IF_AVAILABLE` and `HTTPLIB_USE_OPENSSL_IF_AVAILABLE` because these libraries are not required for our use for cpp-httplib and they cause problems on some systems.

### v0.3.1 - 2021-05-13

##### Fixes :wrench:

- Fixed a memory leak when loading textures from a glTF model.
- Fixed a use-after-free bug that could cause a crash when destroying a `RasterOverlay`.

### v0.3.0 - 2021-05-03

##### Breaking Changes :mega:

- Converted `magic_enum` / `CodeCoverage.cmake` dependencies to external submodules.
- Replaced `CesiumGltf::WriteFlags` bitmask with `CesiumGltf::WriteModelOptions` struct.
  `CesiumGltf::writeModelAsEmbeddedBytes` and `CesiumGltf::writeModelAndExternalfiles`
  now use this struct for configuration.
- Removed all exceptions in `WriterException.h`, warnings / errors are now reported in
  `WriteModelResult`, which is returned from `CesiumGltf::writeModelAsEmbeddedBytes` and
  `CesiumGltf::writeModelAndExternalFiles` instead.

##### Additions :tada:

- Added support for loading the water mask from quantized-mesh terrain tiles.

##### Fixes :wrench:

- Let a tile be renderable if all its raster overlays are ready, even if some are still loading.

### v0.2.0 - 2021-04-19

##### Breaking Changes :mega:

- Moved `JsonValue` from the `CesiumGltf` library to the `CesiumUtility` library and changes some of its methods.
- Renamed `CesiumGltf::Reader` to `CesiumGltf::GltfReader`.
- Made the `readModel` and `readImage` methods on `GltfReader` instance methods instead of static methods.

##### Additions :tada:

- Added `CesiumGltfWriter` library.
- Added `CesiumJsonReader` library.
- Added diagnostic details to error messages for invalid glTF inputs.
- Added diagnostic details to error messages for failed OAuth2 authorization with `CesiumIonClient::Connection`.
- Added an `Axis` enum and `AxisTransforms` class for coordinate system transforms
- Added support for the legacy `gltfUpVector` string property in the `asset` part of tilesets. The up vector is read and passed as an `Axis` in the `extras["gltfUpVector"]` property, so that receivers may rotate the glTF model's up-vector to match the Z-up convention of 3D Tiles.
- Unknown glTF extensions are now deserialized as a `JsonValue`. Previously, they were ignored.
- Added the ability to register glTF extensions for deserialization using `GltReader::registerExtension`.
- Added `GltfReader::setExtensionState`, which can be used to request that an extension not be deserialized or that it be deserialized as a `JsonValue` even though a statically-typed class is available for the extension.

##### Fixes :wrench:

- Gave glTFs created from quantized-mesh terrain tiles a more sensible material with a `metallicFactor` of 0.0 and a `roughnessFactor` of 1.0. Previously the default glTF material was used, which has a `metallicFactor` of 1.0, leading to an undesirable appearance.
- Reported zero-length images as non-errors as `BingMapsRasterOverlay` purposely requests that the Bing servers return a zero-length image for non-existent tiles.
- 3D Tiles geometric error is now scaled by the tile's transform.
- Fixed a bug that that caused a 3D Tiles tile to fail to refine when any of its children had an unsupported type of content.

### v0.1.0 - 2021-03-30

- Initial release.<|MERGE_RESOLUTION|>--- conflicted
+++ resolved
@@ -11,16 +11,13 @@
 
 - Added `GlobeAnchor`, making it easy to define a coordinate system that anchors an object to the globe and maintains it as the object moves or as the local coordinate system it is defined in changes.
 - Added support for loading tilesets with `pnts` content. Point clouds are converted to `glTF`s with a single `POINTS` primitive, while batch tables are converted to `EXT_feature_metadata`.
-<<<<<<< HEAD
 - Use `libjpeg-turbo` instead of `stb` for faster jpeg decoding. 
-=======
 - Added `createTranslationRotationScaleMatrix` and `computeTranslationRotationScaleFromMatrix` methods to `CesiumGeometry::Transforms`.
 - Added `CesiumUtility::AttributeCompression` for encoding and decoding vertex attributes in different formats.
 
 ##### Fixes :wrench:
 
 - Fixed a bug that could cause holes to appear in a tileset, even with frustum culling disabled, when the tileset includes some empty tiles with a geometric error greater than their parent's.
->>>>>>> e4bc2e8d
 
 ### v0.21.3 - 2023-02-01
 
