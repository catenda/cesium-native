# Change Log

### ? - ?

##### Breaking Changes :mega:

- `FeatureId::propertyTable` is now `int32_t` instead of `std::optional<int64_t>`
- `ExtensionMeshPrimitiveExtStructuralMetadata::propertyTextures` and `ExtensionMeshPrimitiveExtStructuralMetadata::propertyAttributes` are now vectors of `int32_t` instead of `int64_t`.

##### Additions :tada:

- Added support for I3DM 3D Tile content files.
- Added `forEachNodeInScene` to `CesiumGltf::Model`.
- Added `removeUnusedBuffers` to `GltfUtilities`.
- Added the following new methods to the `Uri` class: `unescape`, `unixPathToUriPath`, `windowsPathToUriPath`, `nativePathToUriPath`, `uriPathToUnixPath`, `uriPathToWindowsPath`, and `uriPathToNativePath`.
- Added `LayerWriter` to the `CesiumQuantizedMeshTerrain` library and namespace.
- Drastically improved the performance of `GltfUtilities::collapseToSingleBuffer` for glTFs with many buffers and bufferViews.

##### Fixes :wrench:

- Added support for the following glTF extensions to `Model::merge`. Previously these extensions could end up broken after merging.
  - `KHR_texture_basisu`
  - `EXT_texture_webp`
  - `EXT_mesh_gpu_instancing`
  - `EXT_meshopt_compression`
  - `CESIUM_primitive_outline`
  - `CESIUM_tile_edges`
- Fixed a bug in `GltfUtilities::compactBuffer` where it would not preserve the alignment of the bufferViews.
- The `collapseToSingleBuffer` and `moveBufferContent` functions in `GltfUtilities` now align to an 8-byte boundary rather than a 4-byte boundary, because bufferViews associated with some glTF extensions require this larger alignment.
- `GltfUtilities::collapseToSingleBuffer` now works correctly even if some of the buffers in the model have a `uri` property and the data at that URI has not yet been loaded. Such buffers are left unmodified.
- `GltfUtilities::collapseToSingleBuffer` now works correctly with bufferViews that have the `EXT_meshopt_compression` extension.
- `GltfUtilities::compactBuffer` now accounts for bufferViews with the `EXT_meshopt_compression` when determining unused buffer ranges.
- When `GltfReader` decodes buffers with data URLs, and the size of the data in the URL does not match the buffer's `byteLength`, the `byteLength` is now updated and a warning is raised. Previously, the mismatch was ignored and would cause problems later when trying to use these buffers.
- `EXT_meshopt_compression` and `KHR_mesh_quantization` are now removed from `extensionsUsed` and `extensionsRequired` after they are decoded by `GltfReader`.
- The glTF accessor for the texture coordinates created by `RasterOverlayUtilities::createRasterOverlayTextureCoordinates` now has min/max values that accurately reflect the range of values. Previously, the minimum was always set to 0.0 and the maximum to 1.0.
- Fixed a bug in the `waitInMainThread` method on `Future` and `SharedFuture` that could cause it to never return if the waited-for future rejected.
- Moved the small amount of Abseil code embedded into the s2geometry library from the `absl` namespace to the `cesium_s2geometry_absl` namespace, in order to avoid linker errors when linking against both cesium-native and the full Abseil library.
<<<<<<< HEAD
- Fixed a crash in `ExtensionWriterContext` when attempting to write statically-typed extensions that aren't registered. Now a warning is reported.
=======
>>>>>>> ed3b88b2

### v0.35.0 - 2024-05-01

##### Breaking Changes :mega:

- Moved `upsampleGltfForRasterOverlays` into `RasterOverlayUtilities`. Previously it was a global function. Also added two new parameters to it, prior to the existing `textureCoordinateIndex` parameter.
- Moved `QuantizedMeshLoader` from `Cesium3DTilesContent` to `CesiumQuantizedMeshTerrain`. If experiencing related linker errors, add `CesiumQuantizedMeshTerrain` to the libraries you link against.
- `Connection::authorize` now requires an `ApplicationData` parameter, which represents the `appData` retrieved from a Cesium ion server.

##### Additions :tada:

- Added a new `CesiumQuantizedMeshTerrain` library and namespace, containing classes for working with terrain in the `quantized-mesh-1.0` format and its `layer.json` file.
- Added `getComponentCountFromPropertyType` to `PropertyType`.
- Added `removeExtension` to `ExtensibleObject`.
- Added `IndexFromAccessor` to retrieve the index supplied by `IndexAccessorType`.
- Added `NormalAccessorType`, which is a type definition for a normal accessor. It can be constructed using `getNormalAccessorView`.
- Added `Uri::getPath` and `Uri::setPath`.
- Added `TileTransform::setTransform`.
- Added `GlobeRectangle::splitAtAntiMeridian`.
- Added `BoundingRegionBuilder::toGlobeRectangle`.
- Added `GlobeRectangle::equals` and `GlobeRectangle::equalsEpsilon`.
- `upsampleGltfForRasterOverlays` now accepts two new parameters, `hasInvertedVCoordinate` and `textureCoordinateAttributeBaseName`.
- `upsampleGltfForRasterOverlays` now copies images from the parent glTF into the output model.
- Added `waitInMainThread` method to `Future` and `SharedFuture`.
- Added `forEachRootNodeInScene`, `addExtensionUsed`, `addExtensionRequired`, `isExtensionUsed`, and `isExtensionRequired` methods to `CesiumGltf::Model`.
- Added `getNodeTransform`, `setNodeTransform`, `removeUnusedTextures`, `removeUnusedSamplers`, `removeUnusedImages`, `removeUnusedAccessors`, `removeUnusedBufferViews`, and `compactBuffers` methods to `GltfUtilities`.
- Added `postprocessGltf` method to `GltfReader`.
- `Model::merge` now merges the `EXT_structural_metadata` and `EXT_mesh_features` extensions. It also now returns an `ErrorList`, used to report warnings and errors about the merge process.

##### Fixes :wrench:

- Fixed a bug in `joinToString` when given a collection containing empty strings.
- `QuantizedMeshLoader` now creates spec-compliant glTFs from a quantized-mesh terrain tile. Previously, the generated glTF had small problems that could confuse some clients.
- Fixed a bug in `TileMapServiceRasterOverlay` that caused it to build URLs incorrectly when given a URL with query parameters.
- glTFs converted from a legacy batch table to a `EXT_structural_metadata` now:
  - Add the `EXT_structural_metadata` and `EXT_mesh_features` extensions to the glTF's `extensionsUsed` list.
  - Omit property table properties without any values at all. Previously, such property table properties would have a `values` field referring to an invalid bufferView, which is contrary to the extension's specification.
  - Rename the `_BATCHID` attribute to `_FEATURE_ID_0` inside the `KHR_draco_mesh_compression` extension (if present), in addition to the primitive's `attributes`. Previously, meshes still Draco-compressed after the upgrade, by setting `options.decodeDraco=false`, did not have the proper attribute name.
- glTFs converted from 3D Tiles B3DMs with the `RTC_CENTER` property will now have `CESIUM_RTC` added to their `extensionsRequired` and `extensionsUsed` lists.
- glTFs converted from the 3D Tiles PNTS format now:
  - Have their `asset.version` field correctly set to `"2.0"`. Previously the version was not set, which is invalid.
  - Have the `KHR_materials_unlit` extension added to the glTF's `extensionsUsed` list when the point cloud does not have normals.
  - Have a default `scene`.
  - Have the `CESIUM_RTC` extension added to the glTF's `extensionsRequired` and `extensionsUsed` lists when the PNTS uses the `RTC_CENTER` property.
- When glTFs are loaded with `applyTextureTransform` set to true, the accessors and bufferViews created for the newly-generated texture coordinates now have their `byteOffset` set to zero. Previously, they inherited the value from the original `KHR_texture_transform`-dependent objects, which was incorrect.
- `bufferViews` created for indices during Draco decoding no longer have their `byteStride` property set, as this is unnecessary and disallowed by the specification.
- `bufferViews` created for vertex attributes during Draco decoding now have their `target` property correctly set to `BufferView::Target::ARRAY_BUFFER`.
- After a glTF has been Draco-decoded, the `KHR_draco_mesh_compression` extension is now removed from the primitives, as well as from `extensionsUsed` and `extensionsRequired`.
- For glTFs converted from quantized-mesh tiles, accessors created for the position attribute now have their minimum and maximum values set correctly to include the vertices that form the skirt around the edge of the tile.
- Fixed some glTF validation problems with the mode produced by `upsampleGltfForRasterOverlays`.
- `RasterOverlayUtilities::createRasterOverlayTextureCoordinates` no longer fails when the model spans the anti-meridian. However, only the larger part of the model on one side of the anti-meridian will have useful texture coordinates.
- Fixed a bug that caused `GltfWriter` to create an invalid GLB if its total size would be greater than or equal to 4 GiB. Because it is not possible to produce a valid GLB of this size, GltfWriter now reports an error instead.
- `CesiumUtility::Uri::resolve` can now properly parse protocol-relative URIs (such as `//example.com`).
- Fixed a bug where the `GltfReader` was not able to read a model when the BIN chunk of the GLB data was more than 3 bytes larger than the size of the JSON-defined `buffer`.

### v0.34.0 - 2024-04-01

##### Breaking Changes :mega:

- Renamed `IntersectionTests::pointInTriangle2D` to `IntersectionTests::pointInTriangle`.

##### Additions :tada:

- Added `AccessorWriter` constructor that takes an `AccessorView`.
- Added `PositionAccessorType`, which is a type definition for a position accessor. It can be constructed using `getPositionAccessorView`.
- Added overloads of `IntersectionTests::pointInTriangle` that handle 3D points. One overload includes a `barycentricCoordinates` parameter that outputs the barycentric coordinates at that point.
- Added overloads of `ImplicitTilingUtilities::computeBoundingVolume` that take a `Cesium3DTiles::BoundingVolume`.
- Added overloads of `ImplicitTilingUtilities::computeBoundingVolume` that take an `S2CellBoundingVolume` and an `OctreeTileID`. Previously only `QuadtreeTileID` was supported.
- Added `setOrientedBoundingBox`, `setBoundingRegion`, `setBoundingSphere`, and `setS2CellBoundingVolume` functions to `TileBoundingVolumes`.

##### Fixes :wrench:

- Fixed a bug where coordinates returned from `SimplePlanarEllipsoidCurve` were inverted if one of the input points had a negative height.
- Fixed a bug where `Tileset::ComputeLoadProgress` could incorrectly report 100% before all tiles finished their main thread loading.

### v0.33.0 - 2024-03-01

##### Breaking Changes :mega:

- Removed support for `EXT_feature_metadata` in `CesiumGltf`, `CesiumGltfReader`, and `CesiumGltfWriter`. This extension was replaced by `EXT_mesh_features`, `EXT_instance_features`, and `EXT_structural_metadata`.
- Moved `ReferenceCountedNonThreadSafe<T>` to `ReferenceCounted.h`. It is also now a type alias for `ReferenceCounted<T, false>` rather than an actual class.
- Renamed `applyKHRTextureTransform` to `applyKhrTextureTransform`. The corresponding header file was similarly renamed to `CesiumGltf/applyKhrTextureTransform.h`.

##### Additions :tada:

- Added `TextureViewOptions`, which includes the following flags:
  - `applyKhrTextureTransformExtension`: When true, the view will automatically transform texture coordinates before sampling the texture.
  - `makeImageCopy`: When true, the view will make its own CPU copy of the image data.
- Added `TextureView`. It views an arbitrary glTF texture and can be affected by `TextureViewOptions`. `FeatureIdTextureView` and `PropertyTexturePropertyView` now inherit from this class.
- Added `options` parameter to `PropertyTextureView::getPropertyView` and `PropertyTextureView::forEachProperty`, allowing views to be constructed with property-specific options.
- Added `KhrTextureTransform`, a utility class that parses the `KHR_texture_transform` glTF extension and reports whether it is valid. UVs may be transformed on the CPU using `applyTransform`.
- Added `contains` method to `BoundingSphere`.
- Added `GlobeRectangle::MAXIMUM` static field.
- Added `ReferenceCountedThreadSafe` type alias.
- Added `SimplePlanarEllipsoidCurve` class to help with calculating fly-to paths.
- Added `sizeBytes` field to `ImageCesium`, allowing its size to be tracked for caching purposes even after its `pixelData` has been cleared.
- Added `scaleToGeocentricSurface` method to `Ellipsoid`.

##### Fixes :wrench:

- Fixed a bug in `BoundingVolume::estimateGlobeRectangle` where it returned an incorrect rectangle for boxes and spheres that encompass the entire globe.
- Fixed an incorrect computation of wrapped texture coordinates in `applySamplerWrapS` and `applySamplerWrapT`.

### v0.32.0 - 2024-02-01

##### Breaking Changes :mega:

- `IndicesForFaceFromAccessor` now properly supports `TRIANGLE_STRIP` and `TRIANGLE_FAN` modes. This requires the struct to be initialized with the correct primitive mode.

##### Additions :tada:

- Added support for Web Map Tile Service (WMTS) with `WebMapTileServiceRasterOverlay`.
- Added conversions from `std::string` to other metadata types in `MetadataConversions`. This enables the same conversions as `std::string_view`, while allowing runtime engines to use `std::string` for convenience.
- Added `applyTextureTransform` property to `TilesetOptions`, which indicates whether to preemptively apply transforms to texture coordinates for textures with the `KHR_texture_transform` extension.
- Added `loadGltf` method to `GltfReader`, making it easier to do a full, asynchronous load of a glTF.

##### Fixes :wrench:

- Fixed a bug in `FeatureIdTextureView` where it ignored the wrap values specified on the texture's sampler.
- Fixed a bug that could cause binary implicit tiling subtrees with buffers padded to 8-bytes to fail to load.
- Fixed a bug where upgraded batch table properties were not always assigned sentinel values, even when such values were available and required.
- Fixed incorrect behavior in `PropertyTablePropertyView` where `arrayOffsets` were treated as byte offsets, instead of as array indices.

### v0.31.0 - 2023-12-14

##### Additions :tada:

- Add `defaults` method to `CesiumIonClient::Connection`.

##### Fixes :wrench:

- Fixed a crash in `SubtreeAvailability::loadSubtree`.
- Fixed a bug where the `getApiUrl` method of `CesiumIonClient::Connection` would not return the default API URL if the attempt to access `config.json` failed in a more serious way, such as because of an invalid hostname.

### v0.30.0 - 2023-12-01

##### Breaking Changes :mega:

- Moved `ErrorList`, `CreditSystem`, and `Credit` from `Cesium3DTilesSelection` to `CesiumUtility`.
- Moved `GltfUtilities` from `Cesium3DTilesSelection` to `Cesium3DTilesContent`.
- Moved `RasterOverlay`, `RasterOverlayTileProvider`, `RasterOverlayTile`, `QuadtreeRasterOverlayTileProvider`, `RasterOverlayLoadFailure`, `RasterOverlayDetails`, and all of the `RasterOverlay`-derived types to a new `CesiumRasterOverlays` library and namespace.
- Moved `createRasterOverlayTextureCoordinates` method from `GltfUtilities` to a new `RasterOverlayUtilities` class in the `CesiumRasterOverlays` library.
- `GltfUtilities::parseGltfCopyright` now returns the credits as a vector of `std::string_view` instances. Previously it took a `CreditSystem` and created credits directly.
- The `SubtreeAvailability` constructor and `loadSubtree` static method now take an `ImplicitTileSubdivisionScheme` enumeration parameter instead of a `powerOf2` parameter. They also now require a `levelsInSubtree` parameter, which is needed when switching from constant to bitstream availability. Lastly, the constructor now takes a `Subtree` parameter instead of a `std::vector<std::vector<std::byte>>` representing the buffers.
- `SubtreeConstantAvailability`, `SubtreeBufferViewAvailability`, and `AvailabilityView` are now members of `SubtreeAvailability`.
- Moved `ImageManipulation` from `CesiumGltfReader` to `CesiumGltfContent`.
- Added some new parameters to `RasterOverlayUtilities::createRasterOverlayTextureCoordinates` and changed the order of some existing parameters.

##### Additions :tada:

- Added new `Cesium3DTilesContent` library and namespace. It has classes for loading, converting, and manipulating 3D Tiles tile content.
- Added new `CesiumGltfContent` library and namespace. It has classes for manipulating in-memory glTF files.
- Added new `CesiumRasterOverlays` library and namespace. It has classes for working with massive textures draped over glTFs and 3D Tiles.
- Added `MetadataConversions`, which enables metadata values to be converted to different types for better usability in runtime engines.
- Added various `typedef`s to catch all possible types of `AccessorView`s for an attribute, including `FeatureIdAccessorType` for feature ID attribute accessors, `IndexAccessorType` for index accessors, and `TexCoordAccessorType` for texture coordinate attribute accessors.
- Added `getFeatureIdAccessorView`, `getIndexAccessorView`, and `getTexCoordAccessorView` to retrieve the `AccessorView` as a `FeatureIdAccessorType`, `IndexAccessorType`, or `TexCoordAccessorType` respectively.
- Added `StatusFromAccessor` and `CountFromAccessor` visitors to retrieve the accessor status and size respectively. This can be used with `FeatureIdAccessorType`, `IndexAccessorType`, or `TexCoordAccessorType`.
- Added `FeatureIdFromAccessor` to retrieve feature IDs from a `FeatureIdAccessorType`.
- Added `IndicesForFaceFromAccessor` to retrieve the indices of the vertices that make up a face, as supplied by `IndexAccessorType`.
- Added `TexCoordFromAccessor` to retrieve the texture coordinates from a `TexCoordAccessorType`.
- Added `TileBoundingVolumes` class to `Cesium3DTilesContent`, making it easier to create the rich bounding volume types in `CesiumGeometry` and `CesiumGeospatial` from the simple vector representations in `Cesium3DTiles`.
- Added `transform` method to `CesiumGeometry::BoundingSphere`.
- Added `toSphere`, `fromSphere`, and `fromAxisAligned` methods to `CesiumGeometry::OrientedBoundingBox`.
- Added `TileTransform` class to `Cesium3DTilesContent`, making it easier to create a `glm::dmat4` from the `transform` property of a `Cesium3DTiles::Tile`.
- Added `ImplicitTilingUtilities` class to `Cesium3DTilesContent`.
- Added overloads of `isTileAvailable`, `isContentAvailable`, and `isSubtreeAvailable` on the `SubtreeAvailability` class that take the subtree root tile ID and the tile ID of interest, instead of a relative level and Morton index.
- Added `fromSubtree` and `createEmpty` static methods to `SubtreeAvailability`.
- Added new `set` methods to `SubtreeAvailability`, allowing the availability information to be modified.
- Added `SubtreeFileReader` class, used to read `Cesium3DTiles::Subtree` from a binary or JSON subtree file.
- Added `pointInTriangle2D` static method to `CesiumGeometry::IntersectionTests`.
- Added `rectangleIsWithinPolygons` and `rectangleIsOutsidePolygons` static methods to `CartographicPolygon`.
- Raster overlays now use `IPrepareRasterOverlayRendererResources`, which contains only overlay-related methods, instead of `IPrepareRendererResources`, which contains tileset-related methods as well. `IPrepareRendererResources` derives from `IPrepareRasterOverlayRendererResources` so existing code should continue to work without modification.
- Added `collapseToSingleBuffer` and `moveBufferContent` methods to `GltfUtilities`.
- Added `savePng` method to `ImageManipulation`.
- `RasterOverlayTileProvider::loadTile` now returns a future that resolves when the tile is done loading.
- Added `computeDesiredScreenPixels` and `computeTranslationAndScale` methods to `RasterOverlayUtilities`.
- Added `Future<T>::thenPassThrough`, used to easily pass additional values through to the next continuation.

##### Fixes :wrench:

- Fixed a bug in `OrientedBoundingBox::contains` where it didn't account for the bounding box's center.
- Fixed compiler error when calling `PropertyAttributeView::forEachProperty`.
- Fixed crash when loading glTFs with data uri images.
- Fixed WD4996 warnings-as-errors when compiling with Visual Studio 2002 v17.8.

### v0.29.0 - 2023-11-01

##### Breaking Changes :mega:

- Removed `PropertyTablePropertyViewType` and `NormalizedPropertyTablePropertyViewType`, as well as their counterparts for property textures and property attributes. When compiled with Clang, the large `std::variant` definitions would significantly stall compilation.

##### Fixes :wrench:

- Updated the Cesium ion OAuth2 URL from `https://cesium.com/ion/oauth` to `https://ion.cesium.com/oauth`, avoiding a redirect.

### v0.28.1 - 2023-10-02

##### Breaking Changes :mega:

- Cesium Native is now only regularly tested on Visual Studio 2019+, GCC 11.x+, and Clang 12+. Other compilers - including older ones - are likely to work, but are not tested.

##### Additions :tada:

- Added `getClass` to `PropertyTableView`, `PropertyTextureView`, and `PropertyAttributeView`. This can be used to retrieve the metadata `Class` associated with the view.
- Added `PropertyViewStatus::EmptyPropertyWithDefault` to indicate when a property contains no data, but has a valid default value.
- A glTF `bufferView` with a `byteStride` of zero is now treated as if the `byteStride` is not defined at all. Such a glTF technically violates the spec (the minimum value is 4), but the new behavior is sensible enough and consistent with CesiumJS.

##### Fixes :wrench:

- Fixed the handling of omitted metadata properties in `PropertyTableView`, `PropertyTextureView`, and `PropertyAttributeView` instances. Previously, if a property was not `required` and omitted, it would be initialized as invalid with the `ErrorNonexistentProperty` status. Now, it will be treated as valid as long as the property defines a valid `defaultProperty`. A special instance of `PropertyTablePropertyView`, `PropertyTexturePropertyView`, or `PropertyAttributePropertyView` will be constructed to allow the property's default value to be retrieved, either via `defaultValue` or `get`. `getRaw` may not be called on this special instance.

### v0.28.0 - 2023-09-08

##### Breaking Changes :mega:

- Views of the data contained by `EXT_feature_metadata` will no longer supported by Cesium Native. The extension will still be parsed, but it will log a warning.
- Batch tables will be converted to `EXT_structural_metadata` instead of `EXT_feature_metadata`.
- In `CesiumGltf`, all generated classes related to `EXT_feature_metadata` are now prefixed with `ExtensionExtFeatureMetadata`. For example, `ClassProperty` has become `ExtensionExtFeatureMetadataClassProperty`. This also extends to the glTF reader and writer.
- In `CesiumGltf`, all generated classes related to `EXT_structural_metadata` have had their `ExtensionExtStructuralMetadata` prefix removed. For example, `ExtensionExtStructuralMetadataClassProperty` has become `ClassProperty`. This also extends to the glTF reader and writer.
- In `CesiumGltf`, `ExtensionExtMeshFeaturesFeatureId` and `ExtensionExtMeshFeaturesFeatureIdTexture` have been renamed to `FeatureId` and `FeatureIdTexture` respectively.
- Replaced `FeatureIDTextureView` with `FeatureIdTextureView`, which views a `FeatureIdTexture` in `EXT_mesh_features`. Feature ID textures from `EXT_feature_metadata` are no longer supported.
- Replaced `MetadataFeatureTableView` with `PropertyTableView`, which views a `PropertyTable` in `EXT_structural_metadata`.
- Replaced `MetadataPropertyView` with `PropertyTablePropertyView`, which is a view of a `PropertyTableProperty` in `EXT_structural_metadata`. This takes two template parameters: a typename `T` , and a `bool` indicating whether or not the values are normalized.
- Replaced `MetadataPropertyViewStatus` with `PropertyTablePropertyViewStatus`. `PropertyTablePropertyViewStatus` is a class that inherits from `PropertyViewStatus`, defining additional error codes in the form of `static const` values.
- Replaced `FeatureTextureView` with `PropertyTextureView`, which views a `PropertyTexture` in `EXT_structural_metadata`.
- Replaced `FeatureTexturePropertyView` with `PropertyTexturePropertyView`, which is a view of a `PropertyTextureProperty` in `EXT_structural_metadata`. This takes two template parameters: a typename `T` , and a `bool` indicating whether or not the values are normalized.
- Removed `FeatureTexturePropertyComponentType`, `FeatureTexturePropertyChannelOffsets`, and `FeatureTexturePropertyValue`. `PropertyTextureProperty` retrieves the values with the type indicated by its class property.
- Replaced `FeatureTexturePropertyViewStatus` with `PropertyTexturePropertyViewStatus`. `PropertyTexturePropertyViewStatus` is a class that inherits from `PropertyViewStatus`, defining additional error codes in the form of `static const` values.
- Renamed `FeatureIDTextureViewStatus` to `FeatureIdTextureViewStatus` for consistency.
- Renamed `MetadataArrayView` to `PropertyArrayView`.
- Renamed `FeatureTextureViewStatus` to `PropertyTextureViewStatus`.
- Refactored `PropertyType` to reflect the values of `type` in a `ClassProperty` from `EXT_structural_metadata`.

##### Additions :tada:

- Added `PropertyView`, which acts as a base class for all metadata property views. This takes two template parameters: a type `T` , and a `bool` indicating whether or not the values are normalized.
- Added `PropertyViewStatus`, which defines public `static const` values for various property errors.
- Added `PropertyTableViewStatus` to indicate whether a `PropertyTableView` is valid.
- Added `PropertyComponentType` to reflect the values of `componentType` in a `ClassProperty` from `EXT_structural_metadata`.
- Added `PropertyAttributeView`, which views a `PropertyAttribute` in `EXT_structural_metadata`.
- Added `PropertyAttributePropertyView`, which views a `PropertyAttributeProperty` in `EXT_structural_metadata`.
- Added `PropertyAttributePropertyViewStatus`, which reflects the status of a `PropertyAttributePropertyView`.

### v0.27.3 - 2023-10-01

##### Additions :tada:

- Added support for Cesium ion `"externalType"` assets.

##### Fixes :wrench:

- Fixed corner cases where `Tileset::ComputeLoadProgress` can incorrectly report done (100%) before all tiles are actually loaded for the current view.

### v0.27.2 - 2023-09-20

##### Additions :tada:

- Added `CESIUM_GLM_STRICT_ENABLED` option to the CMake scripts. It is ON by default, but when set to OFF it disables the `GLM_FORCE_XYZW_ONLY`, `GLM_FORCE_EXPLICIT_CTOR`, and `GLM_FORCE_SIZE_T_LENGTH` options in the GLM library.

##### Fixes :wrench:

- Added a missing include to `FeatureTexturePropertyView.h`.
- The CMake scripts no longer attempt to add the `Catch2` subdirectory when the tests are disabled.

### v0.27.1 - 2023-09-03

##### Fixes :wrench:

- Fixed a bug that could cause a crash when loading tiles with a raster overlay.

### v0.27.0 - 2023-09-01

##### Breaking Changes :mega:

- Renamed `ExtensionReaderContext` to `JsonReaderOptions`, and the `getExtensions` method on various JSON reader classes to `getOptions`.
- `IExtensionJsonHandler` no longer derives from `IJsonHandler`. Instead, it has a new pure virtual method, `getHandler`, that must be implemented to allow clients to obtain the `IJsonHandler`. In almost all implementations, this should simply return `*this`.
- In `SubtreeReader`, `SchemaReader`, and `TilesetReader`, the `readSubtree`, `readSchema`, and `readTileset` methods (respectively) have been renamed to `readFromJson` and return a templated `ReadJsonResult` instead of a bespoke result class.
- `TileExternalContent` is now heap allocated and stored in `TileContent` with a `std::unique_ptr`.
- The root `Tile` of a `Cesium3DTilesSelection::Tileset` now represents the tileset.json itself, and the `root` tile specified in the tileset.json is its only child. This makes the shape of the tile tree consistent between a standard top-level tileset and an external tileset embedded elsewhere in the tree. In both cases, the "tile" that represents the tileset.json itself has content of type `TileExternalContent`.

##### Additions :tada:

- Added new constructors to `LocalHorizontalCoordinateSystem` taking ECEF<->Local transformation matrices directly.
- Unknown properties in objects read with a `JsonReader` are now stored in the `unknownProperties` property on `ExtensibleObject` by default. To ignore them, as was done in previous versions, call `setCaptureUnknownProperties` on `JsonReaderOptions`.
- Added `ValueType` type alias to `ArrayJsonHandler`, for consistency with other JSON handlers.
- Added an overload of `JsonReader::readJson` that takes a `rapidjson::Value` instead of a byte buffer. This allows a subtree of a `rapidjson::Document` to be easily and efficiently converted into statically-typed classes via `IJsonHandler`.
- Added `*Reader` classes to `CesiumGltfReader` and `Cesium3DTilesReader` to allow each of the classes to be individually read from JSON.
- Added `getExternalContent` method to the `TileContent` class.
- `TileExternalContent` now holds the metadata (`schema`, `schemaUri`, `metadata`, and `groups`) stored in the tileset.json.
- Added `loadMetadata` and `getMetadata` methods to `Cesium3DTilesSelection::Tileset`. They provide access to `TilesetMetadata` instance representing the metadata associated with a tileset.json.
- Added `MetadataQuery` class to make it easier to find properties with specific semantics in `TilesetMetadata`.

##### Fixes :wrench:

- Fixed a bug where an empty error message would get propagated to a tileset's `loadErrorCallback`.
- Fixed several small build script issues to allow cesium-native to be used in Univeral Windows Platform (UWP) applications, such as those that run on Holo Lens 2.
- When KTX2 transcoding fails, the image will now be fully decompressed instead of returning an error.
- Fixed a bug that could cause higher-detail tiles to continue showing when zooming out quickly on a tileset that uses "additive" refinement.
- Fixed a bug that could cause a tile to never finish upsampling because its non-rendered parent never finishes loading.

### v0.26.0 - 2023-08-01

##### Additions :tada:

- Added caching support for Google Maps Photorealistic 3D Tiles. Or other cases where the origin server is using combinations of HTTP header directives that previously caused tiles not to go to disk cache (such as `max-age-0`, `stale-while-revalidate`, and `Expires`).
- Added support for the `EXT_meshopt_compression` extension, which allows decompressing mesh data using the meshoptimizer library. Also added support for the `KHR_mesh_quantization` and `KHR_texture_transform` extensions, which are often used together with the `EXT_meshopt_compression` extension to optimize the size and performance of glTF files.

##### Fixes :wrench:

- Fixed a bug in the 3D Tiles selection algorithm that could cause missing detail if a tileset had a leaf tile that was considered "unconditionally refined" due to having a geometric error larger than its parent's.
- Fixed a bug where `GltfReader::readImage` would always populate `mipPositions` when reading KTX2 images, even when the KTX2 file indicated that it had no mip levels and that they should be created, if necessary, from the base image. As a result, `generateMipMaps` wouldn't generate any mipmaps for the image.

### v0.25.1 - 2023-07-03

##### Additions :tada:

- Included generated glTF and 3D Tiles classes in the generated referenced documentation.
- Updated the 3D Tiles class generator to use the `main` branch instead of the `draft-1.1` branch.

### v0.25.0 - 2023-06-01

##### Additions :tada:

- Added `computeTransformationToAnotherLocal` method to `LocalHorizontalCoordinateSystem`.
- Added support for the `KHR_materials_variants` extension to the glTF reader and writer.
- Added `GunzipAssetAccessor`. It can decorate another asset accessor in order to automatically gunzip responses (if they're gzipped) even if they're missing the proper `Content-Encoding` header.

##### Fixes :wrench:

- On Tileset Load Failure, warning/error messages will always be logged even if the failure callback is set.
- Fixed a bug that caused meshes to be missing entirely when upsampled from a parent with `UNSIGNED_BYTE` indices.

### v0.24.0 - 2023-05-01

##### Additions :tada:

- `WebMapServiceRasterOverlay` now allows query parameters in the base URL when building GetCapabilities and GetMap requests.
- Added support for parsing implicit tilesets that conform to the 3D Tiles 1.1 Spec.

##### Fixes :wrench:

- Fixed various `libjpeg-turbo` build errors, including ones that occurred when building for iOS.

### v0.23.0 - 2023-04-03

##### Breaking Changes :mega:

- Removed `tilesLoadingLowPriority`, `tilesLoadingMediumPriority`, and `tilesLoadingHighPriority` from `ViewUpdateResult`. Use `workerThreadTileLoadQueueLength` and `mainThreadTileLoadQueueLength` instead.

##### Additions :tada:

- Added `getOrientedBoundingBoxFromBoundingVolume` to the `Cesium3DTilesSelection` namespace.
- Added `transform` and `toAxisAligned` methods to `OrientedBoundingBox`.
- Switched to `libjpeg-turbo` instead of `stb` for faster jpeg decoding.
- Added `getNumberOfTilesLoaded` method to `Tileset`.
- Changed how `TilesetOptions::forbidHoles` works so that it loads much more quickly, while still guaranteeing there are no holes in the tileset.
- Added `frameNumber` property to `ViewUpdateResult`.
- Added getters for the `stride` and `data` fields of `AccessorView`.
- Added `startNewFrame` method to `ITileExcluder`.
- Added `CreditSystem.setShowOnScreen` and `Tileset.setShowCreditsOnScreen` to allow on-screen credit rendering to be toggled at runtime.

##### Fixes :wrench:

- Fixed a bug that caused the `center` field of `AxisAlignedBox` to be incorrect.
- Fixed a bug that caused the main thread to sometimes load low-priority tiles before high-priority ones. This could result in much longer waits than necessary for a tileset's appropriate level-of-detail to be shown.
- Fixed a bug that prevented WebP and KTX2 textures from working in the common case where only the extension specified the `source` property, not the glTF's main `Texture` definition.

### v0.22.1 - 2023-03-06

##### Fixes :wrench:

- Fixed a crash that could occur when a batch table property had fewer values than the model had features.

### v0.22.0 - 2023-03-01

##### Breaking Changes :mega:

- Renamed `CesiumGeometry::AxisTransforms` to simply `Transforms`.
- Renamed `CesiumGeospatial::Transforms` to `GlobeTransforms`.

##### Additions :tada:

- Added `GlobeAnchor`, making it easy to define a coordinate system that anchors an object to the globe and maintains it as the object moves or as the local coordinate system it is defined in changes.
- Added support for loading tilesets with `pnts` content. Point clouds are converted to `glTF`s with a single `POINTS` primitive, while batch tables are converted to `EXT_feature_metadata`.
- Added `createTranslationRotationScaleMatrix` and `computeTranslationRotationScaleFromMatrix` methods to `CesiumGeometry::Transforms`.
- Added `CesiumUtility::AttributeCompression` for encoding and decoding vertex attributes in different formats.

##### Fixes :wrench:

- Fixed a bug that could cause holes to appear in a tileset, even with frustum culling disabled, when the tileset includes some empty tiles with a geometric error greater than their parent's.

### v0.21.3 - 2023-02-01

##### Fixes :wrench:

- Fixed a bug that could prevent loading in tilesets that are additively-refined and have external tilesets, such as Cesium OSM Buildings.
- Fixed a bug that could cause parent tiles to be incorrectly culled in tilesets with additive ("ADD") refinement. This could cause geometry to disappear when moving in closer, or fail to appear at all.
- When unloading tile content, raster overlay tiles are now detached from geometry tiles _before_ the geometry tile content is unloaded.
- Added missing `#include <string>` in generated glTF and 3D Tiles header files.
- Replaced `std::sprintf` with `std::snprintf`, fixing a warning-as-error in newer versions of Xcode.
- Upgraded tinyxml2 [from commit 1aeb57d26bc303d5cfa1a9ff2a331df7ba278656 to commit e05956094c27117f989d22f25b75633123d72a83](https://github.com/leethomason/tinyxml2/compare/1aeb57d26bc303d5cfa1a9ff2a331df7ba278656...e05956094c27117f989d22f25b75633123d72a83).

### v0.21.2 - 2022-12-09

##### Additions :tada:

- Added the ability to specify the endpoint URL of the Cesium ion API when constructing an `IonRasterOverlay`.

##### Fixes :wrench:

- Removed the logged warning about the use of the `gltfUpAxis` property in a 3D Tiles tileset.json. While not technically spec-compliant, this property is quite common and we are not going to remove support for it anytime soon.

### v0.21.1 - 2022-12-02

##### Fixes :wrench:

- Fixed a bug that could cause an assertion failure - and on rare occasions a more serious problem - when creating a tile provider for a `TileMapServiceRasterOverlay` or a `WebMapServiceRasterOverlay`.

### v0.21.0 - 2022-11-01

##### Breaking Changes :mega:

- On `IPrepareRendererResources`, the `image` parameter passed to `prepareRasterInLoadThread` and the `rasterTile` parameter passed to `prepareRasterInMainThread` are no longer const. These methods are now allowed to modify the parameters during load.
- `IPrepareRendererResources::prepareInLoadThread` now takes a `TileLoadResult` and returns a `Future<TileLoadResultAndRenderResources>`, allowing it to work asynchronously rather than just blocking a worker thread until it is finished.
- `RasterOverlay::createTileProvider` now takes the owner pointer as an `IntrusivePointer` instead of a raw pointer, and returns a future that resolves to a `RasterOverlay::CreateTileProviderResult`.

##### Additions :tada:

- Added `mainThreadLoadingTimeLimit` and `tileCacheUnloadTimeLimit` properties to `TilesetOptions`, allowing a limit to be placed on how much time is spent loading and unloading tiles per frame.
- Added `GltfReader::generateMipMaps` method.
- Added the `getImage` method to `RasterOverlayTile`.
- Added `LocalHorizontalCoordinateSystem`, which is used to create convenient right- or left-handeded coordinate systems with an origin at a point on the globe.

##### Fixes :wrench:

- Fixed a bug that could cause a crash when adding raster overlays to sparse tilesets and zooming close enough to cause them to be upsampled.

### v0.20.0 - 2022-10-03

##### Breaking Changes :mega:

- `TileRenderContent::lodTransitionPercentage` now always goes from 0.0 --> 1.0 regardless of if the tile is fading in or out.
- Added a new parameter to `IPrepareRendererResources::prepareInLoadThread`, `rendererOptions`, to allow passing arbitrary data from the renderer.

##### Fixes :wrench:

- In `CesiumGltfWriter`, `accessor.byteOffset` and `bufferView.byteOffset` are no longer written if the value is 0. This fixes validation errors for accessors that don't have buffer views, e.g. attributes that are Draco compressed.
- Fixed a bug where failed tiles don't clean up any raster overlay tiles that are mapped to them, and therefore cannot be rendered as empty tiles.
- Fixed a bug that prevented access to Cesium Ion assets by using expired Access Tokens.

### v0.19.0 - 2022-09-01

##### Breaking Changes :mega:

- `RasterOverlayCollection` no longer accepts a `Tileset` in its constructor. Instead, it now accepts a `Tile::LoadedLinkList` and a `TilesetExternals`.
- Removed `TileContext`. It has been replaced by the `TilesetContentLoader` interface.
- Removed `TileContentFactory`. Instead, conversions of various types to glTF can be registered with `GltfConverters`.
- Removed `TileContentLoadInput`. It has been replaced by `TileLoadInput` and `TilesetContentLoader`.
- Removed `TileContentLoadResult`. It has been replaced by `TileContent`.
- Removed `TileContentLoader`. It has been replaced by `TilesetContentLoader` and `GltfConverters`.
- Removed `ImplicitTraversal`. It has been replaced by `TilesetContentLoader` and `GltfConverters`.
- Removed many methods from the `Cesium3DTilesSelection::Tileset` class: `getUrl()`, `getIonAssetID()`, `getIonAssetToken()`, `notifyTileStartLoading`, `notifyTileDoneLoading()`, `notifyTileUnloading()`, `loadTilesFromJson()`, `requestTileContent()`, `requestAvailabilitySubtree()`, `addContext()`, and `getGltfUpAxis()`. Most of these were already not recommended for use outside of cesium-native.
- Removed many methods from the `Cesium3DTilesSelection::Tile` class: `getTileset()`, `getContext()`, `setContext()`, `getContent()`, `setEmptyContent()`, `getRendererResources()`, `setState()`, `loadContent()`, `processLoadedContent()`, `unloadContent()`, `update()`, and `markPermanentlyFailed()`. Most of these were already not recommended for use outside of cesium-native.

##### Additions :tada:

- Quantized-mesh terrain and implicit octree and quadtree tilesets can now skip levels-of-detail when traversing, so the correct detail is loaded more quickly.
- Added new options to `TilesetOptions` supporting smooth transitions between tiles at different levels-of-detail. A tile's transition percentage can be retrieved from `TileRenderContent::lodTransitionPercentage`.
- Added support for loading WebP images inside glTFs and raster overlays. WebP textures can be provided directly in a glTF texture or in the `EXT_texture_webp` extension.
- Added support for `KHR_texture_transform` to `CesiumGltf`, `CesiumGltfReader`, and `CesiumGltfWriter`
- `Tileset` can be constructed with a `TilesetContentLoader` and a root `Tile` for loading and rendering different 3D Tile-like formats or creating a procedural tileset.

##### Fixes :wrench:

- Fixed a bug where the Raster Overlay passed to the `loadErrorCallback` would not be the one that the user created, but instead an aggregated overlay that was created internally.

### v0.18.1 - 2022-08-04

##### Fixes :wrench:

- Fixed a bug in `SqliteCache` where the last access time of resources was not updated correctly, sometimes causing more recently used resources to be evicted from the cache before less recently used ones.

### v0.18.0 - 2022-08-01

##### Breaking Changes :mega:

- Removed support for 3D Tiles Next extensions in `TilesetWriter` and `TilesetReader` that have been promoted to core in 3D Tiles 1.1
  - [3DTILES_multiple_contents](https://github.com/CesiumGS/3d-tiles/tree/main/extensions/3DTILES_multiple_contents)
  - [3DTILES_implicit_tiling](https://github.com/CesiumGS/3d-tiles/tree/main/extensions/3DTILES_implicit_tiling)
  - [3DTILES_metadata](https://github.com/CesiumGS/3d-tiles/tree/main/extensions/3DTILES_metadata)
  - [3DTILES_content_gltf](https://github.com/CesiumGS/3d-tiles/tree/main/extensions/3DTILES_content_gltf)
- Removed the `getSupportsRasterOverlays` from `Tileset` because the property is no longer relevant now that all tilesets support raster overlays.

##### Additions :tada:

- Added support for [3D Tiles 1.1](https://github.com/CesiumGS/3d-tiles/pull/666) in `TilesetWriter` and `TilesetReader`.
- Added a `TileOcclusionRendererProxyPool` to `TilesetExternals`. If a renderer implements and provides this interface, the tile occlusion information is used to avoid refining parent tiles that are completely occluded, reducing the number of tiles loaded.
- `Tileset` can now estimate the percentage of the tiles for the current view that have been loaded by calling the `computeLoadProgress` method.
- Enabled loading Tile Map Service (TMS) URLs that do not have a file named "tilemapresource.xml", such as from GeoServer.
- Added support for Tile Map Service documents that use the "local" profile when the SRS is mercator or geodetic.

### v0.17.0 - 2022-07-01

##### Fixes :wrench:

- Fixed crash when parsing an empty copyright string in the glTF model.

### v0.16.0 - 2022-06-01

##### Additions :tada:

- Added option to the `RasterizedPolygonsOverlay` to invert the selection, so everything outside the polygons gets rasterized instead of inside.
- The `RasterizedPolygonsTileExcluder` excludes tiles outside the selection instead of inside when given an inverted `RasterizedPolygonsOverlay`.
- Tiles are now upsampled using the projection of the first raster overlay in the list with more detail.

##### Fixes :wrench:

- For consistency with CesiumJS and compatibility with third-party terrain tilers widely used in the community, the `bounds` property of the `layer.json` file of a quantized-mesh terrain tileset is now ignored, and the terrain is assumed to cover the entire globe.

### v0.15.2 - 2022-05-13

##### Fixes :wrench:

- Fixed a bug where upsampled quadtree tiles could have siblings with mismatching projections.

In addition to the above, this release updates the following third-party libraries used by cesium-native:

- `cpp-httplib` to v0.10.3 ([changes](https://github.com/yhirose/cpp-httplib/compare/c7486ead96dad647b9783941722b5944ac1aaefa...d73395e1dc652465fa9524266cd26ad57365491f))
- `draco` to v1.5.2 ([changes](https://github.com/google/draco/compare/9bf5d2e4833d445acc85eb95da42d715d3711c6f...bd1e8de7dd0596c2cbe5929cbe1f5d2257cd33db))
- `earcut` to v2.2.3 ([changes](https://github.com/mapbox/earcut.hpp/compare/6d18edf0ce046023a7cb55e69c4cd9ba90e2c716...b28acde132cdb8e0ef536a96ca7ada8a651f9169))
- `PicoSHA2` to commit `1677374f23352716fc52183255a40c1b8e1d53eb` ([changes](https://github.com/okdshin/PicoSHA2/compare/b699e6c900be6e00152db5a3d123c1db42ea13d0...1677374f23352716fc52183255a40c1b8e1d53eb))
- `rapidjson` to commit `fcb23c2dbf561ec0798529be4f66394d3e4996d8` ([changes](https://github.com/Tencent/rapidjson/compare/fd3dc29a5c2852df569e1ea81dbde2c412ac5051...fcb23c2dbf561ec0798529be4f66394d3e4996d8))
- `spdlog` to v1.10.0 ([changes](https://github.com/gabime/spdlog/compare/cbe9448650176797739dbab13961ef4c07f4290f...76fb40d95455f249bd70824ecfcae7a8f0930fa3))
- `stb` to commit `af1a5bc352164740c1cc1354942b1c6b72eacb8a` ([changes](https://github.com/nothings/stb/compare/b42009b3b9d4ca35bc703f5310eedc74f584be58...af1a5bc352164740c1cc1354942b1c6b72eacb8a))
- `uriparser` to v0.9.6 ([changes](https://github.com/uriparser/uriparser/compare/e8a338e0c65fd875a46067d711750e4c13e044e7...24df44b74753017acfaec4b3a30097a8a2ae1ae1))

### v0.15.1 - 2022-05-05

##### Fixes :wrench:

- Fixed a bug that could cause tiles in external tilesets to fail to load.

### v0.15.0 - 2022-05-02

##### Additions :tada:

- Improved the load performance when `TilesetOptions::forbidHoles` is enabled by only loading child tiles when their parent does not meet the necessary screen-space error requirement.
- Added support for loading availability metadata from quantized-mesh layer.json. Previously, only availability embedded in terrain tiles was used.
- Added support for quantized-mesh terrain tilesets that specify a parent layer.
- Added support for metadata from the `3DTILES_batch_table_hierarchy` extension.

##### Fixes :wrench:

- Fixed a bug that could cause the same tiles to be continually loaded and unloaded when `TilesetOptions::forbidHoles` was enabled.
- Fixed a bug that could sometimes cause tilesets to fail to show their full detail when making changes to raster overlays.
- Fixed a bug that could cause holes even with `TilesetOptions::forbidHoles` enabled, particularly when using external tilesets.
- Tiles will no longer be selected to render when they have no content and they have a higher "geometric error" than their parent. In previous versions, this situation could briefly lead to holes while the children of such tiles loaded.
- Fixed a bug where `IPrepareRendererResources::prepareInMainThread` was called on a `Tile` before that `Tile` was updated with loaded content.
- Fixed a bug where getting bad data from the SQLite request cache could cause a crash. If the SQLite database is corrupt, it will now be deleted and recreated.

### v0.14.1 - 2022-04-14

##### Fixes :wrench:

- Fixed a crash caused by using an aggregated overlay of `IonRasterOverlay` after it is freed.
- Fix a bug introduced in v0.14.0 that caused Tile Map Service (TMS) overlays from Cesium ion to fail to load.

### v0.14.0 - 2022-04-01

##### Breaking Changes :mega:

- Added a new parameter, `rendererOptions`, to `IPrepareRendererResources::prepareRasterInLoadThread`.
- Changed the type of Cesium ion asset IDs from `uint32_t` to `int64_t`.
- Various changes in the `Cesium3DTiles`, `Cesium3DTilesReader`, and `Cesium3DTilesWriter` namespaces to match the evolving 3D Tiles Next specifications.
- Removed `getTextureCoordinateIndex` from `FeatureIDTextureView` and `FeatureTexturePropertyView`. Use `getTextureCoordinateAttributeId` instead.

##### Additions :tada:

- Added `WebMapServiceRasterOverlay` to pull raster overlays from a WMS server.
- Added support for the following glTF extensions to `CesiumGltf`, `CesiumGltfReader`, and `CesiumGltfWriter`:
  - `EXT_instance_features`
  - `EXT_structural_metadata`
  - `MAXAR_mesh_variants`
- Added an in-memory cache for Cesium ion asset endpoint responses in order to avoid repeated requests.
- Added `ScopeGuard` class to automatically a execute function when exiting a scope.
- The glTF `copyright` property, if present, is now included in the credits that `Tileset` adds to the `CreditSystem`. If the `copyright` has multiple parts separate by semicolons, these are treated as separate credits.
- Credits reported by `CreditSystem::getCreditsToShowThisFrame` are now sorted based on the number of occurrences, with the most common credits first.
- `Tileset` and `RasterOverlay` credits can now be shown on the screen, rather than in a separate credit popup.
- Added `FeatureTexturePropertyView::getSwizzle` method.
- Added `IsMetadataArray` template to check if a type is a `MetadataArrayView`.
- Added a `rendererOptions` property to `RasterOverlayOptions` to pass arbitrary data to `prepareRasterInLoadThread`.
- Added `Uri::escape`.

##### Fixes :wrench:

- Fixed an issue that could lead to compilation failures when passing an lvalue reference to `Promise::resolve()`.
- Fixed upsampling for `EXT_feature_metadata` feature tables.
- Fixed a bug that could cause the size of external images to be accounted for incorrectly when tracking the number of bytes loaded for caching purposes.
- Fixed a bug that prevented tiles from loading when "Forbid Holes" option was enabled.

### v0.13.0 - 2022-03-01

##### Breaking Changes :mega:

- Renamed constants in `CesiumUtility::Math` to use PascalCase instead of SCREAMING_SNAKE_CASE.

##### Additions :tada:

- Added support for the `CESIUM_RTC` and `KHR_texture_basisu` glTF extensions.
- Added support for 3D Tiles that do not have a geometric error, improving compatibility with tilesets that don't quite match the 3D Tiles spec.
- Exposed the Cesium ion endpoint URL as a parameter on tilesets and raster overlays.
- `TilesetOptions` and `RasterOverlayOptions` each have a new option to report which compressed textured formats are supported on the client platform. Ideal formats amongst the available ones are picked for each KTX2 texture that is later encountered.
- The `ImageCesium` class nows convey which GPU pixel compression format (if any) is used. This informs what to expect in the image's pixel buffer.
- The `ImageCesium` class can now contain pre-computed mipmaps, if they exist. In that case, all the mips will be in the pixel buffer and the delineation between each mip will be described in `ImageCesium::mipPositions`.
- Tileset content with the known file extensions ".gltf", ".glb", and ".terrain" can now be loaded even if the Content-Type is incorrect. This is especially helpful for loading tilesets from `file:` URLs.
- Created tighter fitting bounding volumes for terrain tiles by excluding skirt vertices.

##### Fixes :wrench:

- Fixed bug that could cause properties types in a B3DM Batch Table to be deduced incorrectly, leading to a crash when accessing property values.
- Fixed a bug where implicit tiles were not receiving the root transform and so could sometimes end up in the wrong place.

### v0.12.0 - 2022-02-01

##### Breaking Changes :mega:

- Renamed `IAssetAccessor::requestAsset` to `get`.
- Renamed `IAssetAccessor::post` to `request` and added a new parameter in the second position to specify the HTTP verb to use.
- `Token` in `CesiumIonClient` has been updated to match Cesium ion's v2 REST API endpoint, so several fields have been renamed. The `tokens` method also now returns future that resolves to a `TokenList` instead of a plain vector of `Token` instances.
- Renamed `GltfReader::readModel`, `ModelReaderResult`, and `ReadModelOptions` to `GltfReader::readGltf`, `GltfReaderResult`, and `GltfReaderOptions` respectively.
- Removed `writeModelAsEmbeddedBytes`, `writeModelAndExternalFiles`, `WriteModelResult`, `WriteModelOptions`, and `WriteGLTFCallback`. Use `GltfWriter::writeGltf`, `GltfWriter::writeGlb`, `GltfWriterResult`, and `GltfWriterOptions` instead.

##### Additions :tada:

- Added `TilesetWriterOptions` for serializing tileset JSON.
- Added support for the following extensions in `GltfWriter` and `GltfReader`:
  - [KHR_materials_unlit](https://github.com/KhronosGroup/glTF/tree/main/extensions/2.0/Khronos/KHR_materials_unlit)
  - [EXT_mesh_gpu_instancing](https://github.com/KhronosGroup/glTF/tree/main/extensions/2.0/Vendor/EXT_mesh_gpu_instancing)
  - [EXT_meshopt_compression](https://github.com/KhronosGroup/glTF/tree/main/extensions/2.0/Vendor/EXT_meshopt_compression)
  - [EXT_mesh_features](https://github.com/CesiumGS/glTF/tree/3d-tiles-next/extensions/2.0/Vendor/EXT_mesh_features)
  - [CESIUM_tile_edges](https://github.com/CesiumGS/glTF/pull/47)
- Added support for the following extensions in `TilesetWriter` and `TilesetReader`:
  - [3DTILES_multiple_contents](https://github.com/CesiumGS/3d-tiles/tree/main/extensions/3DTILES_multiple_contents)
  - [3DTILES_implicit_tiling](https://github.com/CesiumGS/3d-tiles/tree/main/extensions/3DTILES_implicit_tiling)
  - [3DTILES_metadata](https://github.com/CesiumGS/3d-tiles/tree/main/extensions/3DTILES_metadata)
- Added `SubtreeWriter` and `SubtreeReader` for serializing and deserializing the subtree format in [3DTILES_implicit_tiling](https://github.com/CesiumGS/3d-tiles/tree/main/extensions/3DTILES_implicit_tiling).
- Added `SchemaWriter` and `SchemaReader` for serializing and deserializing schemas in [EXT_mesh_features](https://github.com/CesiumGS/glTF/tree/3d-tiles-next/extensions/2.0/Vendor/EXT_mesh_features) and [3DTILES_metadata](https://github.com/CesiumGS/3d-tiles/tree/main/extensions/3DTILES_metadata).
- Added `hasExtension` to `ExtensibleObject`.
- Added `CESIUM_TESTS_ENABLED` option to the build system.
- Added support in the JSON reader for reading doubles with no fractional value as integers.
- Added case-insensitive comparison for Cesium 3D Tiles "refine" property values.
- Added new capabilities to `Connection` in `CesiumIonClient`:
  - The `tokens` method now uses the v2 service endpoint and allows a number of options to be specified.
  - Added a `token` method to allow details of a single token to be retrieved.
  - Added `nextPage` and `previousPage` methods to allow paging through tokens.
  - Added `modifyToken` method.
  - Added static `getIdFromToken` method to obtain a token ID from a given token value.
- Added `loadErrorCallback` to `TilesetOptions` and `RasterOverlayOptions`. This callback is invoked when the `Tileset` or `RasterOverlay` encounter a load error, allowing the error to be handled by application code.
- Enable `IntrusivePointer<T>` to be converted to `IntrusivePointer<U>` if U is a base class of T.

##### Fixes :wrench:

- Fixes a bug where `notifyTileDoneLoading` was not called when encountering Ion responses that can't be parsed.
- Fixed a bug that prevented a continuation attached to a `SharedFuture` from returning a `Future` itself.
- Fixed incorrect child subtree index calculation in implicit tiles.
- Fixed `computeDistanceSquaredToPosition` in `BoundingSphere`.

### v0.11.0 - 2022-01-03

##### Breaking Changes :mega:

- The `CesiumGltfReader` project now uses the `CesiumGltfReader` namespace instead of the `CesiumGltf` namespace.
- The `CesiumGltfWriter` project now uses the `CesiumGltfWriter` namespace instead of the `CesiumGltf` namespace.
- The `Cesium3DTilesReader` project now uses the `Cesium3DTilesReader` namespace instead of the `Cesium3DTiles` namespace.

##### Additions :tada:

- Added `Cesium3DTilesWriter` library.

##### Fixes :wrench:

- Fixed a bug in `QuadtreeRasterOverlayTileProvider` that caused incorrect level-of-detail selection for overlays that use a global (or otherwise large) tiling scheme but have non-global (or otherwise smaller) coverage.

### v0.10.0 - 2021-12-01

##### Breaking Changes :mega:

- `QuadtreeRasterOverlayTileProvider::computeLevelFromGeometricError` has been removed. `computeLevelFromTargetScreenPixels` may be useful as a replacement.
- The constructor of `RasterOverlayTileProvider` now requires a coverage rectangle.
- `RasterOverlayTileProvider::getTile` now takes a `targetScreenPixels` instead of a `targetGeometricError`.
- The constructor of `RasterMappedTo3DTile` now requires a texture coordinate index.
- The constructor of `RasterOverlayTile` now takes a `targetScreenPixels` instead of a `targetGeometricError`. And the corresponding `getTargetGeometricError` has been removed.
- Removed `TileContentLoadResult::rasterOverlayProjections`. This field is now found in the `overlayDetails`.
- Removed `obtainGlobeRectangle` from `TileUtilities.h`. Use `estimateGlobeRectangle` in `BoundingVolume.h` instead.
- cesium-native now uses the following options with the `glm` library:
  - `GLM_FORCE_XYZW_ONLY`
  - `GLM_FORCE_EXPLICIT_CTOR`
  - `GLM_FORCE_SIZE_T_LENGTH`

##### Additions :tada:

- Added support for the [3DTILES_implicit_tiling](https://github.com/CesiumGS/3d-tiles/tree/main/extensions/3DTILES_implicit_tiling) extension.
- Added support for the [3DTILES_bounding_volume_S2](https://github.com/CesiumGS/3d-tiles/tree/main/extensions/3DTILES_bounding_volume_S2) extension.
- Added support for raster overlays, including clipping polygons, on any 3D Tiles tileset.
- Added support for external glTF buffers and images.
- Raster overlay level-of detail is now selected using "target screen pixels" rather than the hard-to-interpret geometric error value.
- A `RasterOverlay` can now be configured with a `maximumScreenSpaceError` independent of the screen-space error used for the geometry.
- `RasterOverlay::loadTileProvider` now returns a `SharedFuture`, making it easy to attach a continuation to run when the load completes.
- Added `GltfContent::applyRtcCenter` and `applyGltfUpAxisTransform`.
- Clipping polygon edges now remain sharp even when zooming in past the available geometry detail.
- Added `DebugColorizeTilesRasterOverlay`.
- Added `BoundingRegionBuilder` to `CesiumGeospatial`.
- Added `GlobeRectangle::EMPTY` static field and `GlobeRectangle::isEmpty` method.
- Added the ability to set the coordinates of a `GlobeRectangle` after construction.

##### Fixes :wrench:

- Improved the computation of bounding regions and overlay texture coordinates from geometry, particularly for geometry that crosses the anti-meridian or touches the poles.
- Fixed a bug that would result in incorrect geometry when upsampling a glTF with a position accessor pointing to a bufferView that did not start at the beginning of its buffer.
- Fixed a problem that could cause incorrect distance computation for a degenerate bounding region that is a single point with a min/max height.
- Improved the numerical stability of `GlobeRectangle::computeCenter` and `GlobeRectangle::contains`.
- Error messages are no longer printed to the Output Log when an upsampled tile happens to have a primitive with no vertices.
- Fixed a bug that could cause memory corruption when a decoded Draco mesh was larger than indicated by the corresponding glTF accessor.
- Fixed a bug that could cause the wrong triangle indices to be used for a Draco-encoded glTF.

### v0.9.0 - 2021-11-01

##### Breaking Changes :mega:

- Changed the following properties in CesiumGltf:
  - `BufferView::target` now defaults to `std::nullopt` instead of `Target::ARRAY_BUFFER`.
  - `ClassProperty::type` now defaults to `Type::INT8` instead of empty string.
  - `ClassProperty::componentType` is now an optional string instead of a `JsonValue`.
  - `FeatureTexture::classProperty` is no longer optional, consistent with changes to the extension spec.
  - `Image::mimeType` now defaults to empty string instead of `MimeType::image_jpeg`.
  - `Sampler::magFilter` and `Sampler::minFilter` now default to `std::nullopt` instead of `MagFilter::NEAREST`.
- The version of `ExtensibleObject` in the `CesiumGltf` library and namespace has been removed. Use the one in the `CesiumUtility` library and namespace instead.
- Renamed the following glTF extension classes:
  - `KHR_draco_mesh_compression` -> `ExtensionKhrDracoMeshCompression`.
  - `MeshPrimitiveEXT_feature_metadata` -> `ExtensionMeshPrimitiveExtFeatureMetadata`
  - `ModelEXT_feature_metadata` -> `ExtensionModelExtFeatureMetadata`
- `CesiumGltf::ReaderContext` has been removed. It has been replaced with either `CesiumJsonReader::ExtensionReaderContext` or `GltfReader`.

##### Additions :tada:

- Added new `Cesium3DTiles` and `Cesium3DTilesReader` libraries. They are useful for reading and working with 3D Tiles tilesets.

##### Fixes :wrench:

- Fixed a bug that could cause crashes or incorrect behavior when using raster overlays.
- Fixed a bug that caused 3D Tiles content to fail to load when the status code was zero. This code is used by libcurl for successful read of `file://` URLs, so the bug prevented loading from such URLs in some environments.
- Errors and warnings that occur while loading glTF textures are now include in the model load errors and warnings.
- Fixes how `generate-classes` deals with reserved C++ keywords. Property names that are C++ keywords should be appended with "Property" as was already done,
  but when parsing JSONs the original property name string should be used.

### v0.8.0 - 2021-10-01

##### Breaking Changes :mega:

- glTF enums are now represented in CesiumGltf as their underlying type (int32 or string) rather than as an enum class.
- Tile content loaders now return a `Future`, which allows them to be asynchronous and make further network requests.

##### Fixes :wrench:

- Fixed a bug that caused the `RTC_CENTER` semantic in a B3DM feature table to be ignored if any of the values happened to be integers rather than floating-point numbers. This caused these tiles to render in the wrong location.

### v0.7.2 - 2021-09-14

##### Fixes :wrench:

- Fixed a bug where the "forbidHoles" option was not working with raster overlays and external tilesets.

### v0.7.1 - 2021-09-14

##### Fixes :wrench:

- Fixed a bug introduced in v0.7.0 where credits from a `QuadtreeRasterOverlayTileProvider` were not collected and reported.
- Fixed a bug where disabling frustum culling caused external tilesets to not load.

### v0.7.0 - 2021-09-01

##### Breaking Changes :mega:

- Renamed the `Cesium3DTiles` namespace and library to `Cesium3DTilesSelection`.
- Deleted `Cesium3DTilesSelection::Gltf` and moved functionality into `CesiumGltf::Model`.
- Renamed `Rectangle::intersect` and `GlobeRectangle::intersect` to `computeIntersection`.
- `RasterOverlay` and derived classes now require a `name` parameter to their constructors.
- Changed the type of texture coordinate IDs used in the raster overlay system from `uint32_t` to `int32_t`.
- `RasterOverlayTileProvider` is no longer quadtree-oriented. Instead, it requires derived classes to provide an image for a particular requested rectangle and geometric error. Classes that previously derived from `RasterOverlayTileProvider` should now derive from `QuadtreeRasterOverlayTileProvider` and implement `loadQuadtreeTileImage` instead of `loadTileImage`.
- Removed `TilesetOptions::enableWaterMask`, which didn't have any effect anyway. `TilesetContentOptions::enableWaterMask` still exists and works.

##### Additions :tada:

- Added `Future<T>::isReady`.
- Added `Future<T>::share`, which returns a `SharedFuture<T>` and allows multiple continuations to be attached.
- Added an option in `TilesetOptions::ContentOptions` to generate smooth normals when the original glTFs were missing normals.
- Added `ImageManipulation` class to `CesiumGltfReader`.
- Added `Math::roundUp` and `Math::roundDown`.
- Added `Rectangle::computeUnion`.

##### Fixes :wrench:

- Fixed a bug that caused CesiumGltfWriter to write a material's normal texture info into a property named `normalTextureInfo` rather than `normalTexture`.
- Fixed a bug in `TileMapServiceRasterOverlay` that caused it to show only the lowest resolution tiles if missing a `tilemapresource.xml` file.

### v0.6.0 - 2021-08-02

##### Breaking Changes :mega:

- `Future<T>::wait` now returns the resolved value and throws if the Future rejected, rather than returning a `std::variant` and slicing the exception to `std::exception`.
- `Tileset::updateView` and `Tileset::updateViewOffline` now take `std::vector<ViewState>` instead of a single `ViewState`.

##### Additions :tada:

- Added support for the `EXT_feature_metadata` glTF extension.
- Added automatic conversion of the B3DM batch table to the `EXT_feature_metadata` extension.
- Added `CESIUM_COVERAGE_ENABLED` option to the build system.
- Added `AsyncSystem::dispatchOneMainThreadTask` to dispatch a single task, rather than all the tasks that are waiting.
- Added `AsyncSystem::createPromise` to create a Promise directly, rather than via a callback as in `AsyncSystem::createFuture`.
- Added `AsyncSystem::catchImmediately` to catch a Future rejection immediately in any thread.
- Added `AsyncSystem::all` to create a Future that resolves when a list of Futures resolve.
- Added support for multiple frustums in the `Tileset` selection algorithm.

##### Fixes :wrench:

- Fixed a bug that prevented `.then` functions from being used on a `Future<void>` when CESIUM_TRACING_ENABLED was ON.

### v0.5.0 - 2021-07-01

##### Breaking Changes :mega:

- `TilesetExternals` now has an `AsyncSystem` instead of a shared pointer to an `ITaskProcessor`.

##### Additions :tada:

- Added a performance tracing framework via `CESIUM_TRACE_*` macros.
- Added `Future<T>::thenImmediately`.
- Added `AsyncSystem::createThreadPool` and `Future<T>::thenInThreadPool`.
- `Future<T>::thenInWorkerThread` and `Future<T>::thenInMainThread` now arrange for their continuations to be executed immediately when the Future is resolved, if the Future is resolved in the correct thread.
- Moved all request cache database access to a dedicated thread, in order to free up worker threads for parallelizable work.

### v0.4.0 - 2021-06-01

##### Additions :tada:

- Added `Cesium3DTiles::TileIdUtilities` with a `createTileIdString` function to create logging/debugging strings for `TileID` objects.
- Accessing the same Bing Maps layer multiple times in a single application run now reuses the same Bing Maps session instead of starting a new one each time.
- Added a configure-time build option, `PRIVATE_CESIUM_SQLITE`, to rename all `sqlite3*` symbols to `cesium_sqlite3*`.

##### Fixes :wrench:

- Matched draco's decoded indices to gltf primitive if indices attribute does not match with the decompressed indices.
- `createAccessorView` now creates an (invalid) `AccessorView` with a standard numeric type on error, rather than creating `AccessorView<nullptr_t>`. This makes it easier to use a simple lambda as the callback.
- Disabled `HTTPLIB_USE_ZLIB_IF_AVAILABLE` and `HTTPLIB_USE_OPENSSL_IF_AVAILABLE` because these libraries are not required for our use for cpp-httplib and they cause problems on some systems.

### v0.3.1 - 2021-05-13

##### Fixes :wrench:

- Fixed a memory leak when loading textures from a glTF model.
- Fixed a use-after-free bug that could cause a crash when destroying a `RasterOverlay`.

### v0.3.0 - 2021-05-03

##### Breaking Changes :mega:

- Converted `magic_enum` / `CodeCoverage.cmake` dependencies to external submodules.
- Replaced `CesiumGltf::WriteFlags` bitmask with `CesiumGltf::WriteModelOptions` struct.
  `CesiumGltf::writeModelAsEmbeddedBytes` and `CesiumGltf::writeModelAndExternalfiles`
  now use this struct for configuration.
- Removed all exceptions in `WriterException.h`, warnings / errors are now reported in
  `WriteModelResult`, which is returned from `CesiumGltf::writeModelAsEmbeddedBytes` and
  `CesiumGltf::writeModelAndExternalFiles` instead.

##### Additions :tada:

- Added support for loading the water mask from quantized-mesh terrain tiles.

##### Fixes :wrench:

- Let a tile be renderable if all its raster overlays are ready, even if some are still loading.

### v0.2.0 - 2021-04-19

##### Breaking Changes :mega:

- Moved `JsonValue` from the `CesiumGltf` library to the `CesiumUtility` library and changes some of its methods.
- Renamed `CesiumGltf::Reader` to `CesiumGltf::GltfReader`.
- Made the `readModel` and `readImage` methods on `GltfReader` instance methods instead of static methods.

##### Additions :tada:

- Added `CesiumGltfWriter` library.
- Added `CesiumJsonReader` library.
- Added diagnostic details to error messages for invalid glTF inputs.
- Added diagnostic details to error messages for failed OAuth2 authorization with `CesiumIonClient::Connection`.
- Added an `Axis` enum and `AxisTransforms` class for coordinate system transforms
- Added support for the legacy `gltfUpVector` string property in the `asset` part of tilesets. The up vector is read and passed as an `Axis` in the `extras["gltfUpVector"]` property, so that receivers may rotate the glTF model's up-vector to match the Z-up convention of 3D Tiles.
- Unknown glTF extensions are now deserialized as a `JsonValue`. Previously, they were ignored.
- Added the ability to register glTF extensions for deserialization using `GltReader::registerExtension`.
- Added `GltfReader::setExtensionState`, which can be used to request that an extension not be deserialized or that it be deserialized as a `JsonValue` even though a statically-typed class is available for the extension.

##### Fixes :wrench:

- Gave glTFs created from quantized-mesh terrain tiles a more sensible material with a `metallicFactor` of 0.0 and a `roughnessFactor` of 1.0. Previously the default glTF material was used, which has a `metallicFactor` of 1.0, leading to an undesirable appearance.
- Reported zero-length images as non-errors as `BingMapsRasterOverlay` purposely requests that the Bing servers return a zero-length image for non-existent tiles.
- 3D Tiles geometric error is now scaled by the tile's transform.
- Fixed a bug that that caused a 3D Tiles tile to fail to refine when any of its children had an unsupported type of content.

### v0.1.0 - 2021-03-30

- Initial release.<|MERGE_RESOLUTION|>--- conflicted
+++ resolved
@@ -35,10 +35,7 @@
 - The glTF accessor for the texture coordinates created by `RasterOverlayUtilities::createRasterOverlayTextureCoordinates` now has min/max values that accurately reflect the range of values. Previously, the minimum was always set to 0.0 and the maximum to 1.0.
 - Fixed a bug in the `waitInMainThread` method on `Future` and `SharedFuture` that could cause it to never return if the waited-for future rejected.
 - Moved the small amount of Abseil code embedded into the s2geometry library from the `absl` namespace to the `cesium_s2geometry_absl` namespace, in order to avoid linker errors when linking against both cesium-native and the full Abseil library.
-<<<<<<< HEAD
 - Fixed a crash in `ExtensionWriterContext` when attempting to write statically-typed extensions that aren't registered. Now a warning is reported.
-=======
->>>>>>> ed3b88b2
 
 ### v0.35.0 - 2024-05-01
 
