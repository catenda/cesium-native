--- conflicted
+++ resolved
@@ -1,22 +1,16 @@
 # Change Log
 
 ### ? - ?
-<<<<<<< HEAD
-=======
 
 ##### Additions :tada:
 
 - Added new constructors to `LocalHorizontalCoordinateSystem` taking ECEF<->Local transformation matrices directly.
->>>>>>> 0dc3282d
 
 ##### Fixes :wrench:
 
 - Fixed a bug where an empty error message would get propagated to a tileset's `loadErrorCallback`.
-<<<<<<< HEAD
 - Fixed several small build script issues to allow cesium-native to be used in Univeral Windows Platform (UWP) applications, such as those that run on Holo Lens 2.
-=======
 - When KTX transcoding fails, the image will now be fully decompressed instead of returning an error.
->>>>>>> 0dc3282d
 
 ### v0.26.0 - 2023-08-01
 
