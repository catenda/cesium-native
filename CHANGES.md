# Change Log

<<<<<<< HEAD
### Not released yet

##### Breaking Changes :mega:

- Cesium Native now requires C++20.
- Switched from `gsl::span` to `std::span` throughout the library and API. The GSL library has been removed.
=======
### Not Released Yet

##### Additions :tada:

- Added support for `EXT_accessor_additional_types` in `AccessorView`.
- Added `EllipsoidTilesetLoader` that will generate a tileset by tesselating the surface of an ellipsoid, producing a simple globe tileset without any terrain features.

##### Fixes :wrench:

- Updated the CMake install process to install the vcpkg-built Debug binaries in Debug builds. Previously the Release binaries were installed instead.
>>>>>>> 73da501e

### v0.41.0 - 2024-11-01

##### Breaking Changes :mega:

- Renamed `CesiumUtility/Gunzip.h` to `CesiumUtility/Gzip.h`.
- Renamed `ImageCesium` to `ImageAsset`.
- The `cesium` field in `CesiumGltf::Image` is now named `pAsset` and is an `IntrusivePointer` to an `ImageAsset`.
- The `image` field in `LoadedRasterOverlayImage` is now named `pImage` and is an `IntrusivePointer` to an `ImageAsset`.
- Deprecated the `readImage` and `generateMipMaps` methods on `GltfReader`. These methods are now found on `ImageDecoder`.

##### Additions :tada:

- Added `CesiumUtility::gzip`.
- Added `CesiumGeometry::Transforms::getUpAxisTransform` to get the transform that converts from one up axis to another.
- Added `TilesetSharedAssetSystem` to `Cesium3DTilesSelection` and `GltfSharedAssetSystem` to `CesiumGltfReader`.
- Added `SharedAsset` to `CesiumUtility` to serve as the base class for assets such as `ImageAsset`.
- Added `SharedAssetDepot` to `CesiumAsync` for managing assets, such as images, that can be shared among multiple models or other objects.
- Added `NetworkAssetDescriptor` and `NetworkImageAssetDescriptor`.
- `ImageAsset` (formerly `ImageCesium`) is now an `ExtensibleObject`.
- Added `VertexAttributeSemantics` to `CesiumGltf`.
- Added `ImageDecoder` to `CesiumGltfReader`.
- Added `DoublyLinkedListAdvanced` to `CesiumUtility`. It is equivalent to `DoublyLinkedList` except it allows the next and previous pointers to be in a base class of the node class.
- Added `contains` method to `DoublyLinkedList` (and `DoublyLinkedListAdvanced`).
- Added static `error` and `warning` methods to `ErrorList`, making it easy to create an instance with a single error or warning.
- `ExtensibleObject::addExtension` now takes arguments that are passed through to the extension's constructor.
- Added `Hash` to `CesiumUtility`.
- Added `emplace` and `reset` methods to `IntrusivePointer`.
- Added `Result<T>` and `ResultPointer<T>` classes to represent the result of an operation that might complete with warnings and errors.

##### Fixes :wrench:

- Fixed missing ellipsoid parameters that would lead to incorrect results when using non-WGS84 ellipsoids.
- Fixed a bug in `AsyncSystem::all` where the resolved values of individual futures were copied instead of moved into the output array.
- Improved the hash function for `QuadtreeTileID`.

### v0.40.1 - 2024-10-01

##### Fixes :wrench:

- Fixed a regression in v0.40.0 that could cause tilesets with raster overlays to fail to load in some cases.

### v0.40.0 - 2024-10-01

##### Breaking Changes :mega:

- Renamed `shouldContentContinueUpdating` to `getMightHaveLatentChildren` and `setContentShouldContinueUpdating` to `setMightHaveLatentChildren` on the `Tile` class.
- `LoadedRasterOverlayImage` now has a single `errorList` property instead of separate `errors` and `warnings` properties.

##### Additions :tada:

- Added `sampleHeightMostDetailed` method to `Tileset`.
- `AxisAlignedBox` now has `constexpr` constructors.

##### Fixes :wrench:

- Fixed a bug that prevented use of `Tileset` with a nullptr `IPrepareRendererResources`.
- Fixed a bug in `IntersectionTests::rayOBBParametric` that could cause incorrect results for some oriented bounding boxes.
- `GltfUtilities::intersectRayGltfModel` now reports a warning when given a model it can't compute the intersection with because it uses required extensions that are not supported.
- Errors while loading raster overlays are now logged. Previously, they were silently ignored in many cases.
- A raster overlay image failing to load will no longer completely prevent the geometry tile to which it is attached from rendering. Instead, once the raster overlay fails, the geometry tile will be shown without the raster overlay.
- Fixed a bug in the various `catchImmediately` and `catchInMainThread` functions in `CesiumAsync` that prevented use of a mutable lambda.

### v0.39.0 - 2024-09-02

##### Breaking Changes :mega:

- Setting the CMake variable `PRIVATE_CESIUM_SQLITE` will no longer automatically rename all of the SQLite symbols. It must also be paired with a vcpkg overlay port that renames the symbols in SQLite itself.
- `PropertyArrayView` is now exclusively a view, with no ability to own the data it is viewing. The new `PropertyArrayCopy` can be used when an owning view is required.

##### Additions :tada:

- Added `CesiumGltfWriter::SchemaWriter` for serializing schemas in [EXT_structural_metadata](https://github.com/CesiumGS/glTF/tree/3d-tiles-next/extensions/2.0/Vendor/EXT_structural_metadata).
- Added `resolveExternalImages` flag to `GltfReaderOptions`, which is true by default.
- Added `removeExtensionUsed` and `removeExtensionRequired` methods to `CesiumGltf::Model`.
- Added `getFeatureIdAccessorView` overload for retrieving feature IDs from `EXT_instance_features`.
- Added `CesiumGeospatial::EarthGravitationalModel1996Grid` class to allow transforming heights on a WGS84 ellipsoid into heights above mean sea level using the EGM96 model.

##### Fixes :wrench:

- Fixed a bug in `WebMapTileServiceRasterOverlay` that caused it to compute the `TileRow` incorrectly when used with a tiling scheme with multiple tiles in the Y direction at the root.
- `KHR_texture_transform` is now removed from `extensionsUsed` and `extensionsRequired` after it is applied by `GltfReader`.
- Fixed a bug in the i3dm loader that caused glTF with multiple nodes to not be instanced correctly.

### v0.38.0 - 2024-08-01

##### Breaking Changes :mega:

- `AccessorWriter` constructor now takes `std::byte*` instead of `uint8_t*`.

##### Additions :tada:

- Added `rayTriangle` intersection function that returns the intersection point between a ray and a triangle.
- Added `intersectRayGltfModel` intersection function that returns the first intersection point between a ray and a glTF model.
- Added `convertAccessorComponentTypeToPropertyComponentType`, which converts integer glTF accessor component types to their best-fitting `PropertyComponentType`.

##### Fixes :wrench:

- Fixed a bug that prevented raster overlays from being correctly applied when a non-standard "glTF up axis" is in use.

### v0.37.0 - 2024-07-01

##### Additions :tada:

- Added full support for custom ellipsoids by setting `TilesetOptions::ellipsoid` when creating a tileset.
  - Many methods have been updated with an additional ellipsoid parameter to support this. The WGS84 ellipsoid is used as a default parameter here to ensure API compatibility.
  - `CESIUM_DISABLE_DEFAULT_ELLIPSOID` can be defined to disable the WGS84 default parameter, exposing through errors the places in your code that are still assuming a WGS84 ellipsoid.
- Added `removeUnusedMeshes` and `removeUnusedMaterials` to `GltfUtilities`.
- Added `rayEllipsoid` static method to `CesiumGeometry::IntersectionTests`.
- Added equality operator for `Cartographic`.
- Added `CESIUM_MSVC_STATIC_RUNTIME_ENABLED` option to the CMake scripts. It is OFF by default, and when enabled, configures any MS visual studio projects for the "Multi-threaded" (/MT) runtime library rather than "Multi-threaded DLL" (/MD)

##### Fixes :wrench:

- Fixed several problems with the loader for the 3D Tiles Instanced 3D Mesh (i3dm) format:
  - When an instance transform cannot be decomposed into position, rotation, and scale, a warning will now be logged and an identity transformation will be used. Previously, an undefined transformation would be used.
  - The `gltfUpAxis` property is now accounted for, if present.
  - Paths to images in i3dm content are now resolved correctly.
  - Extraneous spaces at the end of an external glTF URI are now ignored. These are sometimes added as padding in order to meet alignment requirements.
- Removed an overly-eager degenerate triangle test in the 2D version of `IntersectionTests::pointInTriangle` that could discard intersections in small - but valid - triangles.
- Fixed a bug while upsampling tiles for raster overlays that could cause them to have an incorrect bounding box, which in some cases would lead to the raster overlay being missing entirely from the upsampled tile.

### v0.36.0 - 2024-06-03

##### Breaking Changes :mega:

- `FeatureId::propertyTable` is now `int32_t` instead of `std::optional<int64_t>`
- `ExtensionMeshPrimitiveExtStructuralMetadata::propertyTextures` and `ExtensionMeshPrimitiveExtStructuralMetadata::propertyAttributes` are now vectors of `int32_t` instead of `int64_t`.

##### Additions :tada:

- Added support for I3DM 3D Tile content files.
- Added `forEachNodeInScene` to `CesiumGltf::Model`.
- Added `removeUnusedBuffers` to `GltfUtilities`.
- Added the following new methods to the `Uri` class: `unescape`, `unixPathToUriPath`, `windowsPathToUriPath`, `nativePathToUriPath`, `uriPathToUnixPath`, `uriPathToWindowsPath`, and `uriPathToNativePath`.
- Added `LayerWriter` to the `CesiumQuantizedMeshTerrain` library and namespace.
- Drastically improved the performance of `GltfUtilities::collapseToSingleBuffer` for glTFs with many buffers and bufferViews.

##### Fixes :wrench:

- Added support for the following glTF extensions to `Model::merge`. Previously these extensions could end up broken after merging.
  - `KHR_texture_basisu`
  - `EXT_texture_webp`
  - `EXT_mesh_gpu_instancing`
  - `EXT_meshopt_compression`
  - `CESIUM_primitive_outline`
  - `CESIUM_tile_edges`
- Fixed a bug in `GltfUtilities::compactBuffer` where it would not preserve the alignment of the bufferViews.
- The `collapseToSingleBuffer` and `moveBufferContent` functions in `GltfUtilities` now align to an 8-byte boundary rather than a 4-byte boundary, because bufferViews associated with some glTF extensions require this larger alignment.
- `GltfUtilities::collapseToSingleBuffer` now works correctly even if some of the buffers in the model have a `uri` property and the data at that URI has not yet been loaded. Such buffers are left unmodified.
- `GltfUtilities::collapseToSingleBuffer` now works correctly with bufferViews that have the `EXT_meshopt_compression` extension.
- `GltfUtilities::compactBuffer` now accounts for bufferViews with the `EXT_meshopt_compression` when determining unused buffer ranges.
- When `GltfReader` decodes buffers with data URLs, and the size of the data in the URL does not match the buffer's `byteLength`, the `byteLength` is now updated and a warning is raised. Previously, the mismatch was ignored and would cause problems later when trying to use these buffers.
- `EXT_meshopt_compression` and `KHR_mesh_quantization` are now removed from `extensionsUsed` and `extensionsRequired` after they are decoded by `GltfReader`.
- The glTF accessor for the texture coordinates created by `RasterOverlayUtilities::createRasterOverlayTextureCoordinates` now has min/max values that accurately reflect the range of values. Previously, the minimum was always set to 0.0 and the maximum to 1.0.
- Fixed a bug in the `waitInMainThread` method on `Future` and `SharedFuture` that could cause it to never return if the waited-for future rejected.
- Moved the small amount of Abseil code embedded into the s2geometry library from the `absl` namespace to the `cesium_s2geometry_absl` namespace, in order to avoid linker errors when linking against both cesium-native and the full Abseil library.
- Fixed a crash in `ExtensionWriterContext` when attempting to write statically-typed extensions that aren't registered. Now a warning is reported.

### v0.35.0 - 2024-05-01

##### Breaking Changes :mega:

- Moved `upsampleGltfForRasterOverlays` into `RasterOverlayUtilities`. Previously it was a global function. Also added two new parameters to it, prior to the existing `textureCoordinateIndex` parameter.
- Moved `QuantizedMeshLoader` from `Cesium3DTilesContent` to `CesiumQuantizedMeshTerrain`. If experiencing related linker errors, add `CesiumQuantizedMeshTerrain` to the libraries you link against.
- `Connection::authorize` now requires an `ApplicationData` parameter, which represents the `appData` retrieved from a Cesium ion server.

##### Additions :tada:

- Added a new `CesiumQuantizedMeshTerrain` library and namespace, containing classes for working with terrain in the `quantized-mesh-1.0` format and its `layer.json` file.
- Added `getComponentCountFromPropertyType` to `PropertyType`.
- Added `removeExtension` to `ExtensibleObject`.
- Added `IndexFromAccessor` to retrieve the index supplied by `IndexAccessorType`.
- Added `NormalAccessorType`, which is a type definition for a normal accessor. It can be constructed using `getNormalAccessorView`.
- Added `Uri::getPath` and `Uri::setPath`.
- Added `TileTransform::setTransform`.
- Added `GlobeRectangle::splitAtAntiMeridian`.
- Added `BoundingRegionBuilder::toGlobeRectangle`.
- Added `GlobeRectangle::equals` and `GlobeRectangle::equalsEpsilon`.
- `upsampleGltfForRasterOverlays` now accepts two new parameters, `hasInvertedVCoordinate` and `textureCoordinateAttributeBaseName`.
- `upsampleGltfForRasterOverlays` now copies images from the parent glTF into the output model.
- Added `waitInMainThread` method to `Future` and `SharedFuture`.
- Added `forEachRootNodeInScene`, `addExtensionUsed`, `addExtensionRequired`, `isExtensionUsed`, and `isExtensionRequired` methods to `CesiumGltf::Model`.
- Added `getNodeTransform`, `setNodeTransform`, `removeUnusedTextures`, `removeUnusedSamplers`, `removeUnusedImages`, `removeUnusedAccessors`, `removeUnusedBufferViews`, and `compactBuffers` methods to `GltfUtilities`.
- Added `postprocessGltf` method to `GltfReader`.
- `Model::merge` now merges the `EXT_structural_metadata` and `EXT_mesh_features` extensions. It also now returns an `ErrorList`, used to report warnings and errors about the merge process.

##### Fixes :wrench:

- Fixed a bug in `joinToString` when given a collection containing empty strings.
- `QuantizedMeshLoader` now creates spec-compliant glTFs from a quantized-mesh terrain tile. Previously, the generated glTF had small problems that could confuse some clients.
- Fixed a bug in `TileMapServiceRasterOverlay` that caused it to build URLs incorrectly when given a URL with query parameters.
- glTFs converted from a legacy batch table to a `EXT_structural_metadata` now:
  - Add the `EXT_structural_metadata` and `EXT_mesh_features` extensions to the glTF's `extensionsUsed` list.
  - Omit property table properties without any values at all. Previously, such property table properties would have a `values` field referring to an invalid bufferView, which is contrary to the extension's specification.
  - Rename the `_BATCHID` attribute to `_FEATURE_ID_0` inside the `KHR_draco_mesh_compression` extension (if present), in addition to the primitive's `attributes`. Previously, meshes still Draco-compressed after the upgrade, by setting `options.decodeDraco=false`, did not have the proper attribute name.
- glTFs converted from 3D Tiles B3DMs with the `RTC_CENTER` property will now have `CESIUM_RTC` added to their `extensionsRequired` and `extensionsUsed` lists.
- glTFs converted from the 3D Tiles PNTS format now:
  - Have their `asset.version` field correctly set to `"2.0"`. Previously the version was not set, which is invalid.
  - Have the `KHR_materials_unlit` extension added to the glTF's `extensionsUsed` list when the point cloud does not have normals.
  - Have a default `scene`.
  - Have the `CESIUM_RTC` extension added to the glTF's `extensionsRequired` and `extensionsUsed` lists when the PNTS uses the `RTC_CENTER` property.
- When glTFs are loaded with `applyTextureTransform` set to true, the accessors and bufferViews created for the newly-generated texture coordinates now have their `byteOffset` set to zero. Previously, they inherited the value from the original `KHR_texture_transform`-dependent objects, which was incorrect.
- `bufferViews` created for indices during Draco decoding no longer have their `byteStride` property set, as this is unnecessary and disallowed by the specification.
- `bufferViews` created for vertex attributes during Draco decoding now have their `target` property correctly set to `BufferView::Target::ARRAY_BUFFER`.
- After a glTF has been Draco-decoded, the `KHR_draco_mesh_compression` extension is now removed from the primitives, as well as from `extensionsUsed` and `extensionsRequired`.
- For glTFs converted from quantized-mesh tiles, accessors created for the position attribute now have their minimum and maximum values set correctly to include the vertices that form the skirt around the edge of the tile.
- Fixed some glTF validation problems with the mode produced by `upsampleGltfForRasterOverlays`.
- `RasterOverlayUtilities::createRasterOverlayTextureCoordinates` no longer fails when the model spans the anti-meridian. However, only the larger part of the model on one side of the anti-meridian will have useful texture coordinates.
- Fixed a bug that caused `GltfWriter` to create an invalid GLB if its total size would be greater than or equal to 4 GiB. Because it is not possible to produce a valid GLB of this size, GltfWriter now reports an error instead.
- `CesiumUtility::Uri::resolve` can now properly parse protocol-relative URIs (such as `//example.com`).
- Fixed a bug where the `GltfReader` was not able to read a model when the BIN chunk of the GLB data was more than 3 bytes larger than the size of the JSON-defined `buffer`.

### v0.34.0 - 2024-04-01

##### Breaking Changes :mega:

- Renamed `IntersectionTests::pointInTriangle2D` to `IntersectionTests::pointInTriangle`.

##### Additions :tada:

- Added `AccessorWriter` constructor that takes an `AccessorView`.
- Added `PositionAccessorType`, which is a type definition for a position accessor. It can be constructed using `getPositionAccessorView`.
- Added overloads of `IntersectionTests::pointInTriangle` that handle 3D points. One overload includes a `barycentricCoordinates` parameter that outputs the barycentric coordinates at that point.
- Added overloads of `ImplicitTilingUtilities::computeBoundingVolume` that take a `Cesium3DTiles::BoundingVolume`.
- Added overloads of `ImplicitTilingUtilities::computeBoundingVolume` that take an `S2CellBoundingVolume` and an `OctreeTileID`. Previously only `QuadtreeTileID` was supported.
- Added `setOrientedBoundingBox`, `setBoundingRegion`, `setBoundingSphere`, and `setS2CellBoundingVolume` functions to `TileBoundingVolumes`.

##### Fixes :wrench:

- Fixed a bug where coordinates returned from `SimplePlanarEllipsoidCurve` were inverted if one of the input points had a negative height.
- Fixed a bug where `Tileset::ComputeLoadProgress` could incorrectly report 100% before all tiles finished their main thread loading.

### v0.33.0 - 2024-03-01

##### Breaking Changes :mega:

- Removed support for `EXT_feature_metadata` in `CesiumGltf`, `CesiumGltfReader`, and `CesiumGltfWriter`. This extension was replaced by `EXT_mesh_features`, `EXT_instance_features`, and `EXT_structural_metadata`.
- Moved `ReferenceCountedNonThreadSafe<T>` to `ReferenceCounted.h`. It is also now a type alias for `ReferenceCounted<T, false>` rather than an actual class.
- Renamed `applyKHRTextureTransform` to `applyKhrTextureTransform`. The corresponding header file was similarly renamed to `CesiumGltf/applyKhrTextureTransform.h`.

##### Additions :tada:

- Added `TextureViewOptions`, which includes the following flags:
  - `applyKhrTextureTransformExtension`: When true, the view will automatically transform texture coordinates before sampling the texture.
  - `makeImageCopy`: When true, the view will make its own CPU copy of the image data.
- Added `TextureView`. It views an arbitrary glTF texture and can be affected by `TextureViewOptions`. `FeatureIdTextureView` and `PropertyTexturePropertyView` now inherit from this class.
- Added `options` parameter to `PropertyTextureView::getPropertyView` and `PropertyTextureView::forEachProperty`, allowing views to be constructed with property-specific options.
- Added `KhrTextureTransform`, a utility class that parses the `KHR_texture_transform` glTF extension and reports whether it is valid. UVs may be transformed on the CPU using `applyTransform`.
- Added `contains` method to `BoundingSphere`.
- Added `GlobeRectangle::MAXIMUM` static field.
- Added `ReferenceCountedThreadSafe` type alias.
- Added `SimplePlanarEllipsoidCurve` class to help with calculating fly-to paths.
- Added `sizeBytes` field to `ImageCesium`, allowing its size to be tracked for caching purposes even after its `pixelData` has been cleared.
- Added `scaleToGeocentricSurface` method to `Ellipsoid`.

##### Fixes :wrench:

- Fixed a bug in `BoundingVolume::estimateGlobeRectangle` where it returned an incorrect rectangle for boxes and spheres that encompass the entire globe.
- Fixed an incorrect computation of wrapped texture coordinates in `applySamplerWrapS` and `applySamplerWrapT`.

### v0.32.0 - 2024-02-01

##### Breaking Changes :mega:

- `IndicesForFaceFromAccessor` now properly supports `TRIANGLE_STRIP` and `TRIANGLE_FAN` modes. This requires the struct to be initialized with the correct primitive mode.

##### Additions :tada:

- Added support for Web Map Tile Service (WMTS) with `WebMapTileServiceRasterOverlay`.
- Added conversions from `std::string` to other metadata types in `MetadataConversions`. This enables the same conversions as `std::string_view`, while allowing runtime engines to use `std::string` for convenience.
- Added `applyTextureTransform` property to `TilesetOptions`, which indicates whether to preemptively apply transforms to texture coordinates for textures with the `KHR_texture_transform` extension.
- Added `loadGltf` method to `GltfReader`, making it easier to do a full, asynchronous load of a glTF.

##### Fixes :wrench:

- Fixed a bug in `FeatureIdTextureView` where it ignored the wrap values specified on the texture's sampler.
- Fixed a bug that could cause binary implicit tiling subtrees with buffers padded to 8-bytes to fail to load.
- Fixed a bug where upgraded batch table properties were not always assigned sentinel values, even when such values were available and required.
- Fixed incorrect behavior in `PropertyTablePropertyView` where `arrayOffsets` were treated as byte offsets, instead of as array indices.

### v0.31.0 - 2023-12-14

##### Additions :tada:

- Add `defaults` method to `CesiumIonClient::Connection`.

##### Fixes :wrench:

- Fixed a crash in `SubtreeAvailability::loadSubtree`.
- Fixed a bug where the `getApiUrl` method of `CesiumIonClient::Connection` would not return the default API URL if the attempt to access `config.json` failed in a more serious way, such as because of an invalid hostname.

### v0.30.0 - 2023-12-01

##### Breaking Changes :mega:

- Moved `ErrorList`, `CreditSystem`, and `Credit` from `Cesium3DTilesSelection` to `CesiumUtility`.
- Moved `GltfUtilities` from `Cesium3DTilesSelection` to `Cesium3DTilesContent`.
- Moved `RasterOverlay`, `RasterOverlayTileProvider`, `RasterOverlayTile`, `QuadtreeRasterOverlayTileProvider`, `RasterOverlayLoadFailure`, `RasterOverlayDetails`, and all of the `RasterOverlay`-derived types to a new `CesiumRasterOverlays` library and namespace.
- Moved `createRasterOverlayTextureCoordinates` method from `GltfUtilities` to a new `RasterOverlayUtilities` class in the `CesiumRasterOverlays` library.
- `GltfUtilities::parseGltfCopyright` now returns the credits as a vector of `std::string_view` instances. Previously it took a `CreditSystem` and created credits directly.
- The `SubtreeAvailability` constructor and `loadSubtree` static method now take an `ImplicitTileSubdivisionScheme` enumeration parameter instead of a `powerOf2` parameter. They also now require a `levelsInSubtree` parameter, which is needed when switching from constant to bitstream availability. Lastly, the constructor now takes a `Subtree` parameter instead of a `std::vector<std::vector<std::byte>>` representing the buffers.
- `SubtreeConstantAvailability`, `SubtreeBufferViewAvailability`, and `AvailabilityView` are now members of `SubtreeAvailability`.
- Moved `ImageManipulation` from `CesiumGltfReader` to `CesiumGltfContent`.
- Added some new parameters to `RasterOverlayUtilities::createRasterOverlayTextureCoordinates` and changed the order of some existing parameters.

##### Additions :tada:

- Added new `Cesium3DTilesContent` library and namespace. It has classes for loading, converting, and manipulating 3D Tiles tile content.
- Added new `CesiumGltfContent` library and namespace. It has classes for manipulating in-memory glTF files.
- Added new `CesiumRasterOverlays` library and namespace. It has classes for working with massive textures draped over glTFs and 3D Tiles.
- Added `MetadataConversions`, which enables metadata values to be converted to different types for better usability in runtime engines.
- Added various `typedef`s to catch all possible types of `AccessorView`s for an attribute, including `FeatureIdAccessorType` for feature ID attribute accessors, `IndexAccessorType` for index accessors, and `TexCoordAccessorType` for texture coordinate attribute accessors.
- Added `getFeatureIdAccessorView`, `getIndexAccessorView`, and `getTexCoordAccessorView` to retrieve the `AccessorView` as a `FeatureIdAccessorType`, `IndexAccessorType`, or `TexCoordAccessorType` respectively.
- Added `StatusFromAccessor` and `CountFromAccessor` visitors to retrieve the accessor status and size respectively. This can be used with `FeatureIdAccessorType`, `IndexAccessorType`, or `TexCoordAccessorType`.
- Added `FeatureIdFromAccessor` to retrieve feature IDs from a `FeatureIdAccessorType`.
- Added `IndicesForFaceFromAccessor` to retrieve the indices of the vertices that make up a face, as supplied by `IndexAccessorType`.
- Added `TexCoordFromAccessor` to retrieve the texture coordinates from a `TexCoordAccessorType`.
- Added `TileBoundingVolumes` class to `Cesium3DTilesContent`, making it easier to create the rich bounding volume types in `CesiumGeometry` and `CesiumGeospatial` from the simple vector representations in `Cesium3DTiles`.
- Added `transform` method to `CesiumGeometry::BoundingSphere`.
- Added `toSphere`, `fromSphere`, and `fromAxisAligned` methods to `CesiumGeometry::OrientedBoundingBox`.
- Added `TileTransform` class to `Cesium3DTilesContent`, making it easier to create a `glm::dmat4` from the `transform` property of a `Cesium3DTiles::Tile`.
- Added `ImplicitTilingUtilities` class to `Cesium3DTilesContent`.
- Added overloads of `isTileAvailable`, `isContentAvailable`, and `isSubtreeAvailable` on the `SubtreeAvailability` class that take the subtree root tile ID and the tile ID of interest, instead of a relative level and Morton index.
- Added `fromSubtree` and `createEmpty` static methods to `SubtreeAvailability`.
- Added new `set` methods to `SubtreeAvailability`, allowing the availability information to be modified.
- Added `SubtreeFileReader` class, used to read `Cesium3DTiles::Subtree` from a binary or JSON subtree file.
- Added `pointInTriangle2D` static method to `CesiumGeometry::IntersectionTests`.
- Added `rectangleIsWithinPolygons` and `rectangleIsOutsidePolygons` static methods to `CartographicPolygon`.
- Raster overlays now use `IPrepareRasterOverlayRendererResources`, which contains only overlay-related methods, instead of `IPrepareRendererResources`, which contains tileset-related methods as well. `IPrepareRendererResources` derives from `IPrepareRasterOverlayRendererResources` so existing code should continue to work without modification.
- Added `collapseToSingleBuffer` and `moveBufferContent` methods to `GltfUtilities`.
- Added `savePng` method to `ImageManipulation`.
- `RasterOverlayTileProvider::loadTile` now returns a future that resolves when the tile is done loading.
- Added `computeDesiredScreenPixels` and `computeTranslationAndScale` methods to `RasterOverlayUtilities`.
- Added `Future<T>::thenPassThrough`, used to easily pass additional values through to the next continuation.

##### Fixes :wrench:

- Fixed a bug in `OrientedBoundingBox::contains` where it didn't account for the bounding box's center.
- Fixed compiler error when calling `PropertyAttributeView::forEachProperty`.
- Fixed crash when loading glTFs with data uri images.
- Fixed WD4996 warnings-as-errors when compiling with Visual Studio 2002 v17.8.

### v0.29.0 - 2023-11-01

##### Breaking Changes :mega:

- Removed `PropertyTablePropertyViewType` and `NormalizedPropertyTablePropertyViewType`, as well as their counterparts for property textures and property attributes. When compiled with Clang, the large `std::variant` definitions would significantly stall compilation.

##### Fixes :wrench:

- Updated the Cesium ion OAuth2 URL from `https://cesium.com/ion/oauth` to `https://ion.cesium.com/oauth`, avoiding a redirect.

### v0.28.1 - 2023-10-02

##### Breaking Changes :mega:

- Cesium Native is now only regularly tested on Visual Studio 2019+, GCC 11.x+, and Clang 12+. Other compilers - including older ones - are likely to work, but are not tested.

##### Additions :tada:

- Added `getClass` to `PropertyTableView`, `PropertyTextureView`, and `PropertyAttributeView`. This can be used to retrieve the metadata `Class` associated with the view.
- Added `PropertyViewStatus::EmptyPropertyWithDefault` to indicate when a property contains no data, but has a valid default value.
- A glTF `bufferView` with a `byteStride` of zero is now treated as if the `byteStride` is not defined at all. Such a glTF technically violates the spec (the minimum value is 4), but the new behavior is sensible enough and consistent with CesiumJS.

##### Fixes :wrench:

- Fixed the handling of omitted metadata properties in `PropertyTableView`, `PropertyTextureView`, and `PropertyAttributeView` instances. Previously, if a property was not `required` and omitted, it would be initialized as invalid with the `ErrorNonexistentProperty` status. Now, it will be treated as valid as long as the property defines a valid `defaultProperty`. A special instance of `PropertyTablePropertyView`, `PropertyTexturePropertyView`, or `PropertyAttributePropertyView` will be constructed to allow the property's default value to be retrieved, either via `defaultValue` or `get`. `getRaw` may not be called on this special instance.

### v0.28.0 - 2023-09-08

##### Breaking Changes :mega:

- Views of the data contained by `EXT_feature_metadata` will no longer supported by Cesium Native. The extension will still be parsed, but it will log a warning.
- Batch tables will be converted to `EXT_structural_metadata` instead of `EXT_feature_metadata`.
- In `CesiumGltf`, all generated classes related to `EXT_feature_metadata` are now prefixed with `ExtensionExtFeatureMetadata`. For example, `ClassProperty` has become `ExtensionExtFeatureMetadataClassProperty`. This also extends to the glTF reader and writer.
- In `CesiumGltf`, all generated classes related to `EXT_structural_metadata` have had their `ExtensionExtStructuralMetadata` prefix removed. For example, `ExtensionExtStructuralMetadataClassProperty` has become `ClassProperty`. This also extends to the glTF reader and writer.
- In `CesiumGltf`, `ExtensionExtMeshFeaturesFeatureId` and `ExtensionExtMeshFeaturesFeatureIdTexture` have been renamed to `FeatureId` and `FeatureIdTexture` respectively.
- Replaced `FeatureIDTextureView` with `FeatureIdTextureView`, which views a `FeatureIdTexture` in `EXT_mesh_features`. Feature ID textures from `EXT_feature_metadata` are no longer supported.
- Replaced `MetadataFeatureTableView` with `PropertyTableView`, which views a `PropertyTable` in `EXT_structural_metadata`.
- Replaced `MetadataPropertyView` with `PropertyTablePropertyView`, which is a view of a `PropertyTableProperty` in `EXT_structural_metadata`. This takes two template parameters: a typename `T` , and a `bool` indicating whether or not the values are normalized.
- Replaced `MetadataPropertyViewStatus` with `PropertyTablePropertyViewStatus`. `PropertyTablePropertyViewStatus` is a class that inherits from `PropertyViewStatus`, defining additional error codes in the form of `static const` values.
- Replaced `FeatureTextureView` with `PropertyTextureView`, which views a `PropertyTexture` in `EXT_structural_metadata`.
- Replaced `FeatureTexturePropertyView` with `PropertyTexturePropertyView`, which is a view of a `PropertyTextureProperty` in `EXT_structural_metadata`. This takes two template parameters: a typename `T` , and a `bool` indicating whether or not the values are normalized.
- Removed `FeatureTexturePropertyComponentType`, `FeatureTexturePropertyChannelOffsets`, and `FeatureTexturePropertyValue`. `PropertyTextureProperty` retrieves the values with the type indicated by its class property.
- Replaced `FeatureTexturePropertyViewStatus` with `PropertyTexturePropertyViewStatus`. `PropertyTexturePropertyViewStatus` is a class that inherits from `PropertyViewStatus`, defining additional error codes in the form of `static const` values.
- Renamed `FeatureIDTextureViewStatus` to `FeatureIdTextureViewStatus` for consistency.
- Renamed `MetadataArrayView` to `PropertyArrayView`.
- Renamed `FeatureTextureViewStatus` to `PropertyTextureViewStatus`.
- Refactored `PropertyType` to reflect the values of `type` in a `ClassProperty` from `EXT_structural_metadata`.

##### Additions :tada:

- Added `PropertyView`, which acts as a base class for all metadata property views. This takes two template parameters: a type `T` , and a `bool` indicating whether or not the values are normalized.
- Added `PropertyViewStatus`, which defines public `static const` values for various property errors.
- Added `PropertyTableViewStatus` to indicate whether a `PropertyTableView` is valid.
- Added `PropertyComponentType` to reflect the values of `componentType` in a `ClassProperty` from `EXT_structural_metadata`.
- Added `PropertyAttributeView`, which views a `PropertyAttribute` in `EXT_structural_metadata`.
- Added `PropertyAttributePropertyView`, which views a `PropertyAttributeProperty` in `EXT_structural_metadata`.
- Added `PropertyAttributePropertyViewStatus`, which reflects the status of a `PropertyAttributePropertyView`.

### v0.27.3 - 2023-10-01

##### Additions :tada:

- Added support for Cesium ion `"externalType"` assets.

##### Fixes :wrench:

- Fixed corner cases where `Tileset::ComputeLoadProgress` can incorrectly report done (100%) before all tiles are actually loaded for the current view.

### v0.27.2 - 2023-09-20

##### Additions :tada:

- Added `CESIUM_GLM_STRICT_ENABLED` option to the CMake scripts. It is ON by default, but when set to OFF it disables the `GLM_FORCE_XYZW_ONLY`, `GLM_FORCE_EXPLICIT_CTOR`, and `GLM_FORCE_SIZE_T_LENGTH` options in the GLM library.

##### Fixes :wrench:

- Added a missing include to `FeatureTexturePropertyView.h`.
- The CMake scripts no longer attempt to add the `Catch2` subdirectory when the tests are disabled.

### v0.27.1 - 2023-09-03

##### Fixes :wrench:

- Fixed a bug that could cause a crash when loading tiles with a raster overlay.

### v0.27.0 - 2023-09-01

##### Breaking Changes :mega:

- Renamed `ExtensionReaderContext` to `JsonReaderOptions`, and the `getExtensions` method on various JSON reader classes to `getOptions`.
- `IExtensionJsonHandler` no longer derives from `IJsonHandler`. Instead, it has a new pure virtual method, `getHandler`, that must be implemented to allow clients to obtain the `IJsonHandler`. In almost all implementations, this should simply return `*this`.
- In `SubtreeReader`, `SchemaReader`, and `TilesetReader`, the `readSubtree`, `readSchema`, and `readTileset` methods (respectively) have been renamed to `readFromJson` and return a templated `ReadJsonResult` instead of a bespoke result class.
- `TileExternalContent` is now heap allocated and stored in `TileContent` with a `std::unique_ptr`.
- The root `Tile` of a `Cesium3DTilesSelection::Tileset` now represents the tileset.json itself, and the `root` tile specified in the tileset.json is its only child. This makes the shape of the tile tree consistent between a standard top-level tileset and an external tileset embedded elsewhere in the tree. In both cases, the "tile" that represents the tileset.json itself has content of type `TileExternalContent`.

##### Additions :tada:

- Added new constructors to `LocalHorizontalCoordinateSystem` taking ECEF<->Local transformation matrices directly.
- Unknown properties in objects read with a `JsonReader` are now stored in the `unknownProperties` property on `ExtensibleObject` by default. To ignore them, as was done in previous versions, call `setCaptureUnknownProperties` on `JsonReaderOptions`.
- Added `ValueType` type alias to `ArrayJsonHandler`, for consistency with other JSON handlers.
- Added an overload of `JsonReader::readJson` that takes a `rapidjson::Value` instead of a byte buffer. This allows a subtree of a `rapidjson::Document` to be easily and efficiently converted into statically-typed classes via `IJsonHandler`.
- Added `*Reader` classes to `CesiumGltfReader` and `Cesium3DTilesReader` to allow each of the classes to be individually read from JSON.
- Added `getExternalContent` method to the `TileContent` class.
- `TileExternalContent` now holds the metadata (`schema`, `schemaUri`, `metadata`, and `groups`) stored in the tileset.json.
- Added `loadMetadata` and `getMetadata` methods to `Cesium3DTilesSelection::Tileset`. They provide access to `TilesetMetadata` instance representing the metadata associated with a tileset.json.
- Added `MetadataQuery` class to make it easier to find properties with specific semantics in `TilesetMetadata`.

##### Fixes :wrench:

- Fixed a bug where an empty error message would get propagated to a tileset's `loadErrorCallback`.
- Fixed several small build script issues to allow cesium-native to be used in Univeral Windows Platform (UWP) applications, such as those that run on Holo Lens 2.
- When KTX2 transcoding fails, the image will now be fully decompressed instead of returning an error.
- Fixed a bug that could cause higher-detail tiles to continue showing when zooming out quickly on a tileset that uses "additive" refinement.
- Fixed a bug that could cause a tile to never finish upsampling because its non-rendered parent never finishes loading.

### v0.26.0 - 2023-08-01

##### Additions :tada:

- Added caching support for Google Maps Photorealistic 3D Tiles. Or other cases where the origin server is using combinations of HTTP header directives that previously caused tiles not to go to disk cache (such as `max-age-0`, `stale-while-revalidate`, and `Expires`).
- Added support for the `EXT_meshopt_compression` extension, which allows decompressing mesh data using the meshoptimizer library. Also added support for the `KHR_mesh_quantization` and `KHR_texture_transform` extensions, which are often used together with the `EXT_meshopt_compression` extension to optimize the size and performance of glTF files.

##### Fixes :wrench:

- Fixed a bug in the 3D Tiles selection algorithm that could cause missing detail if a tileset had a leaf tile that was considered "unconditionally refined" due to having a geometric error larger than its parent's.
- Fixed a bug where `GltfReader::readImage` would always populate `mipPositions` when reading KTX2 images, even when the KTX2 file indicated that it had no mip levels and that they should be created, if necessary, from the base image. As a result, `generateMipMaps` wouldn't generate any mipmaps for the image.

### v0.25.1 - 2023-07-03

##### Additions :tada:

- Included generated glTF and 3D Tiles classes in the generated referenced documentation.
- Updated the 3D Tiles class generator to use the `main` branch instead of the `draft-1.1` branch.

### v0.25.0 - 2023-06-01

##### Additions :tada:

- Added `computeTransformationToAnotherLocal` method to `LocalHorizontalCoordinateSystem`.
- Added support for the `KHR_materials_variants` extension to the glTF reader and writer.
- Added `GunzipAssetAccessor`. It can decorate another asset accessor in order to automatically gunzip responses (if they're gzipped) even if they're missing the proper `Content-Encoding` header.

##### Fixes :wrench:

- On Tileset Load Failure, warning/error messages will always be logged even if the failure callback is set.
- Fixed a bug that caused meshes to be missing entirely when upsampled from a parent with `UNSIGNED_BYTE` indices.

### v0.24.0 - 2023-05-01

##### Additions :tada:

- `WebMapServiceRasterOverlay` now allows query parameters in the base URL when building GetCapabilities and GetMap requests.
- Added support for parsing implicit tilesets that conform to the 3D Tiles 1.1 Spec.

##### Fixes :wrench:

- Fixed various `libjpeg-turbo` build errors, including ones that occurred when building for iOS.

### v0.23.0 - 2023-04-03

##### Breaking Changes :mega:

- Removed `tilesLoadingLowPriority`, `tilesLoadingMediumPriority`, and `tilesLoadingHighPriority` from `ViewUpdateResult`. Use `workerThreadTileLoadQueueLength` and `mainThreadTileLoadQueueLength` instead.

##### Additions :tada:

- Added `getOrientedBoundingBoxFromBoundingVolume` to the `Cesium3DTilesSelection` namespace.
- Added `transform` and `toAxisAligned` methods to `OrientedBoundingBox`.
- Switched to `libjpeg-turbo` instead of `stb` for faster jpeg decoding.
- Added `getNumberOfTilesLoaded` method to `Tileset`.
- Changed how `TilesetOptions::forbidHoles` works so that it loads much more quickly, while still guaranteeing there are no holes in the tileset.
- Added `frameNumber` property to `ViewUpdateResult`.
- Added getters for the `stride` and `data` fields of `AccessorView`.
- Added `startNewFrame` method to `ITileExcluder`.
- Added `CreditSystem.setShowOnScreen` and `Tileset.setShowCreditsOnScreen` to allow on-screen credit rendering to be toggled at runtime.

##### Fixes :wrench:

- Fixed a bug that caused the `center` field of `AxisAlignedBox` to be incorrect.
- Fixed a bug that caused the main thread to sometimes load low-priority tiles before high-priority ones. This could result in much longer waits than necessary for a tileset's appropriate level-of-detail to be shown.
- Fixed a bug that prevented WebP and KTX2 textures from working in the common case where only the extension specified the `source` property, not the glTF's main `Texture` definition.

### v0.22.1 - 2023-03-06

##### Fixes :wrench:

- Fixed a crash that could occur when a batch table property had fewer values than the model had features.

### v0.22.0 - 2023-03-01

##### Breaking Changes :mega:

- Renamed `CesiumGeometry::AxisTransforms` to simply `Transforms`.
- Renamed `CesiumGeospatial::Transforms` to `GlobeTransforms`.

##### Additions :tada:

- Added `GlobeAnchor`, making it easy to define a coordinate system that anchors an object to the globe and maintains it as the object moves or as the local coordinate system it is defined in changes.
- Added support for loading tilesets with `pnts` content. Point clouds are converted to `glTF`s with a single `POINTS` primitive, while batch tables are converted to `EXT_feature_metadata`.
- Added `createTranslationRotationScaleMatrix` and `computeTranslationRotationScaleFromMatrix` methods to `CesiumGeometry::Transforms`.
- Added `CesiumUtility::AttributeCompression` for encoding and decoding vertex attributes in different formats.

##### Fixes :wrench:

- Fixed a bug that could cause holes to appear in a tileset, even with frustum culling disabled, when the tileset includes some empty tiles with a geometric error greater than their parent's.

### v0.21.3 - 2023-02-01

##### Fixes :wrench:

- Fixed a bug that could prevent loading in tilesets that are additively-refined and have external tilesets, such as Cesium OSM Buildings.
- Fixed a bug that could cause parent tiles to be incorrectly culled in tilesets with additive ("ADD") refinement. This could cause geometry to disappear when moving in closer, or fail to appear at all.
- When unloading tile content, raster overlay tiles are now detached from geometry tiles _before_ the geometry tile content is unloaded.
- Added missing `#include <string>` in generated glTF and 3D Tiles header files.
- Replaced `std::sprintf` with `std::snprintf`, fixing a warning-as-error in newer versions of Xcode.
- Upgraded tinyxml2 [from commit 1aeb57d26bc303d5cfa1a9ff2a331df7ba278656 to commit e05956094c27117f989d22f25b75633123d72a83](https://github.com/leethomason/tinyxml2/compare/1aeb57d26bc303d5cfa1a9ff2a331df7ba278656...e05956094c27117f989d22f25b75633123d72a83).

### v0.21.2 - 2022-12-09

##### Additions :tada:

- Added the ability to specify the endpoint URL of the Cesium ion API when constructing an `IonRasterOverlay`.

##### Fixes :wrench:

- Removed the logged warning about the use of the `gltfUpAxis` property in a 3D Tiles tileset.json. While not technically spec-compliant, this property is quite common and we are not going to remove support for it anytime soon.

### v0.21.1 - 2022-12-02

##### Fixes :wrench:

- Fixed a bug that could cause an assertion failure - and on rare occasions a more serious problem - when creating a tile provider for a `TileMapServiceRasterOverlay` or a `WebMapServiceRasterOverlay`.

### v0.21.0 - 2022-11-01

##### Breaking Changes :mega:

- On `IPrepareRendererResources`, the `image` parameter passed to `prepareRasterInLoadThread` and the `rasterTile` parameter passed to `prepareRasterInMainThread` are no longer const. These methods are now allowed to modify the parameters during load.
- `IPrepareRendererResources::prepareInLoadThread` now takes a `TileLoadResult` and returns a `Future<TileLoadResultAndRenderResources>`, allowing it to work asynchronously rather than just blocking a worker thread until it is finished.
- `RasterOverlay::createTileProvider` now takes the owner pointer as an `IntrusivePointer` instead of a raw pointer, and returns a future that resolves to a `RasterOverlay::CreateTileProviderResult`.

##### Additions :tada:

- Added `mainThreadLoadingTimeLimit` and `tileCacheUnloadTimeLimit` properties to `TilesetOptions`, allowing a limit to be placed on how much time is spent loading and unloading tiles per frame.
- Added `GltfReader::generateMipMaps` method.
- Added the `getImage` method to `RasterOverlayTile`.
- Added `LocalHorizontalCoordinateSystem`, which is used to create convenient right- or left-handeded coordinate systems with an origin at a point on the globe.

##### Fixes :wrench:

- Fixed a bug that could cause a crash when adding raster overlays to sparse tilesets and zooming close enough to cause them to be upsampled.

### v0.20.0 - 2022-10-03

##### Breaking Changes :mega:

- `TileRenderContent::lodTransitionPercentage` now always goes from 0.0 --> 1.0 regardless of if the tile is fading in or out.
- Added a new parameter to `IPrepareRendererResources::prepareInLoadThread`, `rendererOptions`, to allow passing arbitrary data from the renderer.

##### Fixes :wrench:

- In `CesiumGltfWriter`, `accessor.byteOffset` and `bufferView.byteOffset` are no longer written if the value is 0. This fixes validation errors for accessors that don't have buffer views, e.g. attributes that are Draco compressed.
- Fixed a bug where failed tiles don't clean up any raster overlay tiles that are mapped to them, and therefore cannot be rendered as empty tiles.
- Fixed a bug that prevented access to Cesium Ion assets by using expired Access Tokens.

### v0.19.0 - 2022-09-01

##### Breaking Changes :mega:

- `RasterOverlayCollection` no longer accepts a `Tileset` in its constructor. Instead, it now accepts a `Tile::LoadedLinkList` and a `TilesetExternals`.
- Removed `TileContext`. It has been replaced by the `TilesetContentLoader` interface.
- Removed `TileContentFactory`. Instead, conversions of various types to glTF can be registered with `GltfConverters`.
- Removed `TileContentLoadInput`. It has been replaced by `TileLoadInput` and `TilesetContentLoader`.
- Removed `TileContentLoadResult`. It has been replaced by `TileContent`.
- Removed `TileContentLoader`. It has been replaced by `TilesetContentLoader` and `GltfConverters`.
- Removed `ImplicitTraversal`. It has been replaced by `TilesetContentLoader` and `GltfConverters`.
- Removed many methods from the `Cesium3DTilesSelection::Tileset` class: `getUrl()`, `getIonAssetID()`, `getIonAssetToken()`, `notifyTileStartLoading`, `notifyTileDoneLoading()`, `notifyTileUnloading()`, `loadTilesFromJson()`, `requestTileContent()`, `requestAvailabilitySubtree()`, `addContext()`, and `getGltfUpAxis()`. Most of these were already not recommended for use outside of cesium-native.
- Removed many methods from the `Cesium3DTilesSelection::Tile` class: `getTileset()`, `getContext()`, `setContext()`, `getContent()`, `setEmptyContent()`, `getRendererResources()`, `setState()`, `loadContent()`, `processLoadedContent()`, `unloadContent()`, `update()`, and `markPermanentlyFailed()`. Most of these were already not recommended for use outside of cesium-native.

##### Additions :tada:

- Quantized-mesh terrain and implicit octree and quadtree tilesets can now skip levels-of-detail when traversing, so the correct detail is loaded more quickly.
- Added new options to `TilesetOptions` supporting smooth transitions between tiles at different levels-of-detail. A tile's transition percentage can be retrieved from `TileRenderContent::lodTransitionPercentage`.
- Added support for loading WebP images inside glTFs and raster overlays. WebP textures can be provided directly in a glTF texture or in the `EXT_texture_webp` extension.
- Added support for `KHR_texture_transform` to `CesiumGltf`, `CesiumGltfReader`, and `CesiumGltfWriter`
- `Tileset` can be constructed with a `TilesetContentLoader` and a root `Tile` for loading and rendering different 3D Tile-like formats or creating a procedural tileset.

##### Fixes :wrench:

- Fixed a bug where the Raster Overlay passed to the `loadErrorCallback` would not be the one that the user created, but instead an aggregated overlay that was created internally.

### v0.18.1 - 2022-08-04

##### Fixes :wrench:

- Fixed a bug in `SqliteCache` where the last access time of resources was not updated correctly, sometimes causing more recently used resources to be evicted from the cache before less recently used ones.

### v0.18.0 - 2022-08-01

##### Breaking Changes :mega:

- Removed support for 3D Tiles Next extensions in `TilesetWriter` and `TilesetReader` that have been promoted to core in 3D Tiles 1.1
  - [3DTILES_multiple_contents](https://github.com/CesiumGS/3d-tiles/tree/main/extensions/3DTILES_multiple_contents)
  - [3DTILES_implicit_tiling](https://github.com/CesiumGS/3d-tiles/tree/main/extensions/3DTILES_implicit_tiling)
  - [3DTILES_metadata](https://github.com/CesiumGS/3d-tiles/tree/main/extensions/3DTILES_metadata)
  - [3DTILES_content_gltf](https://github.com/CesiumGS/3d-tiles/tree/main/extensions/3DTILES_content_gltf)
- Removed the `getSupportsRasterOverlays` from `Tileset` because the property is no longer relevant now that all tilesets support raster overlays.

##### Additions :tada:

- Added support for [3D Tiles 1.1](https://github.com/CesiumGS/3d-tiles/pull/666) in `TilesetWriter` and `TilesetReader`.
- Added a `TileOcclusionRendererProxyPool` to `TilesetExternals`. If a renderer implements and provides this interface, the tile occlusion information is used to avoid refining parent tiles that are completely occluded, reducing the number of tiles loaded.
- `Tileset` can now estimate the percentage of the tiles for the current view that have been loaded by calling the `computeLoadProgress` method.
- Enabled loading Tile Map Service (TMS) URLs that do not have a file named "tilemapresource.xml", such as from GeoServer.
- Added support for Tile Map Service documents that use the "local" profile when the SRS is mercator or geodetic.

### v0.17.0 - 2022-07-01

##### Fixes :wrench:

- Fixed crash when parsing an empty copyright string in the glTF model.

### v0.16.0 - 2022-06-01

##### Additions :tada:

- Added option to the `RasterizedPolygonsOverlay` to invert the selection, so everything outside the polygons gets rasterized instead of inside.
- The `RasterizedPolygonsTileExcluder` excludes tiles outside the selection instead of inside when given an inverted `RasterizedPolygonsOverlay`.
- Tiles are now upsampled using the projection of the first raster overlay in the list with more detail.

##### Fixes :wrench:

- For consistency with CesiumJS and compatibility with third-party terrain tilers widely used in the community, the `bounds` property of the `layer.json` file of a quantized-mesh terrain tileset is now ignored, and the terrain is assumed to cover the entire globe.

### v0.15.2 - 2022-05-13

##### Fixes :wrench:

- Fixed a bug where upsampled quadtree tiles could have siblings with mismatching projections.

In addition to the above, this release updates the following third-party libraries used by cesium-native:

- `cpp-httplib` to v0.10.3 ([changes](https://github.com/yhirose/cpp-httplib/compare/c7486ead96dad647b9783941722b5944ac1aaefa...d73395e1dc652465fa9524266cd26ad57365491f))
- `draco` to v1.5.2 ([changes](https://github.com/google/draco/compare/9bf5d2e4833d445acc85eb95da42d715d3711c6f...bd1e8de7dd0596c2cbe5929cbe1f5d2257cd33db))
- `earcut` to v2.2.3 ([changes](https://github.com/mapbox/earcut.hpp/compare/6d18edf0ce046023a7cb55e69c4cd9ba90e2c716...b28acde132cdb8e0ef536a96ca7ada8a651f9169))
- `PicoSHA2` to commit `1677374f23352716fc52183255a40c1b8e1d53eb` ([changes](https://github.com/okdshin/PicoSHA2/compare/b699e6c900be6e00152db5a3d123c1db42ea13d0...1677374f23352716fc52183255a40c1b8e1d53eb))
- `rapidjson` to commit `fcb23c2dbf561ec0798529be4f66394d3e4996d8` ([changes](https://github.com/Tencent/rapidjson/compare/fd3dc29a5c2852df569e1ea81dbde2c412ac5051...fcb23c2dbf561ec0798529be4f66394d3e4996d8))
- `spdlog` to v1.10.0 ([changes](https://github.com/gabime/spdlog/compare/cbe9448650176797739dbab13961ef4c07f4290f...76fb40d95455f249bd70824ecfcae7a8f0930fa3))
- `stb` to commit `af1a5bc352164740c1cc1354942b1c6b72eacb8a` ([changes](https://github.com/nothings/stb/compare/b42009b3b9d4ca35bc703f5310eedc74f584be58...af1a5bc352164740c1cc1354942b1c6b72eacb8a))
- `uriparser` to v0.9.6 ([changes](https://github.com/uriparser/uriparser/compare/e8a338e0c65fd875a46067d711750e4c13e044e7...24df44b74753017acfaec4b3a30097a8a2ae1ae1))

### v0.15.1 - 2022-05-05

##### Fixes :wrench:

- Fixed a bug that could cause tiles in external tilesets to fail to load.

### v0.15.0 - 2022-05-02

##### Additions :tada:

- Improved the load performance when `TilesetOptions::forbidHoles` is enabled by only loading child tiles when their parent does not meet the necessary screen-space error requirement.
- Added support for loading availability metadata from quantized-mesh layer.json. Previously, only availability embedded in terrain tiles was used.
- Added support for quantized-mesh terrain tilesets that specify a parent layer.
- Added support for metadata from the `3DTILES_batch_table_hierarchy` extension.

##### Fixes :wrench:

- Fixed a bug that could cause the same tiles to be continually loaded and unloaded when `TilesetOptions::forbidHoles` was enabled.
- Fixed a bug that could sometimes cause tilesets to fail to show their full detail when making changes to raster overlays.
- Fixed a bug that could cause holes even with `TilesetOptions::forbidHoles` enabled, particularly when using external tilesets.
- Tiles will no longer be selected to render when they have no content and they have a higher "geometric error" than their parent. In previous versions, this situation could briefly lead to holes while the children of such tiles loaded.
- Fixed a bug where `IPrepareRendererResources::prepareInMainThread` was called on a `Tile` before that `Tile` was updated with loaded content.
- Fixed a bug where getting bad data from the SQLite request cache could cause a crash. If the SQLite database is corrupt, it will now be deleted and recreated.

### v0.14.1 - 2022-04-14

##### Fixes :wrench:

- Fixed a crash caused by using an aggregated overlay of `IonRasterOverlay` after it is freed.
- Fix a bug introduced in v0.14.0 that caused Tile Map Service (TMS) overlays from Cesium ion to fail to load.

### v0.14.0 - 2022-04-01

##### Breaking Changes :mega:

- Added a new parameter, `rendererOptions`, to `IPrepareRendererResources::prepareRasterInLoadThread`.
- Changed the type of Cesium ion asset IDs from `uint32_t` to `int64_t`.
- Various changes in the `Cesium3DTiles`, `Cesium3DTilesReader`, and `Cesium3DTilesWriter` namespaces to match the evolving 3D Tiles Next specifications.
- Removed `getTextureCoordinateIndex` from `FeatureIDTextureView` and `FeatureTexturePropertyView`. Use `getTextureCoordinateAttributeId` instead.

##### Additions :tada:

- Added `WebMapServiceRasterOverlay` to pull raster overlays from a WMS server.
- Added support for the following glTF extensions to `CesiumGltf`, `CesiumGltfReader`, and `CesiumGltfWriter`:
  - `EXT_instance_features`
  - `EXT_structural_metadata`
  - `MAXAR_mesh_variants`
- Added an in-memory cache for Cesium ion asset endpoint responses in order to avoid repeated requests.
- Added `ScopeGuard` class to automatically a execute function when exiting a scope.
- The glTF `copyright` property, if present, is now included in the credits that `Tileset` adds to the `CreditSystem`. If the `copyright` has multiple parts separate by semicolons, these are treated as separate credits.
- Credits reported by `CreditSystem::getCreditsToShowThisFrame` are now sorted based on the number of occurrences, with the most common credits first.
- `Tileset` and `RasterOverlay` credits can now be shown on the screen, rather than in a separate credit popup.
- Added `FeatureTexturePropertyView::getSwizzle` method.
- Added `IsMetadataArray` template to check if a type is a `MetadataArrayView`.
- Added a `rendererOptions` property to `RasterOverlayOptions` to pass arbitrary data to `prepareRasterInLoadThread`.
- Added `Uri::escape`.

##### Fixes :wrench:

- Fixed an issue that could lead to compilation failures when passing an lvalue reference to `Promise::resolve()`.
- Fixed upsampling for `EXT_feature_metadata` feature tables.
- Fixed a bug that could cause the size of external images to be accounted for incorrectly when tracking the number of bytes loaded for caching purposes.
- Fixed a bug that prevented tiles from loading when "Forbid Holes" option was enabled.

### v0.13.0 - 2022-03-01

##### Breaking Changes :mega:

- Renamed constants in `CesiumUtility::Math` to use PascalCase instead of SCREAMING_SNAKE_CASE.

##### Additions :tada:

- Added support for the `CESIUM_RTC` and `KHR_texture_basisu` glTF extensions.
- Added support for 3D Tiles that do not have a geometric error, improving compatibility with tilesets that don't quite match the 3D Tiles spec.
- Exposed the Cesium ion endpoint URL as a parameter on tilesets and raster overlays.
- `TilesetOptions` and `RasterOverlayOptions` each have a new option to report which compressed textured formats are supported on the client platform. Ideal formats amongst the available ones are picked for each KTX2 texture that is later encountered.
- The `ImageCesium` class nows convey which GPU pixel compression format (if any) is used. This informs what to expect in the image's pixel buffer.
- The `ImageCesium` class can now contain pre-computed mipmaps, if they exist. In that case, all the mips will be in the pixel buffer and the delineation between each mip will be described in `ImageCesium::mipPositions`.
- Tileset content with the known file extensions ".gltf", ".glb", and ".terrain" can now be loaded even if the Content-Type is incorrect. This is especially helpful for loading tilesets from `file:` URLs.
- Created tighter fitting bounding volumes for terrain tiles by excluding skirt vertices.

##### Fixes :wrench:

- Fixed bug that could cause properties types in a B3DM Batch Table to be deduced incorrectly, leading to a crash when accessing property values.
- Fixed a bug where implicit tiles were not receiving the root transform and so could sometimes end up in the wrong place.

### v0.12.0 - 2022-02-01

##### Breaking Changes :mega:

- Renamed `IAssetAccessor::requestAsset` to `get`.
- Renamed `IAssetAccessor::post` to `request` and added a new parameter in the second position to specify the HTTP verb to use.
- `Token` in `CesiumIonClient` has been updated to match Cesium ion's v2 REST API endpoint, so several fields have been renamed. The `tokens` method also now returns future that resolves to a `TokenList` instead of a plain vector of `Token` instances.
- Renamed `GltfReader::readModel`, `ModelReaderResult`, and `ReadModelOptions` to `GltfReader::readGltf`, `GltfReaderResult`, and `GltfReaderOptions` respectively.
- Removed `writeModelAsEmbeddedBytes`, `writeModelAndExternalFiles`, `WriteModelResult`, `WriteModelOptions`, and `WriteGLTFCallback`. Use `GltfWriter::writeGltf`, `GltfWriter::writeGlb`, `GltfWriterResult`, and `GltfWriterOptions` instead.

##### Additions :tada:

- Added `TilesetWriterOptions` for serializing tileset JSON.
- Added support for the following extensions in `GltfWriter` and `GltfReader`:
  - [KHR_materials_unlit](https://github.com/KhronosGroup/glTF/tree/main/extensions/2.0/Khronos/KHR_materials_unlit)
  - [EXT_mesh_gpu_instancing](https://github.com/KhronosGroup/glTF/tree/main/extensions/2.0/Vendor/EXT_mesh_gpu_instancing)
  - [EXT_meshopt_compression](https://github.com/KhronosGroup/glTF/tree/main/extensions/2.0/Vendor/EXT_meshopt_compression)
  - [EXT_mesh_features](https://github.com/CesiumGS/glTF/tree/3d-tiles-next/extensions/2.0/Vendor/EXT_mesh_features)
  - [CESIUM_tile_edges](https://github.com/CesiumGS/glTF/pull/47)
- Added support for the following extensions in `TilesetWriter` and `TilesetReader`:
  - [3DTILES_multiple_contents](https://github.com/CesiumGS/3d-tiles/tree/main/extensions/3DTILES_multiple_contents)
  - [3DTILES_implicit_tiling](https://github.com/CesiumGS/3d-tiles/tree/main/extensions/3DTILES_implicit_tiling)
  - [3DTILES_metadata](https://github.com/CesiumGS/3d-tiles/tree/main/extensions/3DTILES_metadata)
- Added `SubtreeWriter` and `SubtreeReader` for serializing and deserializing the subtree format in [3DTILES_implicit_tiling](https://github.com/CesiumGS/3d-tiles/tree/main/extensions/3DTILES_implicit_tiling).
- Added `SchemaWriter` and `SchemaReader` for serializing and deserializing schemas in [EXT_mesh_features](https://github.com/CesiumGS/glTF/tree/3d-tiles-next/extensions/2.0/Vendor/EXT_mesh_features) and [3DTILES_metadata](https://github.com/CesiumGS/3d-tiles/tree/main/extensions/3DTILES_metadata).
- Added `hasExtension` to `ExtensibleObject`.
- Added `CESIUM_TESTS_ENABLED` option to the build system.
- Added support in the JSON reader for reading doubles with no fractional value as integers.
- Added case-insensitive comparison for Cesium 3D Tiles "refine" property values.
- Added new capabilities to `Connection` in `CesiumIonClient`:
  - The `tokens` method now uses the v2 service endpoint and allows a number of options to be specified.
  - Added a `token` method to allow details of a single token to be retrieved.
  - Added `nextPage` and `previousPage` methods to allow paging through tokens.
  - Added `modifyToken` method.
  - Added static `getIdFromToken` method to obtain a token ID from a given token value.
- Added `loadErrorCallback` to `TilesetOptions` and `RasterOverlayOptions`. This callback is invoked when the `Tileset` or `RasterOverlay` encounter a load error, allowing the error to be handled by application code.
- Enable `IntrusivePointer<T>` to be converted to `IntrusivePointer<U>` if U is a base class of T.

##### Fixes :wrench:

- Fixes a bug where `notifyTileDoneLoading` was not called when encountering Ion responses that can't be parsed.
- Fixed a bug that prevented a continuation attached to a `SharedFuture` from returning a `Future` itself.
- Fixed incorrect child subtree index calculation in implicit tiles.
- Fixed `computeDistanceSquaredToPosition` in `BoundingSphere`.

### v0.11.0 - 2022-01-03

##### Breaking Changes :mega:

- The `CesiumGltfReader` project now uses the `CesiumGltfReader` namespace instead of the `CesiumGltf` namespace.
- The `CesiumGltfWriter` project now uses the `CesiumGltfWriter` namespace instead of the `CesiumGltf` namespace.
- The `Cesium3DTilesReader` project now uses the `Cesium3DTilesReader` namespace instead of the `Cesium3DTiles` namespace.

##### Additions :tada:

- Added `Cesium3DTilesWriter` library.

##### Fixes :wrench:

- Fixed a bug in `QuadtreeRasterOverlayTileProvider` that caused incorrect level-of-detail selection for overlays that use a global (or otherwise large) tiling scheme but have non-global (or otherwise smaller) coverage.

### v0.10.0 - 2021-12-01

##### Breaking Changes :mega:

- `QuadtreeRasterOverlayTileProvider::computeLevelFromGeometricError` has been removed. `computeLevelFromTargetScreenPixels` may be useful as a replacement.
- The constructor of `RasterOverlayTileProvider` now requires a coverage rectangle.
- `RasterOverlayTileProvider::getTile` now takes a `targetScreenPixels` instead of a `targetGeometricError`.
- The constructor of `RasterMappedTo3DTile` now requires a texture coordinate index.
- The constructor of `RasterOverlayTile` now takes a `targetScreenPixels` instead of a `targetGeometricError`. And the corresponding `getTargetGeometricError` has been removed.
- Removed `TileContentLoadResult::rasterOverlayProjections`. This field is now found in the `overlayDetails`.
- Removed `obtainGlobeRectangle` from `TileUtilities.h`. Use `estimateGlobeRectangle` in `BoundingVolume.h` instead.
- cesium-native now uses the following options with the `glm` library:
  - `GLM_FORCE_XYZW_ONLY`
  - `GLM_FORCE_EXPLICIT_CTOR`
  - `GLM_FORCE_SIZE_T_LENGTH`

##### Additions :tada:

- Added support for the [3DTILES_implicit_tiling](https://github.com/CesiumGS/3d-tiles/tree/main/extensions/3DTILES_implicit_tiling) extension.
- Added support for the [3DTILES_bounding_volume_S2](https://github.com/CesiumGS/3d-tiles/tree/main/extensions/3DTILES_bounding_volume_S2) extension.
- Added support for raster overlays, including clipping polygons, on any 3D Tiles tileset.
- Added support for external glTF buffers and images.
- Raster overlay level-of detail is now selected using "target screen pixels" rather than the hard-to-interpret geometric error value.
- A `RasterOverlay` can now be configured with a `maximumScreenSpaceError` independent of the screen-space error used for the geometry.
- `RasterOverlay::loadTileProvider` now returns a `SharedFuture`, making it easy to attach a continuation to run when the load completes.
- Added `GltfContent::applyRtcCenter` and `applyGltfUpAxisTransform`.
- Clipping polygon edges now remain sharp even when zooming in past the available geometry detail.
- Added `DebugColorizeTilesRasterOverlay`.
- Added `BoundingRegionBuilder` to `CesiumGeospatial`.
- Added `GlobeRectangle::EMPTY` static field and `GlobeRectangle::isEmpty` method.
- Added the ability to set the coordinates of a `GlobeRectangle` after construction.

##### Fixes :wrench:

- Improved the computation of bounding regions and overlay texture coordinates from geometry, particularly for geometry that crosses the anti-meridian or touches the poles.
- Fixed a bug that would result in incorrect geometry when upsampling a glTF with a position accessor pointing to a bufferView that did not start at the beginning of its buffer.
- Fixed a problem that could cause incorrect distance computation for a degenerate bounding region that is a single point with a min/max height.
- Improved the numerical stability of `GlobeRectangle::computeCenter` and `GlobeRectangle::contains`.
- Error messages are no longer printed to the Output Log when an upsampled tile happens to have a primitive with no vertices.
- Fixed a bug that could cause memory corruption when a decoded Draco mesh was larger than indicated by the corresponding glTF accessor.
- Fixed a bug that could cause the wrong triangle indices to be used for a Draco-encoded glTF.

### v0.9.0 - 2021-11-01

##### Breaking Changes :mega:

- Changed the following properties in CesiumGltf:
  - `BufferView::target` now defaults to `std::nullopt` instead of `Target::ARRAY_BUFFER`.
  - `ClassProperty::type` now defaults to `Type::INT8` instead of empty string.
  - `ClassProperty::componentType` is now an optional string instead of a `JsonValue`.
  - `FeatureTexture::classProperty` is no longer optional, consistent with changes to the extension spec.
  - `Image::mimeType` now defaults to empty string instead of `MimeType::image_jpeg`.
  - `Sampler::magFilter` and `Sampler::minFilter` now default to `std::nullopt` instead of `MagFilter::NEAREST`.
- The version of `ExtensibleObject` in the `CesiumGltf` library and namespace has been removed. Use the one in the `CesiumUtility` library and namespace instead.
- Renamed the following glTF extension classes:
  - `KHR_draco_mesh_compression` -> `ExtensionKhrDracoMeshCompression`.
  - `MeshPrimitiveEXT_feature_metadata` -> `ExtensionMeshPrimitiveExtFeatureMetadata`
  - `ModelEXT_feature_metadata` -> `ExtensionModelExtFeatureMetadata`
- `CesiumGltf::ReaderContext` has been removed. It has been replaced with either `CesiumJsonReader::ExtensionReaderContext` or `GltfReader`.

##### Additions :tada:

- Added new `Cesium3DTiles` and `Cesium3DTilesReader` libraries. They are useful for reading and working with 3D Tiles tilesets.

##### Fixes :wrench:

- Fixed a bug that could cause crashes or incorrect behavior when using raster overlays.
- Fixed a bug that caused 3D Tiles content to fail to load when the status code was zero. This code is used by libcurl for successful read of `file://` URLs, so the bug prevented loading from such URLs in some environments.
- Errors and warnings that occur while loading glTF textures are now include in the model load errors and warnings.
- Fixes how `generate-classes` deals with reserved C++ keywords. Property names that are C++ keywords should be appended with "Property" as was already done,
  but when parsing JSONs the original property name string should be used.

### v0.8.0 - 2021-10-01

##### Breaking Changes :mega:

- glTF enums are now represented in CesiumGltf as their underlying type (int32 or string) rather than as an enum class.
- Tile content loaders now return a `Future`, which allows them to be asynchronous and make further network requests.

##### Fixes :wrench:

- Fixed a bug that caused the `RTC_CENTER` semantic in a B3DM feature table to be ignored if any of the values happened to be integers rather than floating-point numbers. This caused these tiles to render in the wrong location.

### v0.7.2 - 2021-09-14

##### Fixes :wrench:

- Fixed a bug where the "forbidHoles" option was not working with raster overlays and external tilesets.

### v0.7.1 - 2021-09-14

##### Fixes :wrench:

- Fixed a bug introduced in v0.7.0 where credits from a `QuadtreeRasterOverlayTileProvider` were not collected and reported.
- Fixed a bug where disabling frustum culling caused external tilesets to not load.

### v0.7.0 - 2021-09-01

##### Breaking Changes :mega:

- Renamed the `Cesium3DTiles` namespace and library to `Cesium3DTilesSelection`.
- Deleted `Cesium3DTilesSelection::Gltf` and moved functionality into `CesiumGltf::Model`.
- Renamed `Rectangle::intersect` and `GlobeRectangle::intersect` to `computeIntersection`.
- `RasterOverlay` and derived classes now require a `name` parameter to their constructors.
- Changed the type of texture coordinate IDs used in the raster overlay system from `uint32_t` to `int32_t`.
- `RasterOverlayTileProvider` is no longer quadtree-oriented. Instead, it requires derived classes to provide an image for a particular requested rectangle and geometric error. Classes that previously derived from `RasterOverlayTileProvider` should now derive from `QuadtreeRasterOverlayTileProvider` and implement `loadQuadtreeTileImage` instead of `loadTileImage`.
- Removed `TilesetOptions::enableWaterMask`, which didn't have any effect anyway. `TilesetContentOptions::enableWaterMask` still exists and works.

##### Additions :tada:

- Added `Future<T>::isReady`.
- Added `Future<T>::share`, which returns a `SharedFuture<T>` and allows multiple continuations to be attached.
- Added an option in `TilesetOptions::ContentOptions` to generate smooth normals when the original glTFs were missing normals.
- Added `ImageManipulation` class to `CesiumGltfReader`.
- Added `Math::roundUp` and `Math::roundDown`.
- Added `Rectangle::computeUnion`.

##### Fixes :wrench:

- Fixed a bug that caused CesiumGltfWriter to write a material's normal texture info into a property named `normalTextureInfo` rather than `normalTexture`.
- Fixed a bug in `TileMapServiceRasterOverlay` that caused it to show only the lowest resolution tiles if missing a `tilemapresource.xml` file.

### v0.6.0 - 2021-08-02

##### Breaking Changes :mega:

- `Future<T>::wait` now returns the resolved value and throws if the Future rejected, rather than returning a `std::variant` and slicing the exception to `std::exception`.
- `Tileset::updateView` and `Tileset::updateViewOffline` now take `std::vector<ViewState>` instead of a single `ViewState`.

##### Additions :tada:

- Added support for the `EXT_feature_metadata` glTF extension.
- Added automatic conversion of the B3DM batch table to the `EXT_feature_metadata` extension.
- Added `CESIUM_COVERAGE_ENABLED` option to the build system.
- Added `AsyncSystem::dispatchOneMainThreadTask` to dispatch a single task, rather than all the tasks that are waiting.
- Added `AsyncSystem::createPromise` to create a Promise directly, rather than via a callback as in `AsyncSystem::createFuture`.
- Added `AsyncSystem::catchImmediately` to catch a Future rejection immediately in any thread.
- Added `AsyncSystem::all` to create a Future that resolves when a list of Futures resolve.
- Added support for multiple frustums in the `Tileset` selection algorithm.

##### Fixes :wrench:

- Fixed a bug that prevented `.then` functions from being used on a `Future<void>` when CESIUM_TRACING_ENABLED was ON.

### v0.5.0 - 2021-07-01

##### Breaking Changes :mega:

- `TilesetExternals` now has an `AsyncSystem` instead of a shared pointer to an `ITaskProcessor`.

##### Additions :tada:

- Added a performance tracing framework via `CESIUM_TRACE_*` macros.
- Added `Future<T>::thenImmediately`.
- Added `AsyncSystem::createThreadPool` and `Future<T>::thenInThreadPool`.
- `Future<T>::thenInWorkerThread` and `Future<T>::thenInMainThread` now arrange for their continuations to be executed immediately when the Future is resolved, if the Future is resolved in the correct thread.
- Moved all request cache database access to a dedicated thread, in order to free up worker threads for parallelizable work.

### v0.4.0 - 2021-06-01

##### Additions :tada:

- Added `Cesium3DTiles::TileIdUtilities` with a `createTileIdString` function to create logging/debugging strings for `TileID` objects.
- Accessing the same Bing Maps layer multiple times in a single application run now reuses the same Bing Maps session instead of starting a new one each time.
- Added a configure-time build option, `PRIVATE_CESIUM_SQLITE`, to rename all `sqlite3*` symbols to `cesium_sqlite3*`.

##### Fixes :wrench:

- Matched draco's decoded indices to gltf primitive if indices attribute does not match with the decompressed indices.
- `createAccessorView` now creates an (invalid) `AccessorView` with a standard numeric type on error, rather than creating `AccessorView<nullptr_t>`. This makes it easier to use a simple lambda as the callback.
- Disabled `HTTPLIB_USE_ZLIB_IF_AVAILABLE` and `HTTPLIB_USE_OPENSSL_IF_AVAILABLE` because these libraries are not required for our use for cpp-httplib and they cause problems on some systems.

### v0.3.1 - 2021-05-13

##### Fixes :wrench:

- Fixed a memory leak when loading textures from a glTF model.
- Fixed a use-after-free bug that could cause a crash when destroying a `RasterOverlay`.

### v0.3.0 - 2021-05-03

##### Breaking Changes :mega:

- Converted `magic_enum` / `CodeCoverage.cmake` dependencies to external submodules.
- Replaced `CesiumGltf::WriteFlags` bitmask with `CesiumGltf::WriteModelOptions` struct.
  `CesiumGltf::writeModelAsEmbeddedBytes` and `CesiumGltf::writeModelAndExternalfiles`
  now use this struct for configuration.
- Removed all exceptions in `WriterException.h`, warnings / errors are now reported in
  `WriteModelResult`, which is returned from `CesiumGltf::writeModelAsEmbeddedBytes` and
  `CesiumGltf::writeModelAndExternalFiles` instead.

##### Additions :tada:

- Added support for loading the water mask from quantized-mesh terrain tiles.

##### Fixes :wrench:

- Let a tile be renderable if all its raster overlays are ready, even if some are still loading.

### v0.2.0 - 2021-04-19

##### Breaking Changes :mega:

- Moved `JsonValue` from the `CesiumGltf` library to the `CesiumUtility` library and changes some of its methods.
- Renamed `CesiumGltf::Reader` to `CesiumGltf::GltfReader`.
- Made the `readModel` and `readImage` methods on `GltfReader` instance methods instead of static methods.

##### Additions :tada:

- Added `CesiumGltfWriter` library.
- Added `CesiumJsonReader` library.
- Added diagnostic details to error messages for invalid glTF inputs.
- Added diagnostic details to error messages for failed OAuth2 authorization with `CesiumIonClient::Connection`.
- Added an `Axis` enum and `AxisTransforms` class for coordinate system transforms
- Added support for the legacy `gltfUpVector` string property in the `asset` part of tilesets. The up vector is read and passed as an `Axis` in the `extras["gltfUpVector"]` property, so that receivers may rotate the glTF model's up-vector to match the Z-up convention of 3D Tiles.
- Unknown glTF extensions are now deserialized as a `JsonValue`. Previously, they were ignored.
- Added the ability to register glTF extensions for deserialization using `GltReader::registerExtension`.
- Added `GltfReader::setExtensionState`, which can be used to request that an extension not be deserialized or that it be deserialized as a `JsonValue` even though a statically-typed class is available for the extension.

##### Fixes :wrench:

- Gave glTFs created from quantized-mesh terrain tiles a more sensible material with a `metallicFactor` of 0.0 and a `roughnessFactor` of 1.0. Previously the default glTF material was used, which has a `metallicFactor` of 1.0, leading to an undesirable appearance.
- Reported zero-length images as non-errors as `BingMapsRasterOverlay` purposely requests that the Bing servers return a zero-length image for non-existent tiles.
- 3D Tiles geometric error is now scaled by the tile's transform.
- Fixed a bug that that caused a 3D Tiles tile to fail to refine when any of its children had an unsupported type of content.

### v0.1.0 - 2021-03-30

- Initial release.<|MERGE_RESOLUTION|>--- conflicted
+++ resolved
@@ -1,14 +1,11 @@
 # Change Log
 
-<<<<<<< HEAD
-### Not released yet
+### Not Released Yet
 
 ##### Breaking Changes :mega:
 
 - Cesium Native now requires C++20.
 - Switched from `gsl::span` to `std::span` throughout the library and API. The GSL library has been removed.
-=======
-### Not Released Yet
 
 ##### Additions :tada:
 
@@ -18,7 +15,6 @@
 ##### Fixes :wrench:
 
 - Updated the CMake install process to install the vcpkg-built Debug binaries in Debug builds. Previously the Release binaries were installed instead.
->>>>>>> 73da501e
 
 ### v0.41.0 - 2024-11-01
 
