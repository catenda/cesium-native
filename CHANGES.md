# Change Log

### Not Released Yet

##### Breaking Changes :mega:

- Cesium Native now requires C++20.
- Switched from `gsl::span` to `std::span` throughout the library and API. The GSL library has been removed.
- The `BingMapsRasterOverlay` constructor no longer takes an `ellipsoid` parameter. Instead, it uses the ellipsoid specified in `RasterOverlayOptions`.
- The `ellipsoid` field in `RasterOverlayOptions` is no longer a `std::optional`. Instead, it defaults to WGS84 directly.
- Removed the `ellipsoid` field from `TileMapServiceRasterOverlayOptions`, `WebMapServiceRasterOverlayOptions`, and `WebMapTileServiceRasterOverlayOptions`. These overlays now use the ellipsoid in `RasterOverlayOptions` instead.

##### Additions :tada:

- Added support for `EXT_accessor_additional_types` in `AccessorView`.
- Added `EllipsoidTilesetLoader` that will generate a tileset by tesselating the surface of an ellipsoid, producing a simple globe tileset without any terrain features.
- The `schemaUri` property in the `EXT_structural_metadata` glTF extension is now supported, allowing structural metadata schemas to be loaded from URIs rather than being embedded in the glTF itself.
- Added `getHeightSampler` method to `TilesetContentLoader`, allowing loaders to optionally provide a custom, more efficient means of querying heights using the `ITilesetHeightSampler` interface.

##### Fixes :wrench:

- Updated the CMake install process to install the vcpkg-built Debug binaries in Debug builds. Previously the Release binaries were installed instead.
- Fixed a crash that would occur for raster overlays attempting to dereference a null `CreditSystem`.
- Fixed a bug where an empty `extensions` object would get written if an `ExtensibleObject` only had unregistered extensions.
<<<<<<< HEAD
- `IonRasterOverlay` now passes its `RasterOverlayOptions` to the `BingMapsRasterOverlay` or `TileMapServiceRasterOverlay` that it creates internally.
=======
- Tightened the tolerance of `IntersectionTests::rayTriangleParametric`, allowing it to find intersections with smaller triangles.
- Fixed a bug that could cause `GltfUtilities::intersectRayGltfModel` to crash when the model contains a primitive whose position accessor does not have min/max values.
>>>>>>> 3b4363bc

### v0.41.0 - 2024-11-01

##### Breaking Changes :mega:

- Renamed `CesiumUtility/Gunzip.h` to `CesiumUtility/Gzip.h`.
- Renamed `ImageCesium` to `ImageAsset`.
- The `cesium` field in `CesiumGltf::Image` is now named `pAsset` and is an `IntrusivePointer` to an `ImageAsset`.
- The `image` field in `LoadedRasterOverlayImage` is now named `pImage` and is an `IntrusivePointer` to an `ImageAsset`.
- Deprecated the `readImage` and `generateMipMaps` methods on `GltfReader`. These methods are now found on `ImageDecoder`.

##### Additions :tada:

- Added `CesiumUtility::gzip`.
- Added `CesiumGeometry::Transforms::getUpAxisTransform` to get the transform that converts from one up axis to another.
- Added `TilesetSharedAssetSystem` to `Cesium3DTilesSelection` and `GltfSharedAssetSystem` to `CesiumGltfReader`.
- Added `SharedAsset` to `CesiumUtility` to serve as the base class for assets such as `ImageAsset`.
- Added `SharedAssetDepot` to `CesiumAsync` for managing assets, such as images, that can be shared among multiple models or other objects.
- Added `NetworkAssetDescriptor` and `NetworkImageAssetDescriptor`.
- `ImageAsset` (formerly `ImageCesium`) is now an `ExtensibleObject`.
- Added `VertexAttributeSemantics` to `CesiumGltf`.
- Added `ImageDecoder` to `CesiumGltfReader`.
- Added `DoublyLinkedListAdvanced` to `CesiumUtility`. It is equivalent to `DoublyLinkedList` except it allows the next and previous pointers to be in a base class of the node class.
- Added `contains` method to `DoublyLinkedList` (and `DoublyLinkedListAdvanced`).
- Added static `error` and `warning` methods to `ErrorList`, making it easy to create an instance with a single error or warning.
- `ExtensibleObject::addExtension` now takes arguments that are passed through to the extension's constructor.
- Added `Hash` to `CesiumUtility`.
- Added `emplace` and `reset` methods to `IntrusivePointer`.
- Added `Result<T>` and `ResultPointer<T>` classes to represent the result of an operation that might complete with warnings and errors.

##### Fixes :wrench:

- Fixed missing ellipsoid parameters that would lead to incorrect results when using non-WGS84 ellipsoids.
- Fixed a bug in `AsyncSystem::all` where the resolved values of individual futures were copied instead of moved into the output array.
- Improved the hash function for `QuadtreeTileID`.

### v0.40.1 - 2024-10-01

##### Fixes :wrench:

- Fixed a regression in v0.40.0 that could cause tilesets with raster overlays to fail to load in some cases.

### v0.40.0 - 2024-10-01

##### Breaking Changes :mega:

- Renamed `shouldContentContinueUpdating` to `getMightHaveLatentChildren` and `setContentShouldContinueUpdating` to `setMightHaveLatentChildren` on the `Tile` class.
- `LoadedRasterOverlayImage` now has a single `errorList` property instead of separate `errors` and `warnings` properties.

##### Additions :tada:

- Added `sampleHeightMostDetailed` method to `Tileset`.
- `AxisAlignedBox` now has `constexpr` constructors.

##### Fixes :wrench:

- Fixed a bug that prevented use of `Tileset` with a nullptr `IPrepareRendererResources`.
- Fixed a bug in `IntersectionTests::rayOBBParametric` that could cause incorrect results for some oriented bounding boxes.
- `GltfUtilities::intersectRayGltfModel` now reports a warning when given a model it can't compute the intersection with because it uses required extensions that are not supported.
- Errors while loading raster overlays are now logged. Previously, they were silently ignored in many cases.
- A raster overlay image failing to load will no longer completely prevent the geometry tile to which it is attached from rendering. Instead, once the raster overlay fails, the geometry tile will be shown without the raster overlay.
- Fixed a bug in the various `catchImmediately` and `catchInMainThread` functions in `CesiumAsync` that prevented use of a mutable lambda.

### v0.39.0 - 2024-09-02

##### Breaking Changes :mega:

- Setting the CMake variable `PRIVATE_CESIUM_SQLITE` will no longer automatically rename all of the SQLite symbols. It must also be paired with a vcpkg overlay port that renames the symbols in SQLite itself.
- `PropertyArrayView` is now exclusively a view, with no ability to own the data it is viewing. The new `PropertyArrayCopy` can be used when an owning view is required.

##### Additions :tada:

- Added `CesiumGltfWriter::SchemaWriter` for serializing schemas in [EXT_structural_metadata](https://github.com/CesiumGS/glTF/tree/3d-tiles-next/extensions/2.0/Vendor/EXT_structural_metadata).
- Added `resolveExternalImages` flag to `GltfReaderOptions`, which is true by default.
- Added `removeExtensionUsed` and `removeExtensionRequired` methods to `CesiumGltf::Model`.
- Added `getFeatureIdAccessorView` overload for retrieving feature IDs from `EXT_instance_features`.
- Added `CesiumGeospatial::EarthGravitationalModel1996Grid` class to allow transforming heights on a WGS84 ellipsoid into heights above mean sea level using the EGM96 model.

##### Fixes :wrench:

- Fixed a bug in `WebMapTileServiceRasterOverlay` that caused it to compute the `TileRow` incorrectly when used with a tiling scheme with multiple tiles in the Y direction at the root.
- `KHR_texture_transform` is now removed from `extensionsUsed` and `extensionsRequired` after it is applied by `GltfReader`.
- Fixed a bug in the i3dm loader that caused glTF with multiple nodes to not be instanced correctly.

### v0.38.0 - 2024-08-01

##### Breaking Changes :mega:

- `AccessorWriter` constructor now takes `std::byte*` instead of `uint8_t*`.

##### Additions :tada:

- Added `rayTriangle` intersection function that returns the intersection point between a ray and a triangle.
- Added `intersectRayGltfModel` intersection function that returns the first intersection point between a ray and a glTF model.
- Added `convertAccessorComponentTypeToPropertyComponentType`, which converts integer glTF accessor component types to their best-fitting `PropertyComponentType`.

##### Fixes :wrench:

- Fixed a bug that prevented raster overlays from being correctly applied when a non-standard "glTF up axis" is in use.

### v0.37.0 - 2024-07-01

##### Additions :tada:

- Added full support for custom ellipsoids by setting `TilesetOptions::ellipsoid` when creating a tileset.
  - Many methods have been updated with an additional ellipsoid parameter to support this. The WGS84 ellipsoid is used as a default parameter here to ensure API compatibility.
  - `CESIUM_DISABLE_DEFAULT_ELLIPSOID` can be defined to disable the WGS84 default parameter, exposing through errors the places in your code that are still assuming a WGS84 ellipsoid.
- Added `removeUnusedMeshes` and `removeUnusedMaterials` to `GltfUtilities`.
- Added `rayEllipsoid` static method to `CesiumGeometry::IntersectionTests`.
- Added equality operator for `Cartographic`.
- Added `CESIUM_MSVC_STATIC_RUNTIME_ENABLED` option to the CMake scripts. It is OFF by default, and when enabled, configures any MS visual studio projects for the "Multi-threaded" (/MT) runtime library rather than "Multi-threaded DLL" (/MD)

##### Fixes :wrench:

- Fixed several problems with the loader for the 3D Tiles Instanced 3D Mesh (i3dm) format:
  - When an instance transform cannot be decomposed into position, rotation, and scale, a warning will now be logged and an identity transformation will be used. Previously, an undefined transformation would be used.
  - The `gltfUpAxis` property is now accounted for, if present.
  - Paths to images in i3dm content are now resolved correctly.
  - Extraneous spaces at the end of an external glTF URI are now ignored. These are sometimes added as padding in order to meet alignment requirements.
- Removed an overly-eager degenerate triangle test in the 2D version of `IntersectionTests::pointInTriangle` that could discard intersections in small - but valid - triangles.
- Fixed a bug while upsampling tiles for raster overlays that could cause them to have an incorrect bounding box, which in some cases would lead to the raster overlay being missing entirely from the upsampled tile.

### v0.36.0 - 2024-06-03

##### Breaking Changes :mega:

- `FeatureId::propertyTable` is now `int32_t` instead of `std::optional<int64_t>`
- `ExtensionMeshPrimitiveExtStructuralMetadata::propertyTextures` and `ExtensionMeshPrimitiveExtStructuralMetadata::propertyAttributes` are now vectors of `int32_t` instead of `int64_t`.

##### Additions :tada:

- Added support for I3DM 3D Tile content files.
- Added `forEachNodeInScene` to `CesiumGltf::Model`.
- Added `removeUnusedBuffers` to `GltfUtilities`.
- Added the following new methods to the `Uri` class: `unescape`, `unixPathToUriPath`, `windowsPathToUriPath`, `nativePathToUriPath`, `uriPathToUnixPath`, `uriPathToWindowsPath`, and `uriPathToNativePath`.
- Added `LayerWriter` to the `CesiumQuantizedMeshTerrain` library and namespace.
- Drastically improved the performance of `GltfUtilities::collapseToSingleBuffer` for glTFs with many buffers and bufferViews.

##### Fixes :wrench:

- Added support for the following glTF extensions to `Model::merge`. Previously these extensions could end up broken after merging.
  - `KHR_texture_basisu`
  - `EXT_texture_webp`
  - `EXT_mesh_gpu_instancing`
  - `EXT_meshopt_compression`
  - `CESIUM_primitive_outline`
  - `CESIUM_tile_edges`
- Fixed a bug in `GltfUtilities::compactBuffer` where it would not preserve the alignment of the bufferViews.
- The `collapseToSingleBuffer` and `moveBufferContent` functions in `GltfUtilities` now align to an 8-byte boundary rather than a 4-byte boundary, because bufferViews associated with some glTF extensions require this larger alignment.
- `GltfUtilities::collapseToSingleBuffer` now works correctly even if some of the buffers in the model have a `uri` property and the data at that URI has not yet been loaded. Such buffers are left unmodified.
- `GltfUtilities::collapseToSingleBuffer` now works correctly with bufferViews that have the `EXT_meshopt_compression` extension.
- `GltfUtilities::compactBuffer` now accounts for bufferViews with the `EXT_meshopt_compression` when determining unused buffer ranges.
- When `GltfReader` decodes buffers with data URLs, and the size of the data in the URL does not match the buffer's `byteLength`, the `byteLength` is now updated and a warning is raised. Previously, the mismatch was ignored and would cause problems later when trying to use these buffers.
- `EXT_meshopt_compression` and `KHR_mesh_quantization` are now removed from `extensionsUsed` and `extensionsRequired` after they are decoded by `GltfReader`.
- The glTF accessor for the texture coordinates created by `RasterOverlayUtilities::createRasterOverlayTextureCoordinates` now has min/max values that accurately reflect the range of values. Previously, the minimum was always set to 0.0 and the maximum to 1.0.
- Fixed a bug in the `waitInMainThread` method on `Future` and `SharedFuture` that could cause it to never return if the waited-for future rejected.
- Moved the small amount of Abseil code embedded into the s2geometry library from the `absl` namespace to the `cesium_s2geometry_absl` namespace, in order to avoid linker errors when linking against both cesium-native and the full Abseil library.
- Fixed a crash in `ExtensionWriterContext` when attempting to write statically-typed extensions that aren't registered. Now a warning is reported.

### v0.35.0 - 2024-05-01

##### Breaking Changes :mega:

- Moved `upsampleGltfForRasterOverlays` into `RasterOverlayUtilities`. Previously it was a global function. Also added two new parameters to it, prior to the existing `textureCoordinateIndex` parameter.
- Moved `QuantizedMeshLoader` from `Cesium3DTilesContent` to `CesiumQuantizedMeshTerrain`. If experiencing related linker errors, add `CesiumQuantizedMeshTerrain` to the libraries you link against.
- `Connection::authorize` now requires an `ApplicationData` parameter, which represents the `appData` retrieved from a Cesium ion server.

##### Additions :tada:

- Added a new `CesiumQuantizedMeshTerrain` library and namespace, containing classes for working with terrain in the `quantized-mesh-1.0` format and its `layer.json` file.
- Added `getComponentCountFromPropertyType` to `PropertyType`.
- Added `removeExtension` to `ExtensibleObject`.
- Added `IndexFromAccessor` to retrieve the index supplied by `IndexAccessorType`.
- Added `NormalAccessorType`, which is a type definition for a normal accessor. It can be constructed using `getNormalAccessorView`.
- Added `Uri::getPath` and `Uri::setPath`.
- Added `TileTransform::setTransform`.
- Added `GlobeRectangle::splitAtAntiMeridian`.
- Added `BoundingRegionBuilder::toGlobeRectangle`.
- Added `GlobeRectangle::equals` and `GlobeRectangle::equalsEpsilon`.
- `upsampleGltfForRasterOverlays` now accepts two new parameters, `hasInvertedVCoordinate` and `textureCoordinateAttributeBaseName`.
- `upsampleGltfForRasterOverlays` now copies images from the parent glTF into the output model.
- Added `waitInMainThread` method to `Future` and `SharedFuture`.
- Added `forEachRootNodeInScene`, `addExtensionUsed`, `addExtensionRequired`, `isExtensionUsed`, and `isExtensionRequired` methods to `CesiumGltf::Model`.
- Added `getNodeTransform`, `setNodeTransform`, `removeUnusedTextures`, `removeUnusedSamplers`, `removeUnusedImages`, `removeUnusedAccessors`, `removeUnusedBufferViews`, and `compactBuffers` methods to `GltfUtilities`.
- Added `postprocessGltf` method to `GltfReader`.
- `Model::merge` now merges the `EXT_structural_metadata` and `EXT_mesh_features` extensions. It also now returns an `ErrorList`, used to report warnings and errors about the merge process.

##### Fixes :wrench:

- Fixed a bug in `joinToString` when given a collection containing empty strings.
- `QuantizedMeshLoader` now creates spec-compliant glTFs from a quantized-mesh terrain tile. Previously, the generated glTF had small problems that could confuse some clients.
- Fixed a bug in `TileMapServiceRasterOverlay` that caused it to build URLs incorrectly when given a URL with query parameters.
- glTFs converted from a legacy batch table to a `EXT_structural_metadata` now:
  - Add the `EXT_structural_metadata` and `EXT_mesh_features` extensions to the glTF's `extensionsUsed` list.
  - Omit property table properties without any values at all. Previously, such property table properties would have a `values` field referring to an invalid bufferView, which is contrary to the extension's specification.
  - Rename the `_BATCHID` attribute to `_FEATURE_ID_0` inside the `KHR_draco_mesh_compression` extension (if present), in addition to the primitive's `attributes`. Previously, meshes still Draco-compressed after the upgrade, by setting `options.decodeDraco=false`, did not have the proper attribute name.
- glTFs converted from 3D Tiles B3DMs with the `RTC_CENTER` property will now have `CESIUM_RTC` added to their `extensionsRequired` and `extensionsUsed` lists.
- glTFs converted from the 3D Tiles PNTS format now:
  - Have their `asset.version` field correctly set to `"2.0"`. Previously the version was not set, which is invalid.
  - Have the `KHR_materials_unlit` extension added to the glTF's `extensionsUsed` list when the point cloud does not have normals.
  - Have a default `scene`.
  - Have the `CESIUM_RTC` extension added to the glTF's `extensionsRequired` and `extensionsUsed` lists when the PNTS uses the `RTC_CENTER` property.
- When glTFs are loaded with `applyTextureTransform` set to true, the accessors and bufferViews created for the newly-generated texture coordinates now have their `byteOffset` set to zero. Previously, they inherited the value from the original `KHR_texture_transform`-dependent objects, which was incorrect.
- `bufferViews` created for indices during Draco decoding no longer have their `byteStride` property set, as this is unnecessary and disallowed by the specification.
- `bufferViews` created for vertex attributes during Draco decoding now have their `target` property correctly set to `BufferView::Target::ARRAY_BUFFER`.
- After a glTF has been Draco-decoded, the `KHR_draco_mesh_compression` extension is now removed from the primitives, as well as from `extensionsUsed` and `extensionsRequired`.
- For glTFs converted from quantized-mesh tiles, accessors created for the position attribute now have their minimum and maximum values set correctly to include the vertices that form the skirt around the edge of the tile.
- Fixed some glTF validation problems with the mode produced by `upsampleGltfForRasterOverlays`.
- `RasterOverlayUtilities::createRasterOverlayTextureCoordinates` no longer fails when the model spans the anti-meridian. However, only the larger part of the model on one side of the anti-meridian will have useful texture coordinates.
- Fixed a bug that caused `GltfWriter` to create an invalid GLB if its total size would be greater than or equal to 4 GiB. Because it is not possible to produce a valid GLB of this size, GltfWriter now reports an error instead.
- `CesiumUtility::Uri::resolve` can now properly parse protocol-relative URIs (such as `//example.com`).
- Fixed a bug where the `GltfReader` was not able to read a model when the BIN chunk of the GLB data was more than 3 bytes larger than the size of the JSON-defined `buffer`.

### v0.34.0 - 2024-04-01

##### Breaking Changes :mega:

- Renamed `IntersectionTests::pointInTriangle2D` to `IntersectionTests::pointInTriangle`.

##### Additions :tada:

- Added `AccessorWriter` constructor that takes an `AccessorView`.
- Added `PositionAccessorType`, which is a type definition for a position accessor. It can be constructed using `getPositionAccessorView`.
- Added overloads of `IntersectionTests::pointInTriangle` that handle 3D points. One overload includes a `barycentricCoordinates` parameter that outputs the barycentric coordinates at that point.
- Added overloads of `ImplicitTilingUtilities::computeBoundingVolume` that take a `Cesium3DTiles::BoundingVolume`.
- Added overloads of `ImplicitTilingUtilities::computeBoundingVolume` that take an `S2CellBoundingVolume` and an `OctreeTileID`. Previously only `QuadtreeTileID` was supported.
- Added `setOrientedBoundingBox`, `setBoundingRegion`, `setBoundingSphere`, and `setS2CellBoundingVolume` functions to `TileBoundingVolumes`.

##### Fixes :wrench:

- Fixed a bug where coordinates returned from `SimplePlanarEllipsoidCurve` were inverted if one of the input points had a negative height.
- Fixed a bug where `Tileset::ComputeLoadProgress` could incorrectly report 100% before all tiles finished their main thread loading.

### v0.33.0 - 2024-03-01

##### Breaking Changes :mega:

- Removed support for `EXT_feature_metadata` in `CesiumGltf`, `CesiumGltfReader`, and `CesiumGltfWriter`. This extension was replaced by `EXT_mesh_features`, `EXT_instance_features`, and `EXT_structural_metadata`.
- Moved `ReferenceCountedNonThreadSafe<T>` to `ReferenceCounted.h`. It is also now a type alias for `ReferenceCounted<T, false>` rather than an actual class.
- Renamed `applyKHRTextureTransform` to `applyKhrTextureTransform`. The corresponding header file was similarly renamed to `CesiumGltf/applyKhrTextureTransform.h`.

##### Additions :tada:

- Added `TextureViewOptions`, which includes the following flags:
  - `applyKhrTextureTransformExtension`: When true, the view will automatically transform texture coordinates before sampling the texture.
  - `makeImageCopy`: When true, the view will make its own CPU copy of the image data.
- Added `TextureView`. It views an arbitrary glTF texture and can be affected by `TextureViewOptions`. `FeatureIdTextureView` and `PropertyTexturePropertyView` now inherit from this class.
- Added `options` parameter to `PropertyTextureView::getPropertyView` and `PropertyTextureView::forEachProperty`, allowing views to be constructed with property-specific options.
- Added `KhrTextureTransform`, a utility class that parses the `KHR_texture_transform` glTF extension and reports whether it is valid. UVs may be transformed on the CPU using `applyTransform`.
- Added `contains` method to `BoundingSphere`.
- Added `GlobeRectangle::MAXIMUM` static field.
- Added `ReferenceCountedThreadSafe` type alias.
- Added `SimplePlanarEllipsoidCurve` class to help with calculating fly-to paths.
- Added `sizeBytes` field to `ImageCesium`, allowing its size to be tracked for caching purposes even after its `pixelData` has been cleared.
- Added `scaleToGeocentricSurface` method to `Ellipsoid`.

##### Fixes :wrench:

- Fixed a bug in `BoundingVolume::estimateGlobeRectangle` where it returned an incorrect rectangle for boxes and spheres that encompass the entire globe.
- Fixed an incorrect computation of wrapped texture coordinates in `applySamplerWrapS` and `applySamplerWrapT`.

### v0.32.0 - 2024-02-01

##### Breaking Changes :mega:

- `IndicesForFaceFromAccessor` now properly supports `TRIANGLE_STRIP` and `TRIANGLE_FAN` modes. This requires the struct to be initialized with the correct primitive mode.

##### Additions :tada:

- Added support for Web Map Tile Service (WMTS) with `WebMapTileServiceRasterOverlay`.
- Added conversions from `std::string` to other metadata types in `MetadataConversions`. This enables the same conversions as `std::string_view`, while allowing runtime engines to use `std::string` for convenience.
- Added `applyTextureTransform` property to `TilesetOptions`, which indicates whether to preemptively apply transforms to texture coordinates for textures with the `KHR_texture_transform` extension.
- Added `loadGltf` method to `GltfReader`, making it easier to do a full, asynchronous load of a glTF.

##### Fixes :wrench:

- Fixed a bug in `FeatureIdTextureView` where it ignored the wrap values specified on the texture's sampler.
- Fixed a bug that could cause binary implicit tiling subtrees with buffers padded to 8-bytes to fail to load.
- Fixed a bug where upgraded batch table properties were not always assigned sentinel values, even when such values were available and required.
- Fixed incorrect behavior in `PropertyTablePropertyView` where `arrayOffsets` were treated as byte offsets, instead of as array indices.

### v0.31.0 - 2023-12-14

##### Additions :tada:

- Add `defaults` method to `CesiumIonClient::Connection`.

##### Fixes :wrench:

- Fixed a crash in `SubtreeAvailability::loadSubtree`.
- Fixed a bug where the `getApiUrl` method of `CesiumIonClient::Connection` would not return the default API URL if the attempt to access `config.json` failed in a more serious way, such as because of an invalid hostname.

### v0.30.0 - 2023-12-01

##### Breaking Changes :mega:

- Moved `ErrorList`, `CreditSystem`, and `Credit` from `Cesium3DTilesSelection` to `CesiumUtility`.
- Moved `GltfUtilities` from `Cesium3DTilesSelection` to `Cesium3DTilesContent`.
- Moved `RasterOverlay`, `RasterOverlayTileProvider`, `RasterOverlayTile`, `QuadtreeRasterOverlayTileProvider`, `RasterOverlayLoadFailure`, `RasterOverlayDetails`, and all of the `RasterOverlay`-derived types to a new `CesiumRasterOverlays` library and namespace.
- Moved `createRasterOverlayTextureCoordinates` method from `GltfUtilities` to a new `RasterOverlayUtilities` class in the `CesiumRasterOverlays` library.
- `GltfUtilities::parseGltfCopyright` now returns the credits as a vector of `std::string_view` instances. Previously it took a `CreditSystem` and created credits directly.
- The `SubtreeAvailability` constructor and `loadSubtree` static method now take an `ImplicitTileSubdivisionScheme` enumeration parameter instead of a `powerOf2` parameter. They also now require a `levelsInSubtree` parameter, which is needed when switching from constant to bitstream availability. Lastly, the constructor now takes a `Subtree` parameter instead of a `std::vector<std::vector<std::byte>>` representing the buffers.
- `SubtreeConstantAvailability`, `SubtreeBufferViewAvailability`, and `AvailabilityView` are now members of `SubtreeAvailability`.
- Moved `ImageManipulation` from `CesiumGltfReader` to `CesiumGltfContent`.
- Added some new parameters to `RasterOverlayUtilities::createRasterOverlayTextureCoordinates` and changed the order of some existing parameters.

##### Additions :tada:

- Added new `Cesium3DTilesContent` library and namespace. It has classes for loading, converting, and manipulating 3D Tiles tile content.
- Added new `CesiumGltfContent` library and namespace. It has classes for manipulating in-memory glTF files.
- Added new `CesiumRasterOverlays` library and namespace. It has classes for working with massive textures draped over glTFs and 3D Tiles.
- Added `MetadataConversions`, which enables metadata values to be converted to different types for better usability in runtime engines.
- Added various `typedef`s to catch all possible types of `AccessorView`s for an attribute, including `FeatureIdAccessorType` for feature ID attribute accessors, `IndexAccessorType` for index accessors, and `TexCoordAccessorType` for texture coordinate attribute accessors.
- Added `getFeatureIdAccessorView`, `getIndexAccessorView`, and `getTexCoordAccessorView` to retrieve the `AccessorView` as a `FeatureIdAccessorType`, `IndexAccessorType`, or `TexCoordAccessorType` respectively.
- Added `StatusFromAccessor` and `CountFromAccessor` visitors to retrieve the accessor status and size respectively. This can be used with `FeatureIdAccessorType`, `IndexAccessorType`, or `TexCoordAccessorType`.
- Added `FeatureIdFromAccessor` to retrieve feature IDs from a `FeatureIdAccessorType`.
- Added `IndicesForFaceFromAccessor` to retrieve the indices of the vertices that make up a face, as supplied by `IndexAccessorType`.
- Added `TexCoordFromAccessor` to retrieve the texture coordinates from a `TexCoordAccessorType`.
- Added `TileBoundingVolumes` class to `Cesium3DTilesContent`, making it easier to create the rich bounding volume types in `CesiumGeometry` and `CesiumGeospatial` from the simple vector representations in `Cesium3DTiles`.
- Added `transform` method to `CesiumGeometry::BoundingSphere`.
- Added `toSphere`, `fromSphere`, and `fromAxisAligned` methods to `CesiumGeometry::OrientedBoundingBox`.
- Added `TileTransform` class to `Cesium3DTilesContent`, making it easier to create a `glm::dmat4` from the `transform` property of a `Cesium3DTiles::Tile`.
- Added `ImplicitTilingUtilities` class to `Cesium3DTilesContent`.
- Added overloads of `isTileAvailable`, `isContentAvailable`, and `isSubtreeAvailable` on the `SubtreeAvailability` class that take the subtree root tile ID and the tile ID of interest, instead of a relative level and Morton index.
- Added `fromSubtree` and `createEmpty` static methods to `SubtreeAvailability`.
- Added new `set` methods to `SubtreeAvailability`, allowing the availability information to be modified.
- Added `SubtreeFileReader` class, used to read `Cesium3DTiles::Subtree` from a binary or JSON subtree file.
- Added `pointInTriangle2D` static method to `CesiumGeometry::IntersectionTests`.
- Added `rectangleIsWithinPolygons` and `rectangleIsOutsidePolygons` static methods to `CartographicPolygon`.
- Raster overlays now use `IPrepareRasterOverlayRendererResources`, which contains only overlay-related methods, instead of `IPrepareRendererResources`, which contains tileset-related methods as well. `IPrepareRendererResources` derives from `IPrepareRasterOverlayRendererResources` so existing code should continue to work without modification.
- Added `collapseToSingleBuffer` and `moveBufferContent` methods to `GltfUtilities`.
- Added `savePng` method to `ImageManipulation`.
- `RasterOverlayTileProvider::loadTile` now returns a future that resolves when the tile is done loading.
- Added `computeDesiredScreenPixels` and `computeTranslationAndScale` methods to `RasterOverlayUtilities`.
- Added `Future<T>::thenPassThrough`, used to easily pass additional values through to the next continuation.

##### Fixes :wrench:

- Fixed a bug in `OrientedBoundingBox::contains` where it didn't account for the bounding box's center.
- Fixed compiler error when calling `PropertyAttributeView::forEachProperty`.
- Fixed crash when loading glTFs with data uri images.
- Fixed WD4996 warnings-as-errors when compiling with Visual Studio 2002 v17.8.

### v0.29.0 - 2023-11-01

##### Breaking Changes :mega:

- Removed `PropertyTablePropertyViewType` and `NormalizedPropertyTablePropertyViewType`, as well as their counterparts for property textures and property attributes. When compiled with Clang, the large `std::variant` definitions would significantly stall compilation.

##### Fixes :wrench:

- Updated the Cesium ion OAuth2 URL from `https://cesium.com/ion/oauth` to `https://ion.cesium.com/oauth`, avoiding a redirect.

### v0.28.1 - 2023-10-02

##### Breaking Changes :mega:

- Cesium Native is now only regularly tested on Visual Studio 2019+, GCC 11.x+, and Clang 12+. Other compilers - including older ones - are likely to work, but are not tested.

##### Additions :tada:

- Added `getClass` to `PropertyTableView`, `PropertyTextureView`, and `PropertyAttributeView`. This can be used to retrieve the metadata `Class` associated with the view.
- Added `PropertyViewStatus::EmptyPropertyWithDefault` to indicate when a property contains no data, but has a valid default value.
- A glTF `bufferView` with a `byteStride` of zero is now treated as if the `byteStride` is not defined at all. Such a glTF technically violates the spec (the minimum value is 4), but the new behavior is sensible enough and consistent with CesiumJS.

##### Fixes :wrench:

- Fixed the handling of omitted metadata properties in `PropertyTableView`, `PropertyTextureView`, and `PropertyAttributeView` instances. Previously, if a property was not `required` and omitted, it would be initialized as invalid with the `ErrorNonexistentProperty` status. Now, it will be treated as valid as long as the property defines a valid `defaultProperty`. A special instance of `PropertyTablePropertyView`, `PropertyTexturePropertyView`, or `PropertyAttributePropertyView` will be constructed to allow the property's default value to be retrieved, either via `defaultValue` or `get`. `getRaw` may not be called on this special instance.

### v0.28.0 - 2023-09-08

##### Breaking Changes :mega:

- Views of the data contained by `EXT_feature_metadata` will no longer supported by Cesium Native. The extension will still be parsed, but it will log a warning.
- Batch tables will be converted to `EXT_structural_metadata` instead of `EXT_feature_metadata`.
- In `CesiumGltf`, all generated classes related to `EXT_feature_metadata` are now prefixed with `ExtensionExtFeatureMetadata`. For example, `ClassProperty` has become `ExtensionExtFeatureMetadataClassProperty`. This also extends to the glTF reader and writer.
- In `CesiumGltf`, all generated classes related to `EXT_structural_metadata` have had their `ExtensionExtStructuralMetadata` prefix removed. For example, `ExtensionExtStructuralMetadataClassProperty` has become `ClassProperty`. This also extends to the glTF reader and writer.
- In `CesiumGltf`, `ExtensionExtMeshFeaturesFeatureId` and `ExtensionExtMeshFeaturesFeatureIdTexture` have been renamed to `FeatureId` and `FeatureIdTexture` respectively.
- Replaced `FeatureIDTextureView` with `FeatureIdTextureView`, which views a `FeatureIdTexture` in `EXT_mesh_features`. Feature ID textures from `EXT_feature_metadata` are no longer supported.
- Replaced `MetadataFeatureTableView` with `PropertyTableView`, which views a `PropertyTable` in `EXT_structural_metadata`.
- Replaced `MetadataPropertyView` with `PropertyTablePropertyView`, which is a view of a `PropertyTableProperty` in `EXT_structural_metadata`. This takes two template parameters: a typename `T` , and a `bool` indicating whether or not the values are normalized.
- Replaced `MetadataPropertyViewStatus` with `PropertyTablePropertyViewStatus`. `PropertyTablePropertyViewStatus` is a class that inherits from `PropertyViewStatus`, defining additional error codes in the form of `static const` values.
- Replaced `FeatureTextureView` with `PropertyTextureView`, which views a `PropertyTexture` in `EXT_structural_metadata`.
- Replaced `FeatureTexturePropertyView` with `PropertyTexturePropertyView`, which is a view of a `PropertyTextureProperty` in `EXT_structural_metadata`. This takes two template parameters: a typename `T` , and a `bool` indicating whether or not the values are normalized.
- Removed `FeatureTexturePropertyComponentType`, `FeatureTexturePropertyChannelOffsets`, and `FeatureTexturePropertyValue`. `PropertyTextureProperty` retrieves the values with the type indicated by its class property.
- Replaced `FeatureTexturePropertyViewStatus` with `PropertyTexturePropertyViewStatus`. `PropertyTexturePropertyViewStatus` is a class that inherits from `PropertyViewStatus`, defining additional error codes in the form of `static const` values.
- Renamed `FeatureIDTextureViewStatus` to `FeatureIdTextureViewStatus` for consistency.
- Renamed `MetadataArrayView` to `PropertyArrayView`.
- Renamed `FeatureTextureViewStatus` to `PropertyTextureViewStatus`.
- Refactored `PropertyType` to reflect the values of `type` in a `ClassProperty` from `EXT_structural_metadata`.

##### Additions :tada:

- Added `PropertyView`, which acts as a base class for all metadata property views. This takes two template parameters: a type `T` , and a `bool` indicating whether or not the values are normalized.
- Added `PropertyViewStatus`, which defines public `static const` values for various property errors.
- Added `PropertyTableViewStatus` to indicate whether a `PropertyTableView` is valid.
- Added `PropertyComponentType` to reflect the values of `componentType` in a `ClassProperty` from `EXT_structural_metadata`.
- Added `PropertyAttributeView`, which views a `PropertyAttribute` in `EXT_structural_metadata`.
- Added `PropertyAttributePropertyView`, which views a `PropertyAttributeProperty` in `EXT_structural_metadata`.
- Added `PropertyAttributePropertyViewStatus`, which reflects the status of a `PropertyAttributePropertyView`.

### v0.27.3 - 2023-10-01

##### Additions :tada:

- Added support for Cesium ion `"externalType"` assets.

##### Fixes :wrench:

- Fixed corner cases where `Tileset::ComputeLoadProgress` can incorrectly report done (100%) before all tiles are actually loaded for the current view.

### v0.27.2 - 2023-09-20

##### Additions :tada:

- Added `CESIUM_GLM_STRICT_ENABLED` option to the CMake scripts. It is ON by default, but when set to OFF it disables the `GLM_FORCE_XYZW_ONLY`, `GLM_FORCE_EXPLICIT_CTOR`, and `GLM_FORCE_SIZE_T_LENGTH` options in the GLM library.

##### Fixes :wrench:

- Added a missing include to `FeatureTexturePropertyView.h`.
- The CMake scripts no longer attempt to add the `Catch2` subdirectory when the tests are disabled.

### v0.27.1 - 2023-09-03

##### Fixes :wrench:

- Fixed a bug that could cause a crash when loading tiles with a raster overlay.

### v0.27.0 - 2023-09-01

##### Breaking Changes :mega:

- Renamed `ExtensionReaderContext` to `JsonReaderOptions`, and the `getExtensions` method on various JSON reader classes to `getOptions`.
- `IExtensionJsonHandler` no longer derives from `IJsonHandler`. Instead, it has a new pure virtual method, `getHandler`, that must be implemented to allow clients to obtain the `IJsonHandler`. In almost all implementations, this should simply return `*this`.
- In `SubtreeReader`, `SchemaReader`, and `TilesetReader`, the `readSubtree`, `readSchema`, and `readTileset` methods (respectively) have been renamed to `readFromJson` and return a templated `ReadJsonResult` instead of a bespoke result class.
- `TileExternalContent` is now heap allocated and stored in `TileContent` with a `std::unique_ptr`.
- The root `Tile` of a `Cesium3DTilesSelection::Tileset` now represents the tileset.json itself, and the `root` tile specified in the tileset.json is its only child. This makes the shape of the tile tree consistent between a standard top-level tileset and an external tileset embedded elsewhere in the tree. In both cases, the "tile" that represents the tileset.json itself has content of type `TileExternalContent`.

##### Additions :tada:

- Added new constructors to `LocalHorizontalCoordinateSystem` taking ECEF<->Local transformation matrices directly.
- Unknown properties in objects read with a `JsonReader` are now stored in the `unknownProperties` property on `ExtensibleObject` by default. To ignore them, as was done in previous versions, call `setCaptureUnknownProperties` on `JsonReaderOptions`.
- Added `ValueType` type alias to `ArrayJsonHandler`, for consistency with other JSON handlers.
- Added an overload of `JsonReader::readJson` that takes a `rapidjson::Value` instead of a byte buffer. This allows a subtree of a `rapidjson::Document` to be easily and efficiently converted into statically-typed classes via `IJsonHandler`.
- Added `*Reader` classes to `CesiumGltfReader` and `Cesium3DTilesReader` to allow each of the classes to be individually read from JSON.
- Added `getExternalContent` method to the `TileContent` class.
- `TileExternalContent` now holds the metadata (`schema`, `schemaUri`, `metadata`, and `groups`) stored in the tileset.json.
- Added `loadMetadata` and `getMetadata` methods to `Cesium3DTilesSelection::Tileset`. They provide access to `TilesetMetadata` instance representing the metadata associated with a tileset.json.
- Added `MetadataQuery` class to make it easier to find properties with specific semantics in `TilesetMetadata`.

##### Fixes :wrench:

- Fixed a bug where an empty error message would get propagated to a tileset's `loadErrorCallback`.
- Fixed several small build script issues to allow cesium-native to be used in Univeral Windows Platform (UWP) applications, such as those that run on Holo Lens 2.
- When KTX2 transcoding fails, the image will now be fully decompressed instead of returning an error.
- Fixed a bug that could cause higher-detail tiles to continue showing when zooming out quickly on a tileset that uses "additive" refinement.
- Fixed a bug that could cause a tile to never finish upsampling because its non-rendered parent never finishes loading.

### v0.26.0 - 2023-08-01

##### Additions :tada:

- Added caching support for Google Maps Photorealistic 3D Tiles. Or other cases where the origin server is using combinations of HTTP header directives that previously caused tiles not to go to disk cache (such as `max-age-0`, `stale-while-revalidate`, and `Expires`).
- Added support for the `EXT_meshopt_compression` extension, which allows decompressing mesh data using the meshoptimizer library. Also added support for the `KHR_mesh_quantization` and `KHR_texture_transform` extensions, which are often used together with the `EXT_meshopt_compression` extension to optimize the size and performance of glTF files.

##### Fixes :wrench:

- Fixed a bug in the 3D Tiles selection algorithm that could cause missing detail if a tileset had a leaf tile that was considered "unconditionally refined" due to having a geometric error larger than its parent's.
- Fixed a bug where `GltfReader::readImage` would always populate `mipPositions` when reading KTX2 images, even when the KTX2 file indicated that it had no mip levels and that they should be created, if necessary, from the base image. As a result, `generateMipMaps` wouldn't generate any mipmaps for the image.

### v0.25.1 - 2023-07-03

##### Additions :tada:

- Included generated glTF and 3D Tiles classes in the generated referenced documentation.
- Updated the 3D Tiles class generator to use the `main` branch instead of the `draft-1.1` branch.

### v0.25.0 - 2023-06-01

##### Additions :tada:

- Added `computeTransformationToAnotherLocal` method to `LocalHorizontalCoordinateSystem`.
- Added support for the `KHR_materials_variants` extension to the glTF reader and writer.
- Added `GunzipAssetAccessor`. It can decorate another asset accessor in order to automatically gunzip responses (if they're gzipped) even if they're missing the proper `Content-Encoding` header.

##### Fixes :wrench:

- On Tileset Load Failure, warning/error messages will always be logged even if the failure callback is set.
- Fixed a bug that caused meshes to be missing entirely when upsampled from a parent with `UNSIGNED_BYTE` indices.

### v0.24.0 - 2023-05-01

##### Additions :tada:

- `WebMapServiceRasterOverlay` now allows query parameters in the base URL when building GetCapabilities and GetMap requests.
- Added support for parsing implicit tilesets that conform to the 3D Tiles 1.1 Spec.

##### Fixes :wrench:

- Fixed various `libjpeg-turbo` build errors, including ones that occurred when building for iOS.

### v0.23.0 - 2023-04-03

##### Breaking Changes :mega:

- Removed `tilesLoadingLowPriority`, `tilesLoadingMediumPriority`, and `tilesLoadingHighPriority` from `ViewUpdateResult`. Use `workerThreadTileLoadQueueLength` and `mainThreadTileLoadQueueLength` instead.

##### Additions :tada:

- Added `getOrientedBoundingBoxFromBoundingVolume` to the `Cesium3DTilesSelection` namespace.
- Added `transform` and `toAxisAligned` methods to `OrientedBoundingBox`.
- Switched to `libjpeg-turbo` instead of `stb` for faster jpeg decoding.
- Added `getNumberOfTilesLoaded` method to `Tileset`.
- Changed how `TilesetOptions::forbidHoles` works so that it loads much more quickly, while still guaranteeing there are no holes in the tileset.
- Added `frameNumber` property to `ViewUpdateResult`.
- Added getters for the `stride` and `data` fields of `AccessorView`.
- Added `startNewFrame` method to `ITileExcluder`.
- Added `CreditSystem.setShowOnScreen` and `Tileset.setShowCreditsOnScreen` to allow on-screen credit rendering to be toggled at runtime.

##### Fixes :wrench:

- Fixed a bug that caused the `center` field of `AxisAlignedBox` to be incorrect.
- Fixed a bug that caused the main thread to sometimes load low-priority tiles before high-priority ones. This could result in much longer waits than necessary for a tileset's appropriate level-of-detail to be shown.
- Fixed a bug that prevented WebP and KTX2 textures from working in the common case where only the extension specified the `source` property, not the glTF's main `Texture` definition.

### v0.22.1 - 2023-03-06

##### Fixes :wrench:

- Fixed a crash that could occur when a batch table property had fewer values than the model had features.

### v0.22.0 - 2023-03-01

##### Breaking Changes :mega:

- Renamed `CesiumGeometry::AxisTransforms` to simply `Transforms`.
- Renamed `CesiumGeospatial::Transforms` to `GlobeTransforms`.

##### Additions :tada:

- Added `GlobeAnchor`, making it easy to define a coordinate system that anchors an object to the globe and maintains it as the object moves or as the local coordinate system it is defined in changes.
- Added support for loading tilesets with `pnts` content. Point clouds are converted to `glTF`s with a single `POINTS` primitive, while batch tables are converted to `EXT_feature_metadata`.
- Added `createTranslationRotationScaleMatrix` and `computeTranslationRotationScaleFromMatrix` methods to `CesiumGeometry::Transforms`.
- Added `CesiumUtility::AttributeCompression` for encoding and decoding vertex attributes in different formats.

##### Fixes :wrench:

- Fixed a bug that could cause holes to appear in a tileset, even with frustum culling disabled, when the tileset includes some empty tiles with a geometric error greater than their parent's.

### v0.21.3 - 2023-02-01

##### Fixes :wrench:

- Fixed a bug that could prevent loading in tilesets that are additively-refined and have external tilesets, such as Cesium OSM Buildings.
- Fixed a bug that could cause parent tiles to be incorrectly culled in tilesets with additive ("ADD") refinement. This could cause geometry to disappear when moving in closer, or fail to appear at all.
- When unloading tile content, raster overlay tiles are now detached from geometry tiles _before_ the geometry tile content is unloaded.
- Added missing `#include <string>` in generated glTF and 3D Tiles header files.
- Replaced `std::sprintf` with `std::snprintf`, fixing a warning-as-error in newer versions of Xcode.
- Upgraded tinyxml2 [from commit 1aeb57d26bc303d5cfa1a9ff2a331df7ba278656 to commit e05956094c27117f989d22f25b75633123d72a83](https://github.com/leethomason/tinyxml2/compare/1aeb57d26bc303d5cfa1a9ff2a331df7ba278656...e05956094c27117f989d22f25b75633123d72a83).

### v0.21.2 - 2022-12-09

##### Additions :tada:

- Added the ability to specify the endpoint URL of the Cesium ion API when constructing an `IonRasterOverlay`.

##### Fixes :wrench:

- Removed the logged warning about the use of the `gltfUpAxis` property in a 3D Tiles tileset.json. While not technically spec-compliant, this property is quite common and we are not going to remove support for it anytime soon.

### v0.21.1 - 2022-12-02

##### Fixes :wrench:

- Fixed a bug that could cause an assertion failure - and on rare occasions a more serious problem - when creating a tile provider for a `TileMapServiceRasterOverlay` or a `WebMapServiceRasterOverlay`.

### v0.21.0 - 2022-11-01

##### Breaking Changes :mega:

- On `IPrepareRendererResources`, the `image` parameter passed to `prepareRasterInLoadThread` and the `rasterTile` parameter passed to `prepareRasterInMainThread` are no longer const. These methods are now allowed to modify the parameters during load.
- `IPrepareRendererResources::prepareInLoadThread` now takes a `TileLoadResult` and returns a `Future<TileLoadResultAndRenderResources>`, allowing it to work asynchronously rather than just blocking a worker thread until it is finished.
- `RasterOverlay::createTileProvider` now takes the owner pointer as an `IntrusivePointer` instead of a raw pointer, and returns a future that resolves to a `RasterOverlay::CreateTileProviderResult`.

##### Additions :tada:

- Added `mainThreadLoadingTimeLimit` and `tileCacheUnloadTimeLimit` properties to `TilesetOptions`, allowing a limit to be placed on how much time is spent loading and unloading tiles per frame.
- Added `GltfReader::generateMipMaps` method.
- Added the `getImage` method to `RasterOverlayTile`.
- Added `LocalHorizontalCoordinateSystem`, which is used to create convenient right- or left-handeded coordinate systems with an origin at a point on the globe.

##### Fixes :wrench:

- Fixed a bug that could cause a crash when adding raster overlays to sparse tilesets and zooming close enough to cause them to be upsampled.

### v0.20.0 - 2022-10-03

##### Breaking Changes :mega:

- `TileRenderContent::lodTransitionPercentage` now always goes from 0.0 --> 1.0 regardless of if the tile is fading in or out.
- Added a new parameter to `IPrepareRendererResources::prepareInLoadThread`, `rendererOptions`, to allow passing arbitrary data from the renderer.

##### Fixes :wrench:

- In `CesiumGltfWriter`, `accessor.byteOffset` and `bufferView.byteOffset` are no longer written if the value is 0. This fixes validation errors for accessors that don't have buffer views, e.g. attributes that are Draco compressed.
- Fixed a bug where failed tiles don't clean up any raster overlay tiles that are mapped to them, and therefore cannot be rendered as empty tiles.
- Fixed a bug that prevented access to Cesium Ion assets by using expired Access Tokens.

### v0.19.0 - 2022-09-01

##### Breaking Changes :mega:

- `RasterOverlayCollection` no longer accepts a `Tileset` in its constructor. Instead, it now accepts a `Tile::LoadedLinkList` and a `TilesetExternals`.
- Removed `TileContext`. It has been replaced by the `TilesetContentLoader` interface.
- Removed `TileContentFactory`. Instead, conversions of various types to glTF can be registered with `GltfConverters`.
- Removed `TileContentLoadInput`. It has been replaced by `TileLoadInput` and `TilesetContentLoader`.
- Removed `TileContentLoadResult`. It has been replaced by `TileContent`.
- Removed `TileContentLoader`. It has been replaced by `TilesetContentLoader` and `GltfConverters`.
- Removed `ImplicitTraversal`. It has been replaced by `TilesetContentLoader` and `GltfConverters`.
- Removed many methods from the `Cesium3DTilesSelection::Tileset` class: `getUrl()`, `getIonAssetID()`, `getIonAssetToken()`, `notifyTileStartLoading`, `notifyTileDoneLoading()`, `notifyTileUnloading()`, `loadTilesFromJson()`, `requestTileContent()`, `requestAvailabilitySubtree()`, `addContext()`, and `getGltfUpAxis()`. Most of these were already not recommended for use outside of cesium-native.
- Removed many methods from the `Cesium3DTilesSelection::Tile` class: `getTileset()`, `getContext()`, `setContext()`, `getContent()`, `setEmptyContent()`, `getRendererResources()`, `setState()`, `loadContent()`, `processLoadedContent()`, `unloadContent()`, `update()`, and `markPermanentlyFailed()`. Most of these were already not recommended for use outside of cesium-native.

##### Additions :tada:

- Quantized-mesh terrain and implicit octree and quadtree tilesets can now skip levels-of-detail when traversing, so the correct detail is loaded more quickly.
- Added new options to `TilesetOptions` supporting smooth transitions between tiles at different levels-of-detail. A tile's transition percentage can be retrieved from `TileRenderContent::lodTransitionPercentage`.
- Added support for loading WebP images inside glTFs and raster overlays. WebP textures can be provided directly in a glTF texture or in the `EXT_texture_webp` extension.
- Added support for `KHR_texture_transform` to `CesiumGltf`, `CesiumGltfReader`, and `CesiumGltfWriter`
- `Tileset` can be constructed with a `TilesetContentLoader` and a root `Tile` for loading and rendering different 3D Tile-like formats or creating a procedural tileset.

##### Fixes :wrench:

- Fixed a bug where the Raster Overlay passed to the `loadErrorCallback` would not be the one that the user created, but instead an aggregated overlay that was created internally.

### v0.18.1 - 2022-08-04

##### Fixes :wrench:

- Fixed a bug in `SqliteCache` where the last access time of resources was not updated correctly, sometimes causing more recently used resources to be evicted from the cache before less recently used ones.

### v0.18.0 - 2022-08-01

##### Breaking Changes :mega:

- Removed support for 3D Tiles Next extensions in `TilesetWriter` and `TilesetReader` that have been promoted to core in 3D Tiles 1.1
  - [3DTILES_multiple_contents](https://github.com/CesiumGS/3d-tiles/tree/main/extensions/3DTILES_multiple_contents)
  - [3DTILES_implicit_tiling](https://github.com/CesiumGS/3d-tiles/tree/main/extensions/3DTILES_implicit_tiling)
  - [3DTILES_metadata](https://github.com/CesiumGS/3d-tiles/tree/main/extensions/3DTILES_metadata)
  - [3DTILES_content_gltf](https://github.com/CesiumGS/3d-tiles/tree/main/extensions/3DTILES_content_gltf)
- Removed the `getSupportsRasterOverlays` from `Tileset` because the property is no longer relevant now that all tilesets support raster overlays.

##### Additions :tada:

- Added support for [3D Tiles 1.1](https://github.com/CesiumGS/3d-tiles/pull/666) in `TilesetWriter` and `TilesetReader`.
- Added a `TileOcclusionRendererProxyPool` to `TilesetExternals`. If a renderer implements and provides this interface, the tile occlusion information is used to avoid refining parent tiles that are completely occluded, reducing the number of tiles loaded.
- `Tileset` can now estimate the percentage of the tiles for the current view that have been loaded by calling the `computeLoadProgress` method.
- Enabled loading Tile Map Service (TMS) URLs that do not have a file named "tilemapresource.xml", such as from GeoServer.
- Added support for Tile Map Service documents that use the "local" profile when the SRS is mercator or geodetic.

### v0.17.0 - 2022-07-01

##### Fixes :wrench:

- Fixed crash when parsing an empty copyright string in the glTF model.

### v0.16.0 - 2022-06-01

##### Additions :tada:

- Added option to the `RasterizedPolygonsOverlay` to invert the selection, so everything outside the polygons gets rasterized instead of inside.
- The `RasterizedPolygonsTileExcluder` excludes tiles outside the selection instead of inside when given an inverted `RasterizedPolygonsOverlay`.
- Tiles are now upsampled using the projection of the first raster overlay in the list with more detail.

##### Fixes :wrench:

- For consistency with CesiumJS and compatibility with third-party terrain tilers widely used in the community, the `bounds` property of the `layer.json` file of a quantized-mesh terrain tileset is now ignored, and the terrain is assumed to cover the entire globe.

### v0.15.2 - 2022-05-13

##### Fixes :wrench:

- Fixed a bug where upsampled quadtree tiles could have siblings with mismatching projections.

In addition to the above, this release updates the following third-party libraries used by cesium-native:

- `cpp-httplib` to v0.10.3 ([changes](https://github.com/yhirose/cpp-httplib/compare/c7486ead96dad647b9783941722b5944ac1aaefa...d73395e1dc652465fa9524266cd26ad57365491f))
- `draco` to v1.5.2 ([changes](https://github.com/google/draco/compare/9bf5d2e4833d445acc85eb95da42d715d3711c6f...bd1e8de7dd0596c2cbe5929cbe1f5d2257cd33db))
- `earcut` to v2.2.3 ([changes](https://github.com/mapbox/earcut.hpp/compare/6d18edf0ce046023a7cb55e69c4cd9ba90e2c716...b28acde132cdb8e0ef536a96ca7ada8a651f9169))
- `PicoSHA2` to commit `1677374f23352716fc52183255a40c1b8e1d53eb` ([changes](https://github.com/okdshin/PicoSHA2/compare/b699e6c900be6e00152db5a3d123c1db42ea13d0...1677374f23352716fc52183255a40c1b8e1d53eb))
- `rapidjson` to commit `fcb23c2dbf561ec0798529be4f66394d3e4996d8` ([changes](https://github.com/Tencent/rapidjson/compare/fd3dc29a5c2852df569e1ea81dbde2c412ac5051...fcb23c2dbf561ec0798529be4f66394d3e4996d8))
- `spdlog` to v1.10.0 ([changes](https://github.com/gabime/spdlog/compare/cbe9448650176797739dbab13961ef4c07f4290f...76fb40d95455f249bd70824ecfcae7a8f0930fa3))
- `stb` to commit `af1a5bc352164740c1cc1354942b1c6b72eacb8a` ([changes](https://github.com/nothings/stb/compare/b42009b3b9d4ca35bc703f5310eedc74f584be58...af1a5bc352164740c1cc1354942b1c6b72eacb8a))
- `uriparser` to v0.9.6 ([changes](https://github.com/uriparser/uriparser/compare/e8a338e0c65fd875a46067d711750e4c13e044e7...24df44b74753017acfaec4b3a30097a8a2ae1ae1))

### v0.15.1 - 2022-05-05

##### Fixes :wrench:

- Fixed a bug that could cause tiles in external tilesets to fail to load.

### v0.15.0 - 2022-05-02

##### Additions :tada:

- Improved the load performance when `TilesetOptions::forbidHoles` is enabled by only loading child tiles when their parent does not meet the necessary screen-space error requirement.
- Added support for loading availability metadata from quantized-mesh layer.json. Previously, only availability embedded in terrain tiles was used.
- Added support for quantized-mesh terrain tilesets that specify a parent layer.
- Added support for metadata from the `3DTILES_batch_table_hierarchy` extension.

##### Fixes :wrench:

- Fixed a bug that could cause the same tiles to be continually loaded and unloaded when `TilesetOptions::forbidHoles` was enabled.
- Fixed a bug that could sometimes cause tilesets to fail to show their full detail when making changes to raster overlays.
- Fixed a bug that could cause holes even with `TilesetOptions::forbidHoles` enabled, particularly when using external tilesets.
- Tiles will no longer be selected to render when they have no content and they have a higher "geometric error" than their parent. In previous versions, this situation could briefly lead to holes while the children of such tiles loaded.
- Fixed a bug where `IPrepareRendererResources::prepareInMainThread` was called on a `Tile` before that `Tile` was updated with loaded content.
- Fixed a bug where getting bad data from the SQLite request cache could cause a crash. If the SQLite database is corrupt, it will now be deleted and recreated.

### v0.14.1 - 2022-04-14

##### Fixes :wrench:

- Fixed a crash caused by using an aggregated overlay of `IonRasterOverlay` after it is freed.
- Fix a bug introduced in v0.14.0 that caused Tile Map Service (TMS) overlays from Cesium ion to fail to load.

### v0.14.0 - 2022-04-01

##### Breaking Changes :mega:

- Added a new parameter, `rendererOptions`, to `IPrepareRendererResources::prepareRasterInLoadThread`.
- Changed the type of Cesium ion asset IDs from `uint32_t` to `int64_t`.
- Various changes in the `Cesium3DTiles`, `Cesium3DTilesReader`, and `Cesium3DTilesWriter` namespaces to match the evolving 3D Tiles Next specifications.
- Removed `getTextureCoordinateIndex` from `FeatureIDTextureView` and `FeatureTexturePropertyView`. Use `getTextureCoordinateAttributeId` instead.

##### Additions :tada:

- Added `WebMapServiceRasterOverlay` to pull raster overlays from a WMS server.
- Added support for the following glTF extensions to `CesiumGltf`, `CesiumGltfReader`, and `CesiumGltfWriter`:
  - `EXT_instance_features`
  - `EXT_structural_metadata`
  - `MAXAR_mesh_variants`
- Added an in-memory cache for Cesium ion asset endpoint responses in order to avoid repeated requests.
- Added `ScopeGuard` class to automatically a execute function when exiting a scope.
- The glTF `copyright` property, if present, is now included in the credits that `Tileset` adds to the `CreditSystem`. If the `copyright` has multiple parts separate by semicolons, these are treated as separate credits.
- Credits reported by `CreditSystem::getCreditsToShowThisFrame` are now sorted based on the number of occurrences, with the most common credits first.
- `Tileset` and `RasterOverlay` credits can now be shown on the screen, rather than in a separate credit popup.
- Added `FeatureTexturePropertyView::getSwizzle` method.
- Added `IsMetadataArray` template to check if a type is a `MetadataArrayView`.
- Added a `rendererOptions` property to `RasterOverlayOptions` to pass arbitrary data to `prepareRasterInLoadThread`.
- Added `Uri::escape`.

##### Fixes :wrench:

- Fixed an issue that could lead to compilation failures when passing an lvalue reference to `Promise::resolve()`.
- Fixed upsampling for `EXT_feature_metadata` feature tables.
- Fixed a bug that could cause the size of external images to be accounted for incorrectly when tracking the number of bytes loaded for caching purposes.
- Fixed a bug that prevented tiles from loading when "Forbid Holes" option was enabled.

### v0.13.0 - 2022-03-01

##### Breaking Changes :mega:

- Renamed constants in `CesiumUtility::Math` to use PascalCase instead of SCREAMING_SNAKE_CASE.

##### Additions :tada:

- Added support for the `CESIUM_RTC` and `KHR_texture_basisu` glTF extensions.
- Added support for 3D Tiles that do not have a geometric error, improving compatibility with tilesets that don't quite match the 3D Tiles spec.
- Exposed the Cesium ion endpoint URL as a parameter on tilesets and raster overlays.
- `TilesetOptions` and `RasterOverlayOptions` each have a new option to report which compressed textured formats are supported on the client platform. Ideal formats amongst the available ones are picked for each KTX2 texture that is later encountered.
- The `ImageCesium` class nows convey which GPU pixel compression format (if any) is used. This informs what to expect in the image's pixel buffer.
- The `ImageCesium` class can now contain pre-computed mipmaps, if they exist. In that case, all the mips will be in the pixel buffer and the delineation between each mip will be described in `ImageCesium::mipPositions`.
- Tileset content with the known file extensions ".gltf", ".glb", and ".terrain" can now be loaded even if the Content-Type is incorrect. This is especially helpful for loading tilesets from `file:` URLs.
- Created tighter fitting bounding volumes for terrain tiles by excluding skirt vertices.

##### Fixes :wrench:

- Fixed bug that could cause properties types in a B3DM Batch Table to be deduced incorrectly, leading to a crash when accessing property values.
- Fixed a bug where implicit tiles were not receiving the root transform and so could sometimes end up in the wrong place.

### v0.12.0 - 2022-02-01

##### Breaking Changes :mega:

- Renamed `IAssetAccessor::requestAsset` to `get`.
- Renamed `IAssetAccessor::post` to `request` and added a new parameter in the second position to specify the HTTP verb to use.
- `Token` in `CesiumIonClient` has been updated to match Cesium ion's v2 REST API endpoint, so several fields have been renamed. The `tokens` method also now returns future that resolves to a `TokenList` instead of a plain vector of `Token` instances.
- Renamed `GltfReader::readModel`, `ModelReaderResult`, and `ReadModelOptions` to `GltfReader::readGltf`, `GltfReaderResult`, and `GltfReaderOptions` respectively.
- Removed `writeModelAsEmbeddedBytes`, `writeModelAndExternalFiles`, `WriteModelResult`, `WriteModelOptions`, and `WriteGLTFCallback`. Use `GltfWriter::writeGltf`, `GltfWriter::writeGlb`, `GltfWriterResult`, and `GltfWriterOptions` instead.

##### Additions :tada:

- Added `TilesetWriterOptions` for serializing tileset JSON.
- Added support for the following extensions in `GltfWriter` and `GltfReader`:
  - [KHR_materials_unlit](https://github.com/KhronosGroup/glTF/tree/main/extensions/2.0/Khronos/KHR_materials_unlit)
  - [EXT_mesh_gpu_instancing](https://github.com/KhronosGroup/glTF/tree/main/extensions/2.0/Vendor/EXT_mesh_gpu_instancing)
  - [EXT_meshopt_compression](https://github.com/KhronosGroup/glTF/tree/main/extensions/2.0/Vendor/EXT_meshopt_compression)
  - [EXT_mesh_features](https://github.com/CesiumGS/glTF/tree/3d-tiles-next/extensions/2.0/Vendor/EXT_mesh_features)
  - [CESIUM_tile_edges](https://github.com/CesiumGS/glTF/pull/47)
- Added support for the following extensions in `TilesetWriter` and `TilesetReader`:
  - [3DTILES_multiple_contents](https://github.com/CesiumGS/3d-tiles/tree/main/extensions/3DTILES_multiple_contents)
  - [3DTILES_implicit_tiling](https://github.com/CesiumGS/3d-tiles/tree/main/extensions/3DTILES_implicit_tiling)
  - [3DTILES_metadata](https://github.com/CesiumGS/3d-tiles/tree/main/extensions/3DTILES_metadata)
- Added `SubtreeWriter` and `SubtreeReader` for serializing and deserializing the subtree format in [3DTILES_implicit_tiling](https://github.com/CesiumGS/3d-tiles/tree/main/extensions/3DTILES_implicit_tiling).
- Added `SchemaWriter` and `SchemaReader` for serializing and deserializing schemas in [EXT_mesh_features](https://github.com/CesiumGS/glTF/tree/3d-tiles-next/extensions/2.0/Vendor/EXT_mesh_features) and [3DTILES_metadata](https://github.com/CesiumGS/3d-tiles/tree/main/extensions/3DTILES_metadata).
- Added `hasExtension` to `ExtensibleObject`.
- Added `CESIUM_TESTS_ENABLED` option to the build system.
- Added support in the JSON reader for reading doubles with no fractional value as integers.
- Added case-insensitive comparison for Cesium 3D Tiles "refine" property values.
- Added new capabilities to `Connection` in `CesiumIonClient`:
  - The `tokens` method now uses the v2 service endpoint and allows a number of options to be specified.
  - Added a `token` method to allow details of a single token to be retrieved.
  - Added `nextPage` and `previousPage` methods to allow paging through tokens.
  - Added `modifyToken` method.
  - Added static `getIdFromToken` method to obtain a token ID from a given token value.
- Added `loadErrorCallback` to `TilesetOptions` and `RasterOverlayOptions`. This callback is invoked when the `Tileset` or `RasterOverlay` encounter a load error, allowing the error to be handled by application code.
- Enable `IntrusivePointer<T>` to be converted to `IntrusivePointer<U>` if U is a base class of T.

##### Fixes :wrench:

- Fixes a bug where `notifyTileDoneLoading` was not called when encountering Ion responses that can't be parsed.
- Fixed a bug that prevented a continuation attached to a `SharedFuture` from returning a `Future` itself.
- Fixed incorrect child subtree index calculation in implicit tiles.
- Fixed `computeDistanceSquaredToPosition` in `BoundingSphere`.

### v0.11.0 - 2022-01-03

##### Breaking Changes :mega:

- The `CesiumGltfReader` project now uses the `CesiumGltfReader` namespace instead of the `CesiumGltf` namespace.
- The `CesiumGltfWriter` project now uses the `CesiumGltfWriter` namespace instead of the `CesiumGltf` namespace.
- The `Cesium3DTilesReader` project now uses the `Cesium3DTilesReader` namespace instead of the `Cesium3DTiles` namespace.

##### Additions :tada:

- Added `Cesium3DTilesWriter` library.

##### Fixes :wrench:

- Fixed a bug in `QuadtreeRasterOverlayTileProvider` that caused incorrect level-of-detail selection for overlays that use a global (or otherwise large) tiling scheme but have non-global (or otherwise smaller) coverage.

### v0.10.0 - 2021-12-01

##### Breaking Changes :mega:

- `QuadtreeRasterOverlayTileProvider::computeLevelFromGeometricError` has been removed. `computeLevelFromTargetScreenPixels` may be useful as a replacement.
- The constructor of `RasterOverlayTileProvider` now requires a coverage rectangle.
- `RasterOverlayTileProvider::getTile` now takes a `targetScreenPixels` instead of a `targetGeometricError`.
- The constructor of `RasterMappedTo3DTile` now requires a texture coordinate index.
- The constructor of `RasterOverlayTile` now takes a `targetScreenPixels` instead of a `targetGeometricError`. And the corresponding `getTargetGeometricError` has been removed.
- Removed `TileContentLoadResult::rasterOverlayProjections`. This field is now found in the `overlayDetails`.
- Removed `obtainGlobeRectangle` from `TileUtilities.h`. Use `estimateGlobeRectangle` in `BoundingVolume.h` instead.
- cesium-native now uses the following options with the `glm` library:
  - `GLM_FORCE_XYZW_ONLY`
  - `GLM_FORCE_EXPLICIT_CTOR`
  - `GLM_FORCE_SIZE_T_LENGTH`

##### Additions :tada:

- Added support for the [3DTILES_implicit_tiling](https://github.com/CesiumGS/3d-tiles/tree/main/extensions/3DTILES_implicit_tiling) extension.
- Added support for the [3DTILES_bounding_volume_S2](https://github.com/CesiumGS/3d-tiles/tree/main/extensions/3DTILES_bounding_volume_S2) extension.
- Added support for raster overlays, including clipping polygons, on any 3D Tiles tileset.
- Added support for external glTF buffers and images.
- Raster overlay level-of detail is now selected using "target screen pixels" rather than the hard-to-interpret geometric error value.
- A `RasterOverlay` can now be configured with a `maximumScreenSpaceError` independent of the screen-space error used for the geometry.
- `RasterOverlay::loadTileProvider` now returns a `SharedFuture`, making it easy to attach a continuation to run when the load completes.
- Added `GltfContent::applyRtcCenter` and `applyGltfUpAxisTransform`.
- Clipping polygon edges now remain sharp even when zooming in past the available geometry detail.
- Added `DebugColorizeTilesRasterOverlay`.
- Added `BoundingRegionBuilder` to `CesiumGeospatial`.
- Added `GlobeRectangle::EMPTY` static field and `GlobeRectangle::isEmpty` method.
- Added the ability to set the coordinates of a `GlobeRectangle` after construction.

##### Fixes :wrench:

- Improved the computation of bounding regions and overlay texture coordinates from geometry, particularly for geometry that crosses the anti-meridian or touches the poles.
- Fixed a bug that would result in incorrect geometry when upsampling a glTF with a position accessor pointing to a bufferView that did not start at the beginning of its buffer.
- Fixed a problem that could cause incorrect distance computation for a degenerate bounding region that is a single point with a min/max height.
- Improved the numerical stability of `GlobeRectangle::computeCenter` and `GlobeRectangle::contains`.
- Error messages are no longer printed to the Output Log when an upsampled tile happens to have a primitive with no vertices.
- Fixed a bug that could cause memory corruption when a decoded Draco mesh was larger than indicated by the corresponding glTF accessor.
- Fixed a bug that could cause the wrong triangle indices to be used for a Draco-encoded glTF.

### v0.9.0 - 2021-11-01

##### Breaking Changes :mega:

- Changed the following properties in CesiumGltf:
  - `BufferView::target` now defaults to `std::nullopt` instead of `Target::ARRAY_BUFFER`.
  - `ClassProperty::type` now defaults to `Type::INT8` instead of empty string.
  - `ClassProperty::componentType` is now an optional string instead of a `JsonValue`.
  - `FeatureTexture::classProperty` is no longer optional, consistent with changes to the extension spec.
  - `Image::mimeType` now defaults to empty string instead of `MimeType::image_jpeg`.
  - `Sampler::magFilter` and `Sampler::minFilter` now default to `std::nullopt` instead of `MagFilter::NEAREST`.
- The version of `ExtensibleObject` in the `CesiumGltf` library and namespace has been removed. Use the one in the `CesiumUtility` library and namespace instead.
- Renamed the following glTF extension classes:
  - `KHR_draco_mesh_compression` -> `ExtensionKhrDracoMeshCompression`.
  - `MeshPrimitiveEXT_feature_metadata` -> `ExtensionMeshPrimitiveExtFeatureMetadata`
  - `ModelEXT_feature_metadata` -> `ExtensionModelExtFeatureMetadata`
- `CesiumGltf::ReaderContext` has been removed. It has been replaced with either `CesiumJsonReader::ExtensionReaderContext` or `GltfReader`.

##### Additions :tada:

- Added new `Cesium3DTiles` and `Cesium3DTilesReader` libraries. They are useful for reading and working with 3D Tiles tilesets.

##### Fixes :wrench:

- Fixed a bug that could cause crashes or incorrect behavior when using raster overlays.
- Fixed a bug that caused 3D Tiles content to fail to load when the status code was zero. This code is used by libcurl for successful read of `file://` URLs, so the bug prevented loading from such URLs in some environments.
- Errors and warnings that occur while loading glTF textures are now include in the model load errors and warnings.
- Fixes how `generate-classes` deals with reserved C++ keywords. Property names that are C++ keywords should be appended with "Property" as was already done,
  but when parsing JSONs the original property name string should be used.

### v0.8.0 - 2021-10-01

##### Breaking Changes :mega:

- glTF enums are now represented in CesiumGltf as their underlying type (int32 or string) rather than as an enum class.
- Tile content loaders now return a `Future`, which allows them to be asynchronous and make further network requests.

##### Fixes :wrench:

- Fixed a bug that caused the `RTC_CENTER` semantic in a B3DM feature table to be ignored if any of the values happened to be integers rather than floating-point numbers. This caused these tiles to render in the wrong location.

### v0.7.2 - 2021-09-14

##### Fixes :wrench:

- Fixed a bug where the "forbidHoles" option was not working with raster overlays and external tilesets.

### v0.7.1 - 2021-09-14

##### Fixes :wrench:

- Fixed a bug introduced in v0.7.0 where credits from a `QuadtreeRasterOverlayTileProvider` were not collected and reported.
- Fixed a bug where disabling frustum culling caused external tilesets to not load.

### v0.7.0 - 2021-09-01

##### Breaking Changes :mega:

- Renamed the `Cesium3DTiles` namespace and library to `Cesium3DTilesSelection`.
- Deleted `Cesium3DTilesSelection::Gltf` and moved functionality into `CesiumGltf::Model`.
- Renamed `Rectangle::intersect` and `GlobeRectangle::intersect` to `computeIntersection`.
- `RasterOverlay` and derived classes now require a `name` parameter to their constructors.
- Changed the type of texture coordinate IDs used in the raster overlay system from `uint32_t` to `int32_t`.
- `RasterOverlayTileProvider` is no longer quadtree-oriented. Instead, it requires derived classes to provide an image for a particular requested rectangle and geometric error. Classes that previously derived from `RasterOverlayTileProvider` should now derive from `QuadtreeRasterOverlayTileProvider` and implement `loadQuadtreeTileImage` instead of `loadTileImage`.
- Removed `TilesetOptions::enableWaterMask`, which didn't have any effect anyway. `TilesetContentOptions::enableWaterMask` still exists and works.

##### Additions :tada:

- Added `Future<T>::isReady`.
- Added `Future<T>::share`, which returns a `SharedFuture<T>` and allows multiple continuations to be attached.
- Added an option in `TilesetOptions::ContentOptions` to generate smooth normals when the original glTFs were missing normals.
- Added `ImageManipulation` class to `CesiumGltfReader`.
- Added `Math::roundUp` and `Math::roundDown`.
- Added `Rectangle::computeUnion`.

##### Fixes :wrench:

- Fixed a bug that caused CesiumGltfWriter to write a material's normal texture info into a property named `normalTextureInfo` rather than `normalTexture`.
- Fixed a bug in `TileMapServiceRasterOverlay` that caused it to show only the lowest resolution tiles if missing a `tilemapresource.xml` file.

### v0.6.0 - 2021-08-02

##### Breaking Changes :mega:

- `Future<T>::wait` now returns the resolved value and throws if the Future rejected, rather than returning a `std::variant` and slicing the exception to `std::exception`.
- `Tileset::updateView` and `Tileset::updateViewOffline` now take `std::vector<ViewState>` instead of a single `ViewState`.

##### Additions :tada:

- Added support for the `EXT_feature_metadata` glTF extension.
- Added automatic conversion of the B3DM batch table to the `EXT_feature_metadata` extension.
- Added `CESIUM_COVERAGE_ENABLED` option to the build system.
- Added `AsyncSystem::dispatchOneMainThreadTask` to dispatch a single task, rather than all the tasks that are waiting.
- Added `AsyncSystem::createPromise` to create a Promise directly, rather than via a callback as in `AsyncSystem::createFuture`.
- Added `AsyncSystem::catchImmediately` to catch a Future rejection immediately in any thread.
- Added `AsyncSystem::all` to create a Future that resolves when a list of Futures resolve.
- Added support for multiple frustums in the `Tileset` selection algorithm.

##### Fixes :wrench:

- Fixed a bug that prevented `.then` functions from being used on a `Future<void>` when CESIUM_TRACING_ENABLED was ON.

### v0.5.0 - 2021-07-01

##### Breaking Changes :mega:

- `TilesetExternals` now has an `AsyncSystem` instead of a shared pointer to an `ITaskProcessor`.

##### Additions :tada:

- Added a performance tracing framework via `CESIUM_TRACE_*` macros.
- Added `Future<T>::thenImmediately`.
- Added `AsyncSystem::createThreadPool` and `Future<T>::thenInThreadPool`.
- `Future<T>::thenInWorkerThread` and `Future<T>::thenInMainThread` now arrange for their continuations to be executed immediately when the Future is resolved, if the Future is resolved in the correct thread.
- Moved all request cache database access to a dedicated thread, in order to free up worker threads for parallelizable work.

### v0.4.0 - 2021-06-01

##### Additions :tada:

- Added `Cesium3DTiles::TileIdUtilities` with a `createTileIdString` function to create logging/debugging strings for `TileID` objects.
- Accessing the same Bing Maps layer multiple times in a single application run now reuses the same Bing Maps session instead of starting a new one each time.
- Added a configure-time build option, `PRIVATE_CESIUM_SQLITE`, to rename all `sqlite3*` symbols to `cesium_sqlite3*`.

##### Fixes :wrench:

- Matched draco's decoded indices to gltf primitive if indices attribute does not match with the decompressed indices.
- `createAccessorView` now creates an (invalid) `AccessorView` with a standard numeric type on error, rather than creating `AccessorView<nullptr_t>`. This makes it easier to use a simple lambda as the callback.
- Disabled `HTTPLIB_USE_ZLIB_IF_AVAILABLE` and `HTTPLIB_USE_OPENSSL_IF_AVAILABLE` because these libraries are not required for our use for cpp-httplib and they cause problems on some systems.

### v0.3.1 - 2021-05-13

##### Fixes :wrench:

- Fixed a memory leak when loading textures from a glTF model.
- Fixed a use-after-free bug that could cause a crash when destroying a `RasterOverlay`.

### v0.3.0 - 2021-05-03

##### Breaking Changes :mega:

- Converted `magic_enum` / `CodeCoverage.cmake` dependencies to external submodules.
- Replaced `CesiumGltf::WriteFlags` bitmask with `CesiumGltf::WriteModelOptions` struct.
  `CesiumGltf::writeModelAsEmbeddedBytes` and `CesiumGltf::writeModelAndExternalfiles`
  now use this struct for configuration.
- Removed all exceptions in `WriterException.h`, warnings / errors are now reported in
  `WriteModelResult`, which is returned from `CesiumGltf::writeModelAsEmbeddedBytes` and
  `CesiumGltf::writeModelAndExternalFiles` instead.

##### Additions :tada:

- Added support for loading the water mask from quantized-mesh terrain tiles.

##### Fixes :wrench:

- Let a tile be renderable if all its raster overlays are ready, even if some are still loading.

### v0.2.0 - 2021-04-19

##### Breaking Changes :mega:

- Moved `JsonValue` from the `CesiumGltf` library to the `CesiumUtility` library and changes some of its methods.
- Renamed `CesiumGltf::Reader` to `CesiumGltf::GltfReader`.
- Made the `readModel` and `readImage` methods on `GltfReader` instance methods instead of static methods.

##### Additions :tada:

- Added `CesiumGltfWriter` library.
- Added `CesiumJsonReader` library.
- Added diagnostic details to error messages for invalid glTF inputs.
- Added diagnostic details to error messages for failed OAuth2 authorization with `CesiumIonClient::Connection`.
- Added an `Axis` enum and `AxisTransforms` class for coordinate system transforms
- Added support for the legacy `gltfUpVector` string property in the `asset` part of tilesets. The up vector is read and passed as an `Axis` in the `extras["gltfUpVector"]` property, so that receivers may rotate the glTF model's up-vector to match the Z-up convention of 3D Tiles.
- Unknown glTF extensions are now deserialized as a `JsonValue`. Previously, they were ignored.
- Added the ability to register glTF extensions for deserialization using `GltReader::registerExtension`.
- Added `GltfReader::setExtensionState`, which can be used to request that an extension not be deserialized or that it be deserialized as a `JsonValue` even though a statically-typed class is available for the extension.

##### Fixes :wrench:

- Gave glTFs created from quantized-mesh terrain tiles a more sensible material with a `metallicFactor` of 0.0 and a `roughnessFactor` of 1.0. Previously the default glTF material was used, which has a `metallicFactor` of 1.0, leading to an undesirable appearance.
- Reported zero-length images as non-errors as `BingMapsRasterOverlay` purposely requests that the Bing servers return a zero-length image for non-existent tiles.
- 3D Tiles geometric error is now scaled by the tile's transform.
- Fixed a bug that that caused a 3D Tiles tile to fail to refine when any of its children had an unsupported type of content.

### v0.1.0 - 2021-03-30

- Initial release.<|MERGE_RESOLUTION|>--- conflicted
+++ resolved
@@ -22,12 +22,9 @@
 - Updated the CMake install process to install the vcpkg-built Debug binaries in Debug builds. Previously the Release binaries were installed instead.
 - Fixed a crash that would occur for raster overlays attempting to dereference a null `CreditSystem`.
 - Fixed a bug where an empty `extensions` object would get written if an `ExtensibleObject` only had unregistered extensions.
-<<<<<<< HEAD
-- `IonRasterOverlay` now passes its `RasterOverlayOptions` to the `BingMapsRasterOverlay` or `TileMapServiceRasterOverlay` that it creates internally.
-=======
 - Tightened the tolerance of `IntersectionTests::rayTriangleParametric`, allowing it to find intersections with smaller triangles.
 - Fixed a bug that could cause `GltfUtilities::intersectRayGltfModel` to crash when the model contains a primitive whose position accessor does not have min/max values.
->>>>>>> 3b4363bc
+- `IonRasterOverlay` now passes its `RasterOverlayOptions` to the `BingMapsRasterOverlay` or `TileMapServiceRasterOverlay` that it creates internally.
 
 ### v0.41.0 - 2024-11-01
 
