# Change Log

<<<<<<< HEAD
### v0.12.0 - 2022-02-01

##### Breaking Changes :mega:

- Renamed `GltfReader::readModel`, `ModelReaderResult`, and `ReadModelOptions` to `GltfReader::readGltf`, `GltfReaderResult`, and `GltfReaderOptions` respectively.

##### Additions :tada:

- Added `TilesetWriterOptions` for writing tilesets.
- Added `CESIUM_TESTS_ENABLED` option to the build system.

=======
### v0.12.0 - ????

##### Fixes :wrench:

- Fixes a bug where `notifyTileDoneLoading` is not called when encountering Ion responses that can't be parsed.
 
>>>>>>> c6c86685
### v0.11.0 - 2022-01-03

##### Breaking Changes :mega:

- The `CesiumGltfReader` project now uses the `CesiumGltfReader` namespace instead of the `CesiumGltf` namespace.
- The `CesiumGltfWriter` project now uses the `CesiumGltfWriter` namespace instead of the `CesiumGltf` namespace.
- The `Cesium3DTilesReader` project now uses the `Cesium3DTilesReader` namespace instead of the `Cesium3DTiles` namespace.

##### Additions :tada:

- Added `Cesium3DTilesWriter` library.

##### Fixes :wrench:

- Fixed a bug in `QuadtreeRasterOverlayTileProvider` that caused incorrect level-of-detail selection for overlays that use a global (or otherwise large) tiling scheme but have non-global (or otherwise smaller) coverage.

### v0.10.0 - 2021-12-01

##### Breaking Changes :mega:

- `QuadtreeRasterOverlayTileProvider::computeLevelFromGeometricError` has been removed. `computeLevelFromTargetScreenPixels` may be useful as a replacement.
- The constructor of `RasterOverlayTileProvider` now requires a coverage rectangle.
- `RasterOverlayTileProvider::getTile` now takes a `targetScreenPixels` instead of a `targetGeometricError`.
- The constructor of `RasterMappedTo3DTile` now requires a texture coordinate index.
- The constructor of `RasterOverlayTile` now takes a `targetScreenPixels` instead of a `targetGeometricError`. And the corresponding `getTargetGeometricError` has been removed.
- Removed `TileContentLoadResult::rasterOverlayProjections`. This field is now found in the `overlayDetails`.
- Removed `obtainGlobeRectangle` from `TileUtilities.h`. Use `estimateGlobeRectangle` in `BoundingVolume.h` instead.
- cesium-native now uses the following options with the `glm` library:
  - `GLM_FORCE_XYZW_ONLY`
  - `GLM_FORCE_EXPLICIT_CTOR`
  - `GLM_FORCE_SIZE_T_LENGTH`

##### Additions :tada:

- Added support for the [3DTILES_implicit_tiling](https://github.com/CesiumGS/3d-tiles/tree/main/extensions/3DTILES_implicit_tiling) extension.
- Added support for the [3DTILES_bounding_volume_S2](https://github.com/CesiumGS/3d-tiles/tree/main/extensions/3DTILES_bounding_volume_S2) extension.
- Added support for raster overlays, including clipping polygons, on any 3D Tiles tileset.
- Added support for external glTF buffers and images.
- Raster overlay level-of detail is now selected using "target screen pixels" rather than the hard-to-interpret geometric error value.
- A `RasterOverlay` can now be configured with a `maximumScreenSpaceError` independent of the screen-space error used for the geometry.
- `RasterOverlay::loadTileProvider` now returns a `SharedFuture`, making it easy to attach a continuation to run when the load completes.
- Added `GltfContent::applyRtcCenter` and `applyGltfUpAxisTransform`.
- Clipping polygon edges now remain sharp even when zooming in past the available geometry detail.
- Added `DebugColorizeTilesRasterOverlay`.
- Added `BoundingRegionBuilder` to `CesiumGeospatial`.
- Added `GlobeRectangle::EMPTY` static field and `GlobeRectangle::isEmpty` method.
- Added the ability to set the coordinates of a `GlobeRectangle` after construction.

##### Fixes :wrench:

- Improved the computation of bounding regions and overlay texture coordinates from geometry, particularly for geometry that crosses the anti-meridian or touches the poles.
- Fixed a bug that would result in incorrect geometry when upsampling a glTF with a position accessor pointing to a bufferView that did not start at the beginning of its buffer.
- Fixed a problem that could cause incorrect distance computation for a degenerate bounding region that is a single point with a min/max height.
- Improved the numerical stability of `GlobeRectangle::computeCenter` and `GlobeRectangle::contains`.
- Error messages are no longer printed to the Output Log when an upsampled tile happens to have a primitive with no vertices.
- Fixed a bug that could cause memory corruption when a decoded Draco mesh was larger than indicated by the corresponding glTF accessor.
- Fixed a bug that could cause the wrong triangle indices to be used for a Draco-encoded glTF.

### v0.9.0 - 2021-11-01

##### Breaking Changes :mega:

- Changed the following properties in CesiumGltf:
  - `BufferView::target` now defaults to `std::nullopt` instead of `Target::ARRAY_BUFFER`.
  - `ClassProperty::type` now defaults to `Type::INT8` instead of empty string.
  - `ClassProperty::componentType` is now an optional string instead of a `JsonValue`.
  - `FeatureTexture::classProperty` is no longer optional, consistent with changes to the extension spec.
  - `Image::mimeType` now defaults to empty string instead of `MimeType::image_jpeg`.
  - `Sampler::magFilter` and `Sampler::minFilter` now default to `std::nullopt` instead of `MagFilter::NEAREST`.
- The version of `ExtensibleObject` in the `CesiumGltf` library and namespace has been removed. Use the one in the `CesiumUtility` library and namespace instead.
- Renamed the following glTF extension classes:
  - `KHR_draco_mesh_compression` -> `ExtensionKhrDracoMeshCompression`.
  - `MeshPrimitiveEXT_feature_metadata` -> `ExtensionMeshPrimitiveExtFeatureMetadata`
  - `ModelEXT_feature_metadata` -> `ExtensionModelExtFeatureMetadata`
- `CesiumGltf::ReaderContext` has been removed. It has been replaced with either `CesiumJsonReader::ExtensionReaderContext` or `GltfReader`.

##### Additions :tada:

- Added new `Cesium3DTiles` and `Cesium3DTilesReader` libraries. They are useful for reading and working with 3D Tiles tilesets.

##### Fixes :wrench:

- Fixed a bug that could cause crashes or incorrect behavior when using raster overlays.
- Fixed a bug that caused 3D Tiles content to fail to load when the status code was zero. This code is used by libcurl for successful read of `file://` URLs, so the bug prevented loading from such URLs in some environments.
- Errors and warnings that occur while loading glTF textures are now include in the model load errors and warnings.
- Fixes how `generate-classes` deals with reserved C++ keywords. Property names that are C++ keywords should be appended with "Property" as was already done,
but when parsing JSONs the original property name string should be used.

### v0.8.0 - 2021-10-01

##### Breaking Changes :mega:

- glTF enums are now represented in CesiumGltf as their underlying type (int32 or string) rather than as an enum class.
- Tile content loaders now return a `Future`, which allows them to be asynchronous and make further network requests.

##### Fixes :wrench:

- Fixed a bug that caused the `RTC_CENTER` semantic in a B3DM feature table to be ignored if any of the values happened to be integers rather than floating-point numbers. This caused these tiles to render in the wrong location.

### v0.7.2 - 2021-09-14

##### Fixes :wrench:

- Fixed a bug where the "forbidHoles" option was not working with raster overlays and external tilesets.

### v0.7.1 - 2021-09-14

##### Fixes :wrench:

- Fixed a bug introduced in v0.7.0 where credits from a `QuadtreeRasterOverlayTileProvider` were not collected and reported.
- Fixed a bug where disabling frustum culling caused external tilesets to not load.

### v0.7.0 - 2021-09-01

##### Breaking Changes :mega:

- Renamed the `Cesium3DTiles` namespace and library to `Cesium3DTilesSelection`.
- Deleted `Cesium3DTilesSelection::Gltf` and moved functionality into `CesiumGltf::Model`.
- Renamed `Rectangle::intersect` and `GlobeRectangle::intersect` to `computeIntersection`.
- `RasterOverlay` and derived classes now require a `name` parameter to their constructors.
- Changed the type of texture coordinate IDs used in the raster overlay system from `uint32_t` to `int32_t`.
- `RasterOverlayTileProvider` is no longer quadtree-oriented. Instead, it requires derived classes to provide an image for a particular requested rectangle and geometric error. Classes that previously derived from `RasterOverlayTileProvider` should now derive from `QuadtreeRasterOverlayTileProvider` and implement `loadQuadtreeTileImage` instead of `loadTileImage`.
- Removed `TilesetOptions::enableWaterMask`, which didn't have any effect anyway. `TilesetContentOptions::enableWaterMask` still exists and works.

##### Additions :tada:

- Added `Future<T>::isReady`.
- Added `Future<T>::share`, which returns a `SharedFuture<T>` and allows multiple continuations to be attached.
- Added an option in `TilesetOptions::ContentOptions` to generate smooth normals when the original glTFs were missing normals.
- Added `ImageManipulation` class to `CesiumGltfReader`.
- Added `Math::roundUp` and `Math::roundDown`.
- Added `Rectangle::computeUnion`.

##### Fixes :wrench:

- Fixed a bug that caused CesiumGltfWriter to write a material's normal texture info into a property named `normalTextureInfo` rather than `normalTexture`.
- Fixed a bug in `TileMapServiceRasterOverlay` that caused it to show only the lowest resolution tiles if missing a `tilemapresource.xml` file.

### v0.6.0 - 2021-08-02

##### Breaking Changes :mega:

- `Future<T>::wait` now returns the resolved value and throws if the Future rejected, rather than returning a `std::variant` and slicing the exception to `std::exception`.
- `Tileset::updateView` and `Tileset::updateViewOffline` now take `std::vector<ViewState>` instead of a single `ViewState`.

##### Additions :tada:

- Added support for the `EXT_feature_metadata` glTF extension.
- Added automatic conversion of the B3DM batch table to the `EXT_feature_metadata` extension.
- Added `CESIUM_COVERAGE_ENABLED` option to the build system.
- Added `AsyncSystem::dispatchOneMainThreadTask` to dispatch a single task, rather than all the tasks that are waiting.
- Added `AsyncSystem::createPromise` to create a Promise directly, rather than via a callback as in `AsyncSystem::createFuture`.
- Added `AsyncSystem::catchImmediately` to catch a Future rejection immediately in any thread.
- Added `AsyncSystem::all` to create a Future that resolves when a list of Futures resolve.
- Added support for multiple frustums in the `Tileset` selection algorithm.

##### Fixes :wrench:

- Fixed a bug that prevented `.then` functions from being used on a `Future<void>` when CESIUM_TRACING_ENABLED was ON.

### v0.5.0 - 2021-07-01

##### Breaking Changes :mega:

- `TilesetExternals` now has an `AsyncSystem` instead of a shared pointer to an `ITaskProcessor`.

##### Additions :tada:

- Added a performance tracing framework via `CESIUM_TRACE_*` macros.
- Added `Future<T>::thenImmediately`.
- Added `AsyncSystem::createThreadPool` and `Future<T>::thenInThreadPool`.
- `Future<T>::thenInWorkerThread` and `Future<T>::thenInMainThread` now arrange for their continuations to be executed immediately when the Future is resolved, if the Future is resolved in the correct thread.
- Moved all request cache database access to a dedicated thread, in order to free up worker threads for parallelizable work.

### v0.4.0 - 2021-06-01

##### Additions :tada:

- Added `Cesium3DTiles::TileIdUtilities` with a `createTileIdString` function to create logging/debugging strings for `TileID` objects.
- Accessing the same Bing Maps layer multiple times in a single application run now reuses the same Bing Maps session instead of starting a new one each time.
- Added a configure-time build option, `PRIVATE_CESIUM_SQLITE`, to rename all `sqlite3*` symbols to `cesium_sqlite3*`.

##### Fixes :wrench:

- Matched draco's decoded indices to gltf primitive if indices attribute does not match with the decompressed indices.
- `createAccessorView` now creates an (invalid) `AccessorView` with a standard numeric type on error, rather than creating `AccessorView<nullptr_t>`. This makes it easier to use a simple lambda as the callback.
- Disabled `HTTPLIB_USE_ZLIB_IF_AVAILABLE` and `HTTPLIB_USE_OPENSSL_IF_AVAILABLE` because these libraries are not required for our use for cpp-httplib and they cause problems on some systems.

### v0.3.1 - 2021-05-13

##### Fixes :wrench:

- Fixed a memory leak when loading textures from a glTF model.
- Fixed a use-after-free bug that could cause a crash when destroying a `RasterOverlay`.

### v0.3.0 - 2021-05-03

##### Breaking Changes :mega:

- Converted `magic_enum` / `CodeCoverage.cmake` dependencies to external submodules.
- Replaced `CesiumGltf::WriteFlags` bitmask with `CesiumGltf::WriteModelOptions` struct.
  `CesiumGltf::writeModelAsEmbeddedBytes` and `CesiumGltf::writeModelAndExternalfiles`
  now use this struct for configuration.
- Removed all exceptions in `WriterException.h`, warnings / errors are now reported in
  `WriteModelResult`, which is returned from `CesiumGltf::writeModelAsEmbeddedBytes` and
  `CesiumGltf::writeModelAndExternalFiles` instead.

##### Additions :tada:

- Added support for loading the water mask from quantized-mesh terrain tiles.

##### Fixes :wrench:

- Let a tile be renderable if all its raster overlays are ready, even if some are still loading.

### v0.2.0 - 2021-04-19

##### Breaking Changes :mega:

- Moved `JsonValue` from the `CesiumGltf` library to the `CesiumUtility` library and changes some of its methods.
- Renamed `CesiumGltf::Reader` to `CesiumGltf::GltfReader`.
- Made the `readModel` and `readImage` methods on `GltfReader` instance methods instead of static methods.

##### Additions :tada:

- Added `CesiumGltfWriter` library.
- Added `CesiumJsonReader` library.
- Added diagnostic details to error messages for invalid glTF inputs.
- Added diagnostic details to error messages for failed OAuth2 authorization with `CesiumIonClient::Connection`.
- Added an `Axis` enum and `AxisTransforms` class for coordinate system transforms
- Added support for the legacy `gltfUpVector` string property in the `asset` part of tilesets. The up vector is read and passed as an `Axis` in the `extras["gltfUpVector"]` property, so that receivers may rotate the glTF model's up-vector to match the Z-up convention of 3D Tiles.
- Unknown glTF extensions are now deserialized as a `JsonValue`. Previously, they were ignored.
- Added the ability to register glTF extensions for deserialization using `GltReader::registerExtension`.
- Added `GltfReader::setExtensionState`, which can be used to request that an extension not be deserialized or that it be deserialized as a `JsonValue` even though a statically-typed class is available for the extension.

##### Fixes :wrench:

- Gave glTFs created from quantized-mesh terrain tiles a more sensible material with a `metallicFactor` of 0.0 and a `roughnessFactor` of 1.0. Previously the default glTF material was used, which has a `metallicFactor` of 1.0, leading to an undesirable appearance.
- Reported zero-length images as non-errors as `BingMapsRasterOverlay` purposely requests that the Bing servers return a zero-length image for non-existent tiles.
- 3D Tiles geometric error is now scaled by the tile's transform.
- Fixed a bug that that caused a 3D Tiles tile to fail to refine when any of its children had an unsupported type of content.

### v0.1.0 - 2021-03-30

- Initial release.<|MERGE_RESOLUTION|>--- conflicted
+++ resolved
@@ -1,6 +1,5 @@
 # Change Log
 
-<<<<<<< HEAD
 ### v0.12.0 - 2022-02-01
 
 ##### Breaking Changes :mega:
@@ -12,14 +11,10 @@
 - Added `TilesetWriterOptions` for writing tilesets.
 - Added `CESIUM_TESTS_ENABLED` option to the build system.
 
-=======
-### v0.12.0 - ????
-
 ##### Fixes :wrench:
 
 - Fixes a bug where `notifyTileDoneLoading` is not called when encountering Ion responses that can't be parsed.
- 
->>>>>>> c6c86685
+
 ### v0.11.0 - 2022-01-03
 
 ##### Breaking Changes :mega:
