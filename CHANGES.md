# Change Log

### ? - ?

<<<<<<< HEAD
##### Fixes :wrench:

- `QuantizedMeshLoader` now creates spec-compliant glTFs from a quantized-mesh terrain tile. Previously, the generated glTF had small problems that could confuse some clients.
=======
##### Additions :tada:

- Added `TileTransform::setTransform`.
>>>>>>> 45d7f46a

### v0.34.0 - 2024-04-01

##### Breaking Changes :mega:

- Renamed `IntersectionTests::pointInTriangle2D` to `IntersectionTests::pointInTriangle`.

##### Additions :tada:

- Added `PositionAccessorType`, which is a type definition for a position accessor. It can be constructed using `getPositionAccessorView`.
- Added overloads of `IntersectionTests::pointInTriangle` that handle 3D points. One overload includes a `barycentricCoordinates` parameter that outputs the barycentric coordinates at that point.
- Added overloads of `ImplicitTilingUtilities::computeBoundingVolume` that take a `Cesium3DTiles::BoundingVolume`.
- Added overloads of `ImplicitTilingUtilities::computeBoundingVolume` that take an `S2CellBoundingVolume` and an `OctreeTileID`. Previously only `QuadtreeTileID` was supported.
- Added `setOrientedBoundingBox`, `setBoundingRegion`, `setBoundingSphere`, and `setS2CellBoundingVolume` functions to `TileBoundingVolumes`.

##### Fixes :wrench:

- Fixed a bug where coordinates returned from `SimplePlanarEllipsoidCurve` were inverted if one of the input points had a negative height.
- Fixed a bug where `Tileset::ComputeLoadProgress` could incorrectly report 100% before all tiles finished their main thread loading.

### v0.33.0 - 2024-03-01

##### Breaking Changes :mega:

- Removed support for `EXT_feature_metadata` in `CesiumGltf`, `CesiumGltfReader`, and `CesiumGltfWriter`. This extension was replaced by `EXT_mesh_features`, `EXT_instance_features`, and `EXT_structural_metadata`.
- Moved `ReferenceCountedNonThreadSafe<T>` to `ReferenceCounted.h`. It is also now a type alias for `ReferenceCounted<T, false>` rather than an actual class.
- Renamed `applyKHRTextureTransform` to `applyKhrTextureTransform`. The corresponding header file was similarly renamed to `CesiumGltf/applyKhrTextureTransform.h`.

##### Additions :tada:

- Added `TextureViewOptions`, which includes the following flags:
  - `applyKhrTextureTransformExtension`: When true, the view will automatically transform texture coordinates before sampling the texture.
  - `makeImageCopy`: When true, the view will make its own CPU copy of the image data.
- Added `TextureView`. It views an arbitrary glTF texture and can be affected by `TextureViewOptions`. `FeatureIdTextureView` and `PropertyTexturePropertyView` now inherit from this class.
- Added `options` parameter to `PropertyTextureView::getPropertyView` and `PropertyTextureView::forEachProperty`, allowing views to be constructed with property-specific options.
- Added `KhrTextureTransform`, a utility class that parses the `KHR_texture_transform` glTF extension and reports whether it is valid. UVs may be transformed on the CPU using `applyTransform`.
- Added `contains` method to `BoundingSphere`.
- Added `GlobeRectangle::MAXIMUM` static field.
- Added `ReferenceCountedThreadSafe` type alias.
- Added `SimplePlanarEllipsoidCurve` class to help with calculating fly-to paths.
- Added `sizeBytes` field to `ImageCesium`, allowing its size to be tracked for caching purposes even after its `pixelData` has been cleared.
- Added `scaleToGeocentricSurface` method to `Ellipsoid`.

##### Fixes :wrench:

- Fixed a bug in `BoundingVolume::estimateGlobeRectangle` where it returned an incorrect rectangle for boxes and spheres that encompass the entire globe.
- Fixed an incorrect computation of wrapped texture coordinates in `applySamplerWrapS` and `applySamplerWrapT`.

### v0.32.0 - 2024-02-01

##### Breaking Changes :mega:

- `IndicesForFaceFromAccessor` now properly supports `TRIANGLE_STRIP` and `TRIANGLE_FAN` modes. This requires the struct to be initialized with the correct primitive mode.

##### Additions :tada:

- Added support for Web Map Tile Service (WMTS) with `WebMapTileServiceRasterOverlay`.
- Added conversions from `std::string` to other metadata types in `MetadataConversions`. This enables the same conversions as `std::string_view`, while allowing runtime engines to use `std::string` for convenience.
- Added `applyTextureTransform` property to `TilesetOptions`, which indicates whether to preemptively apply transforms to texture coordinates for textures with the `KHR_texture_transform` extension.
- Added `loadGltf` method to `GltfReader`, making it easier to do a full, asynchronous load of a glTF.

##### Fixes :wrench:

- Fixed a bug in `FeatureIdTextureView` where it ignored the wrap values specified on the texture's sampler.
- Fixed a bug that could cause binary implicit tiling subtrees with buffers padded to 8-bytes to fail to load.
- Fixed a bug where upgraded batch table properties were not always assigned sentinel values, even when such values were available and required.
- Fixed incorrect behavior in `PropertyTablePropertyView` where `arrayOffsets` were treated as byte offsets, instead of as array indices.

### v0.31.0 - 2023-12-14

##### Additions :tada:

- Add `defaults` method to `CesiumIonClient::Connection`.

##### Fixes :wrench:

- Fixed a crash in `SubtreeAvailability::loadSubtree`.
- Fixed a bug where the `getApiUrl` method of `CesiumIonClient::Connection` would not return the default API URL if the attempt to access `config.json` failed in a more serious way, such as because of an invalid hostname.

### v0.30.0 - 2023-12-01

##### Breaking Changes :mega:

- Moved `ErrorList`, `CreditSystem`, and `Credit` from `Cesium3DTilesSelection` to `CesiumUtility`.
- Moved `GltfUtilities` from `Cesium3DTilesSelection` to `Cesium3DTilesContent`.
- Moved `RasterOverlay`, `RasterOverlayTileProvider`, `RasterOverlayTile`, `QuadtreeRasterOverlayTileProvider`, `RasterOverlayLoadFailure`, `RasterOverlayDetails`, and all of the `RasterOverlay`-derived types to a new `CesiumRasterOverlays` library and namespace.
- Moved `createRasterOverlayTextureCoordinates` method from `GltfUtilities` to a new `RasterOverlayUtilities` class in the `CesiumRasterOverlays` library.
- `GltfUtilities::parseGltfCopyright` now returns the credits as a vector of `std::string_view` instances. Previously it took a `CreditSystem` and created credits directly.
- The `SubtreeAvailability` constructor and `loadSubtree` static method now take an `ImplicitTileSubdivisionScheme` enumeration parameter instead of a `powerOf2` parameter. They also now require a `levelsInSubtree` parameter, which is needed when switching from constant to bitstream availability. Lastly, the constructor now takes a `Subtree` parameter instead of a `std::vector<std::vector<std::byte>>` representing the buffers.
- `SubtreeConstantAvailability`, `SubtreeBufferViewAvailability`, and `AvailabilityView` are now members of `SubtreeAvailability`.
- Moved `ImageManipulation` from `CesiumGltfReader` to `CesiumGltfContent`.
- Added some new parameters to `RasterOverlayUtilities::createRasterOverlayTextureCoordinates` and changed the order of some existing parameters.

##### Additions :tada:

- Added new `Cesium3DTilesContent` library and namespace. It has classes for loading, converting, and manipulating 3D Tiles tile content.
- Added new `CesiumGltfContent` library and namespace. It has classes for manipulating in-memory glTF files.
- Added new `CesiumRasterOverlays` library and namespace. It has classes for working with massive textures draped over glTFs and 3D Tiles.
- Added `MetadataConversions`, which enables metadata values to be converted to different types for better usability in runtime engines.
- Added various `typedef`s to catch all possible types of `AccessorView`s for an attribute, including `FeatureIdAccessorType` for feature ID attribute accessors, `IndexAccessorType` for index accessors, and `TexCoordAccessorType` for texture coordinate attribute accessors.
- Added `getFeatureIdAccessorView`, `getIndexAccessorView`, and `getTexCoordAccessorView` to retrieve the `AccessorView` as a `FeatureIdAccessorType`, `IndexAccessorType`, or `TexCoordAccessorType` respectively.
- Added `StatusFromAccessor` and `CountFromAccessor` visitors to retrieve the accessor status and size respectively. This can be used with `FeatureIdAccessorType`, `IndexAccessorType`, or `TexCoordAccessorType`.
- Added `FeatureIdFromAccessor` to retrieve feature IDs from a `FeatureIdAccessorType`.
- Added `IndicesForFaceFromAccessor` to retrieve the indices of the vertices that make up a face, as supplied by `IndexAccessorType`.
- Added `TexCoordFromAccessor` to retrieve the texture coordinates from a `TexCoordAccessorType`.
- Added `TileBoundingVolumes` class to `Cesium3DTilesContent`, making it easier to create the rich bounding volume types in `CesiumGeometry` and `CesiumGeospatial` from the simple vector representations in `Cesium3DTiles`.
- Added `transform` method to `CesiumGeometry::BoundingSphere`.
- Added `toSphere`, `fromSphere`, and `fromAxisAligned` methods to `CesiumGeometry::OrientedBoundingBox`.
- Added `TileTransform` class to `Cesium3DTilesContent`, making it easier to create a `glm::dmat4` from the `transform` property of a `Cesium3DTiles::Tile`.
- Added `ImplicitTilingUtilities` class to `Cesium3DTilesContent`.
- Added overloads of `isTileAvailable`, `isContentAvailable`, and `isSubtreeAvailable` on the `SubtreeAvailability` class that take the subtree root tile ID and the tile ID of interest, instead of a relative level and Morton index.
- Added `fromSubtree` and `createEmpty` static methods to `SubtreeAvailability`.
- Added new `set` methods to `SubtreeAvailability`, allowing the availability information to be modified.
- Added `SubtreeFileReader` class, used to read `Cesium3DTiles::Subtree` from a binary or JSON subtree file.
- Added `pointInTriangle2D` static method to `CesiumGeometry::IntersectionTests`.
- Added `rectangleIsWithinPolygons` and `rectangleIsOutsidePolygons` static methods to `CartographicPolygon`.
- Raster overlays now use `IPrepareRasterOverlayRendererResources`, which contains only overlay-related methods, instead of `IPrepareRendererResources`, which contains tileset-related methods as well. `IPrepareRendererResources` derives from `IPrepareRasterOverlayRendererResources` so existing code should continue to work without modification.
- Added `collapseToSingleBuffer` and `moveBufferContent` methods to `GltfUtilities`.
- Added `savePng` method to `ImageManipulation`.
- `RasterOverlayTileProvider::loadTile` now returns a future that resolves when the tile is done loading.
- Added `computeDesiredScreenPixels` and `computeTranslationAndScale` methods to `RasterOverlayUtilities`.
- Added `Future<T>::thenPassThrough`, used to easily pass additional values through to the next continuation.

##### Fixes :wrench:

- Fixed a bug in `OrientedBoundingBox::contains` where it didn't account for the bounding box's center.
- Fixed compiler error when calling `PropertyAttributeView::forEachProperty`.
- Fixed crash when loading glTFs with data uri images.
- Fixed WD4996 warnings-as-errors when compiling with Visual Studio 2002 v17.8.

### v0.29.0 - 2023-11-01

##### Breaking Changes :mega:

- Removed `PropertyTablePropertyViewType` and `NormalizedPropertyTablePropertyViewType`, as well as their counterparts for property textures and property attributes. When compiled with Clang, the large `std::variant` definitions would significantly stall compilation.

##### Fixes :wrench:

- Updated the Cesium ion OAuth2 URL from `https://cesium.com/ion/oauth` to `https://ion.cesium.com/oauth`, avoiding a redirect.

### v0.28.1 - 2023-10-02

##### Breaking Changes :mega:

- Cesium Native is now only regularly tested on Visual Studio 2019+, GCC 11.x+, and Clang 12+. Other compilers - including older ones - are likely to work, but are not tested.

##### Additions :tada:

- Added `getClass` to `PropertyTableView`, `PropertyTextureView`, and `PropertyAttributeView`. This can be used to retrieve the metadata `Class` associated with the view.
- Added `PropertyViewStatus::EmptyPropertyWithDefault` to indicate when a property contains no data, but has a valid default value.
- A glTF `bufferView` with a `byteStride` of zero is now treated as if the `byteStride` is not defined at all. Such a glTF technically violates the spec (the minimum value is 4), but the new behavior is sensible enough and consistent with CesiumJS.

##### Fixes :wrench:

- Fixed the handling of omitted metadata properties in `PropertyTableView`, `PropertyTextureView`, and `PropertyAttributeView` instances. Previously, if a property was not `required` and omitted, it would be initialized as invalid with the `ErrorNonexistentProperty` status. Now, it will be treated as valid as long as the property defines a valid `defaultProperty`. A special instance of `PropertyTablePropertyView`, `PropertyTexturePropertyView`, or `PropertyAttributePropertyView` will be constructed to allow the property's default value to be retrieved, either via `defaultValue` or `get`. `getRaw` may not be called on this special instance.

### v0.28.0 - 2023-09-08

##### Breaking Changes :mega:

- Views of the data contained by `EXT_feature_metadata` will no longer supported by Cesium Native. The extension will still be parsed, but it will log a warning.
- Batch tables will be converted to `EXT_structural_metadata` instead of `EXT_feature_metadata`.
- In `CesiumGltf`, all generated classes related to `EXT_feature_metadata` are now prefixed with `ExtensionExtFeatureMetadata`. For example, `ClassProperty` has become `ExtensionExtFeatureMetadataClassProperty`. This also extends to the glTF reader and writer.
- In `CesiumGltf`, all generated classes related to `EXT_structural_metadata` have had their `ExtensionExtStructuralMetadata` prefix removed. For example, `ExtensionExtStructuralMetadataClassProperty` has become `ClassProperty`. This also extends to the glTF reader and writer.
- In `CesiumGltf`, `ExtensionExtMeshFeaturesFeatureId` and `ExtensionExtMeshFeaturesFeatureIdTexture` have been renamed to `FeatureId` and `FeatureIdTexture` respectively.
- Replaced `FeatureIDTextureView` with `FeatureIdTextureView`, which views a `FeatureIdTexture` in `EXT_mesh_features`. Feature ID textures from `EXT_feature_metadata` are no longer supported.
- Replaced `MetadataFeatureTableView` with `PropertyTableView`, which views a `PropertyTable` in `EXT_structural_metadata`.
- Replaced `MetadataPropertyView` with `PropertyTablePropertyView`, which is a view of a `PropertyTableProperty` in `EXT_structural_metadata`. This takes two template parameters: a typename `T` , and a `bool` indicating whether or not the values are normalized.
- Replaced `MetadataPropertyViewStatus` with `PropertyTablePropertyViewStatus`. `PropertyTablePropertyViewStatus` is a class that inherits from `PropertyViewStatus`, defining additional error codes in the form of `static const` values.
- Replaced `FeatureTextureView` with `PropertyTextureView`, which views a `PropertyTexture` in `EXT_structural_metadata`.
- Replaced `FeatureTexturePropertyView` with `PropertyTexturePropertyView`, which is a view of a `PropertyTextureProperty` in `EXT_structural_metadata`. This takes two template parameters: a typename `T` , and a `bool` indicating whether or not the values are normalized.
- Removed `FeatureTexturePropertyComponentType`, `FeatureTexturePropertyChannelOffsets`, and `FeatureTexturePropertyValue`. `PropertyTextureProperty` retrieves the values with the type indicated by its class property.
- Replaced `FeatureTexturePropertyViewStatus` with `PropertyTexturePropertyViewStatus`. `PropertyTexturePropertyViewStatus` is a class that inherits from `PropertyViewStatus`, defining additional error codes in the form of `static const` values.
- Renamed `FeatureIDTextureViewStatus` to `FeatureIdTextureViewStatus` for consistency.
- Renamed `MetadataArrayView` to `PropertyArrayView`.
- Renamed `FeatureTextureViewStatus` to `PropertyTextureViewStatus`.
- Refactored `PropertyType` to reflect the values of `type` in a `ClassProperty` from `EXT_structural_metadata`.

##### Additions :tada:

- Added `PropertyView`, which acts as a base class for all metadata property views. This takes two template parameters: a type `T` , and a `bool` indicating whether or not the values are normalized.
- Added `PropertyViewStatus`, which defines public `static const` values for various property errors.
- Added `PropertyTableViewStatus` to indicate whether a `PropertyTableView` is valid.
- Added `PropertyComponentType` to reflect the values of `componentType` in a `ClassProperty` from `EXT_structural_metadata`.
- Added `PropertyAttributeView`, which views a `PropertyAttribute` in `EXT_structural_metadata`.
- Added `PropertyAttributePropertyView`, which views a `PropertyAttributeProperty` in `EXT_structural_metadata`.
- Added `PropertyAttributePropertyViewStatus`, which reflects the status of a `PropertyAttributePropertyView`.

### v0.27.3 - 2023-10-01

##### Additions :tada:

- Added support for Cesium ion `"externalType"` assets.

##### Fixes :wrench:

- Fixed corner cases where `Tileset::ComputeLoadProgress` can incorrectly report done (100%) before all tiles are actually loaded for the current view.

### v0.27.2 - 2023-09-20

##### Additions :tada:

- Added `CESIUM_GLM_STRICT_ENABLED` option to the CMake scripts. It is ON by default, but when set to OFF it disables the `GLM_FORCE_XYZW_ONLY`, `GLM_FORCE_EXPLICIT_CTOR`, and `GLM_FORCE_SIZE_T_LENGTH` options in the GLM library.

##### Fixes :wrench:

- Added a missing include to `FeatureTexturePropertyView.h`.
- The CMake scripts no longer attempt to add the `Catch2` subdirectory when the tests are disabled.

### v0.27.1 - 2023-09-03

##### Fixes :wrench:

- Fixed a bug that could cause a crash when loading tiles with a raster overlay.

### v0.27.0 - 2023-09-01

##### Breaking Changes :mega:

- Renamed `ExtensionReaderContext` to `JsonReaderOptions`, and the `getExtensions` method on various JSON reader classes to `getOptions`.
- `IExtensionJsonHandler` no longer derives from `IJsonHandler`. Instead, it has a new pure virtual method, `getHandler`, that must be implemented to allow clients to obtain the `IJsonHandler`. In almost all implementations, this should simply return `*this`.
- In `SubtreeReader`, `SchemaReader`, and `TilesetReader`, the `readSubtree`, `readSchema`, and `readTileset` methods (respectively) have been renamed to `readFromJson` and return a templated `ReadJsonResult` instead of a bespoke result class.
- `TileExternalContent` is now heap allocated and stored in `TileContent` with a `std::unique_ptr`.
- The root `Tile` of a `Cesium3DTilesSelection::Tileset` now represents the tileset.json itself, and the `root` tile specified in the tileset.json is its only child. This makes the shape of the tile tree consistent between a standard top-level tileset and an external tileset embedded elsewhere in the tree. In both cases, the "tile" that represents the tileset.json itself has content of type `TileExternalContent`.

##### Additions :tada:

- Added new constructors to `LocalHorizontalCoordinateSystem` taking ECEF<->Local transformation matrices directly.
- Unknown properties in objects read with a `JsonReader` are now stored in the `unknownProperties` property on `ExtensibleObject` by default. To ignore them, as was done in previous versions, call `setCaptureUnknownProperties` on `JsonReaderOptions`.
- Added `ValueType` type alias to `ArrayJsonHandler`, for consistency with other JSON handlers.
- Added an overload of `JsonReader::readJson` that takes a `rapidjson::Value` instead of a byte buffer. This allows a subtree of a `rapidjson::Document` to be easily and efficiently converted into statically-typed classes via `IJsonHandler`.
- Added `*Reader` classes to `CesiumGltfReader` and `Cesium3DTilesReader` to allow each of the classes to be individually read from JSON.
- Added `getExternalContent` method to the `TileContent` class.
- `TileExternalContent` now holds the metadata (`schema`, `schemaUri`, `metadata`, and `groups`) stored in the tileset.json.
- Added `loadMetadata` and `getMetadata` methods to `Cesium3DTilesSelection::Tileset`. They provide access to `TilesetMetadata` instance representing the metadata associated with a tileset.json.
- Added `MetadataQuery` class to make it easier to find properties with specific semantics in `TilesetMetadata`.

##### Fixes :wrench:

- Fixed a bug where an empty error message would get propagated to a tileset's `loadErrorCallback`.
- Fixed several small build script issues to allow cesium-native to be used in Univeral Windows Platform (UWP) applications, such as those that run on Holo Lens 2.
- When KTX2 transcoding fails, the image will now be fully decompressed instead of returning an error.
- Fixed a bug that could cause higher-detail tiles to continue showing when zooming out quickly on a tileset that uses "additive" refinement.
- Fixed a bug that could cause a tile to never finish upsampling because its non-rendered parent never finishes loading.

### v0.26.0 - 2023-08-01

##### Additions :tada:

- Added caching support for Google Maps Photorealistic 3D Tiles. Or other cases where the origin server is using combinations of HTTP header directives that previously caused tiles not to go to disk cache (such as `max-age-0`, `stale-while-revalidate`, and `Expires`).
- Added support for the `EXT_meshopt_compression` extension, which allows decompressing mesh data using the meshoptimizer library. Also added support for the `KHR_mesh_quantization` and `KHR_texture_transform` extensions, which are often used together with the `EXT_meshopt_compression` extension to optimize the size and performance of glTF files.

##### Fixes :wrench:

- Fixed a bug in the 3D Tiles selection algorithm that could cause missing detail if a tileset had a leaf tile that was considered "unconditionally refined" due to having a geometric error larger than its parent's.
- Fixed a bug where `GltfReader::readImage` would always populate `mipPositions` when reading KTX2 images, even when the KTX2 file indicated that it had no mip levels and that they should be created, if necessary, from the base image. As a result, `generateMipMaps` wouldn't generate any mipmaps for the image.

### v0.25.1 - 2023-07-03

##### Additions :tada:

- Included generated glTF and 3D Tiles classes in the generated referenced documentation.
- Updated the 3D Tiles class generator to use the `main` branch instead of the `draft-1.1` branch.

### v0.25.0 - 2023-06-01

##### Additions :tada:

- Added `computeTransformationToAnotherLocal` method to `LocalHorizontalCoordinateSystem`.
- Added support for the `KHR_materials_variants` extension to the glTF reader and writer.
- Added `GunzipAssetAccessor`. It can decorate another asset accessor in order to automatically gunzip responses (if they're gzipped) even if they're missing the proper `Content-Encoding` header.

##### Fixes :wrench:

- On Tileset Load Failure, warning/error messages will always be logged even if the failure callback is set.
- Fixed a bug that caused meshes to be missing entirely when upsampled from a parent with `UNSIGNED_BYTE` indices.

### v0.24.0 - 2023-05-01

##### Additions :tada:

- `WebMapServiceRasterOverlay` now allows query parameters in the base URL when building GetCapabilities and GetMap requests.
- Added support for parsing implicit tilesets that conform to the 3D Tiles 1.1 Spec.

##### Fixes :wrench:

- Fixed various `libjpeg-turbo` build errors, including ones that occurred when building for iOS.

### v0.23.0 - 2023-04-03

##### Breaking Changes :mega:

- Removed `tilesLoadingLowPriority`, `tilesLoadingMediumPriority`, and `tilesLoadingHighPriority` from `ViewUpdateResult`. Use `workerThreadTileLoadQueueLength` and `mainThreadTileLoadQueueLength` instead.

##### Additions :tada:

- Added `getOrientedBoundingBoxFromBoundingVolume` to the `Cesium3DTilesSelection` namespace.
- Added `transform` and `toAxisAligned` methods to `OrientedBoundingBox`.
- Switched to `libjpeg-turbo` instead of `stb` for faster jpeg decoding.
- Added `getNumberOfTilesLoaded` method to `Tileset`.
- Changed how `TilesetOptions::forbidHoles` works so that it loads much more quickly, while still guaranteeing there are no holes in the tileset.
- Added `frameNumber` property to `ViewUpdateResult`.
- Added getters for the `stride` and `data` fields of `AccessorView`.
- Added `startNewFrame` method to `ITileExcluder`.
- Added `CreditSystem.setShowOnScreen` and `Tileset.setShowCreditsOnScreen` to allow on-screen credit rendering to be toggled at runtime.

##### Fixes :wrench:

- Fixed a bug that caused the `center` field of `AxisAlignedBox` to be incorrect.
- Fixed a bug that caused the main thread to sometimes load low-priority tiles before high-priority ones. This could result in much longer waits than necessary for a tileset's appropriate level-of-detail to be shown.
- Fixed a bug that prevented WebP and KTX2 textures from working in the common case where only the extension specified the `source` property, not the glTF's main `Texture` definition.

### v0.22.1 - 2023-03-06

##### Fixes :wrench:

- Fixed a crash that could occur when a batch table property had fewer values than the model had features.

### v0.22.0 - 2023-03-01

##### Breaking Changes :mega:

- Renamed `CesiumGeometry::AxisTransforms` to simply `Transforms`.
- Renamed `CesiumGeospatial::Transforms` to `GlobeTransforms`.

##### Additions :tada:

- Added `GlobeAnchor`, making it easy to define a coordinate system that anchors an object to the globe and maintains it as the object moves or as the local coordinate system it is defined in changes.
- Added support for loading tilesets with `pnts` content. Point clouds are converted to `glTF`s with a single `POINTS` primitive, while batch tables are converted to `EXT_feature_metadata`.
- Added `createTranslationRotationScaleMatrix` and `computeTranslationRotationScaleFromMatrix` methods to `CesiumGeometry::Transforms`.
- Added `CesiumUtility::AttributeCompression` for encoding and decoding vertex attributes in different formats.

##### Fixes :wrench:

- Fixed a bug that could cause holes to appear in a tileset, even with frustum culling disabled, when the tileset includes some empty tiles with a geometric error greater than their parent's.

### v0.21.3 - 2023-02-01

##### Fixes :wrench:

- Fixed a bug that could prevent loading in tilesets that are additively-refined and have external tilesets, such as Cesium OSM Buildings.
- Fixed a bug that could cause parent tiles to be incorrectly culled in tilesets with additive ("ADD") refinement. This could cause geometry to disappear when moving in closer, or fail to appear at all.
- When unloading tile content, raster overlay tiles are now detached from geometry tiles _before_ the geometry tile content is unloaded.
- Added missing `#include <string>` in generated glTF and 3D Tiles header files.
- Replaced `std::sprintf` with `std::snprintf`, fixing a warning-as-error in newer versions of Xcode.
- Upgraded tinyxml2 [from commit 1aeb57d26bc303d5cfa1a9ff2a331df7ba278656 to commit e05956094c27117f989d22f25b75633123d72a83](https://github.com/leethomason/tinyxml2/compare/1aeb57d26bc303d5cfa1a9ff2a331df7ba278656...e05956094c27117f989d22f25b75633123d72a83).

### v0.21.2 - 2022-12-09

##### Additions :tada:

- Added the ability to specify the endpoint URL of the Cesium ion API when constructing an `IonRasterOverlay`.

##### Fixes :wrench:

- Removed the logged warning about the use of the `gltfUpAxis` property in a 3D Tiles tileset.json. While not technically spec-compliant, this property is quite common and we are not going to remove support for it anytime soon.

### v0.21.1 - 2022-12-02

##### Fixes :wrench:

- Fixed a bug that could cause an assertion failure - and on rare occasions a more serious problem - when creating a tile provider for a `TileMapServiceRasterOverlay` or a `WebMapServiceRasterOverlay`.

### v0.21.0 - 2022-11-01

##### Breaking Changes :mega:

- On `IPrepareRendererResources`, the `image` parameter passed to `prepareRasterInLoadThread` and the `rasterTile` parameter passed to `prepareRasterInMainThread` are no longer const. These methods are now allowed to modify the parameters during load.
- `IPrepareRendererResources::prepareInLoadThread` now takes a `TileLoadResult` and returns a `Future<TileLoadResultAndRenderResources>`, allowing it to work asynchronously rather than just blocking a worker thread until it is finished.
- `RasterOverlay::createTileProvider` now takes the owner pointer as an `IntrusivePointer` instead of a raw pointer, and returns a future that resolves to a `RasterOverlay::CreateTileProviderResult`.

##### Additions :tada:

- Added `mainThreadLoadingTimeLimit` and `tileCacheUnloadTimeLimit` properties to `TilesetOptions`, allowing a limit to be placed on how much time is spent loading and unloading tiles per frame.
- Added `GltfReader::generateMipMaps` method.
- Added the `getImage` method to `RasterOverlayTile`.
- Added `LocalHorizontalCoordinateSystem`, which is used to create convenient right- or left-handeded coordinate systems with an origin at a point on the globe.

##### Fixes :wrench:

- Fixed a bug that could cause a crash when adding raster overlays to sparse tilesets and zooming close enough to cause them to be upsampled.

### v0.20.0 - 2022-10-03

##### Breaking Changes :mega:

- `TileRenderContent::lodTransitionPercentage` now always goes from 0.0 --> 1.0 regardless of if the tile is fading in or out.
- Added a new parameter to `IPrepareRendererResources::prepareInLoadThread`, `rendererOptions`, to allow passing arbitrary data from the renderer.

##### Fixes :wrench:

- In `CesiumGltfWriter`, `accessor.byteOffset` and `bufferView.byteOffset` are no longer written if the value is 0. This fixes validation errors for accessors that don't have buffer views, e.g. attributes that are Draco compressed.
- Fixed a bug where failed tiles don't clean up any raster overlay tiles that are mapped to them, and therefore cannot be rendered as empty tiles.
- Fixed a bug that prevented access to Cesium Ion assets by using expired Access Tokens.

### v0.19.0 - 2022-09-01

##### Breaking Changes :mega:

- `RasterOverlayCollection` no longer accepts a `Tileset` in its constructor. Instead, it now accepts a `Tile::LoadedLinkList` and a `TilesetExternals`.
- Removed `TileContext`. It has been replaced by the `TilesetContentLoader` interface.
- Removed `TileContentFactory`. Instead, conversions of various types to glTF can be registered with `GltfConverters`.
- Removed `TileContentLoadInput`. It has been replaced by `TileLoadInput` and `TilesetContentLoader`.
- Removed `TileContentLoadResult`. It has been replaced by `TileContent`.
- Removed `TileContentLoader`. It has been replaced by `TilesetContentLoader` and `GltfConverters`.
- Removed `ImplicitTraversal`. It has been replaced by `TilesetContentLoader` and `GltfConverters`.
- Removed many methods from the `Cesium3DTilesSelection::Tileset` class: `getUrl()`, `getIonAssetID()`, `getIonAssetToken()`, `notifyTileStartLoading`, `notifyTileDoneLoading()`, `notifyTileUnloading()`, `loadTilesFromJson()`, `requestTileContent()`, `requestAvailabilitySubtree()`, `addContext()`, and `getGltfUpAxis()`. Most of these were already not recommended for use outside of cesium-native.
- Removed many methods from the `Cesium3DTilesSelection::Tile` class: `getTileset()`, `getContext()`, `setContext()`, `getContent()`, `setEmptyContent()`, `getRendererResources()`, `setState()`, `loadContent()`, `processLoadedContent()`, `unloadContent()`, `update()`, and `markPermanentlyFailed()`. Most of these were already not recommended for use outside of cesium-native.

##### Additions :tada:

- Quantized-mesh terrain and implicit octree and quadtree tilesets can now skip levels-of-detail when traversing, so the correct detail is loaded more quickly.
- Added new options to `TilesetOptions` supporting smooth transitions between tiles at different levels-of-detail. A tile's transition percentage can be retrieved from `TileRenderContent::lodTransitionPercentage`.
- Added support for loading WebP images inside glTFs and raster overlays. WebP textures can be provided directly in a glTF texture or in the `EXT_texture_webp` extension.
- Added support for `KHR_texture_transform` to `CesiumGltf`, `CesiumGltfReader`, and `CesiumGltfWriter`
- `Tileset` can be constructed with a `TilesetContentLoader` and a root `Tile` for loading and rendering different 3D Tile-like formats or creating a procedural tileset.

##### Fixes :wrench:

- Fixed a bug where the Raster Overlay passed to the `loadErrorCallback` would not be the one that the user created, but instead an aggregated overlay that was created internally.

### v0.18.1 - 2022-08-04

##### Fixes :wrench:

- Fixed a bug in `SqliteCache` where the last access time of resources was not updated correctly, sometimes causing more recently used resources to be evicted from the cache before less recently used ones.

### v0.18.0 - 2022-08-01

##### Breaking Changes :mega:

- Removed support for 3D Tiles Next extensions in `TilesetWriter` and `TilesetReader` that have been promoted to core in 3D Tiles 1.1
  - [3DTILES_multiple_contents](https://github.com/CesiumGS/3d-tiles/tree/main/extensions/3DTILES_multiple_contents)
  - [3DTILES_implicit_tiling](https://github.com/CesiumGS/3d-tiles/tree/main/extensions/3DTILES_implicit_tiling)
  - [3DTILES_metadata](https://github.com/CesiumGS/3d-tiles/tree/main/extensions/3DTILES_metadata)
  - [3DTILES_content_gltf](https://github.com/CesiumGS/3d-tiles/tree/main/extensions/3DTILES_content_gltf)
- Removed the `getSupportsRasterOverlays` from `Tileset` because the property is no longer relevant now that all tilesets support raster overlays.

##### Additions :tada:

- Added support for [3D Tiles 1.1](https://github.com/CesiumGS/3d-tiles/pull/666) in `TilesetWriter` and `TilesetReader`.
- Added a `TileOcclusionRendererProxyPool` to `TilesetExternals`. If a renderer implements and provides this interface, the tile occlusion information is used to avoid refining parent tiles that are completely occluded, reducing the number of tiles loaded.
- `Tileset` can now estimate the percentage of the tiles for the current view that have been loaded by calling the `computeLoadProgress` method.
- Enabled loading Tile Map Service (TMS) URLs that do not have a file named "tilemapresource.xml", such as from GeoServer.
- Added support for Tile Map Service documents that use the "local" profile when the SRS is mercator or geodetic.

### v0.17.0 - 2022-07-01

##### Fixes :wrench:

- Fixed crash when parsing an empty copyright string in the glTF model.

### v0.16.0 - 2022-06-01

##### Additions :tada:

- Added option to the `RasterizedPolygonsOverlay` to invert the selection, so everything outside the polygons gets rasterized instead of inside.
- The `RasterizedPolygonsTileExcluder` excludes tiles outside the selection instead of inside when given an inverted `RasterizedPolygonsOverlay`.
- Tiles are now upsampled using the projection of the first raster overlay in the list with more detail.

##### Fixes :wrench:

- For consistency with CesiumJS and compatibility with third-party terrain tilers widely used in the community, the `bounds` property of the `layer.json` file of a quantized-mesh terrain tileset is now ignored, and the terrain is assumed to cover the entire globe.

### v0.15.2 - 2022-05-13

##### Fixes :wrench:

- Fixed a bug where upsampled quadtree tiles could have siblings with mismatching projections.

In addition to the above, this release updates the following third-party libraries used by cesium-native:

- `cpp-httplib` to v0.10.3 ([changes](https://github.com/yhirose/cpp-httplib/compare/c7486ead96dad647b9783941722b5944ac1aaefa...d73395e1dc652465fa9524266cd26ad57365491f))
- `draco` to v1.5.2 ([changes](https://github.com/google/draco/compare/9bf5d2e4833d445acc85eb95da42d715d3711c6f...bd1e8de7dd0596c2cbe5929cbe1f5d2257cd33db))
- `earcut` to v2.2.3 ([changes](https://github.com/mapbox/earcut.hpp/compare/6d18edf0ce046023a7cb55e69c4cd9ba90e2c716...b28acde132cdb8e0ef536a96ca7ada8a651f9169))
- `PicoSHA2` to commit `1677374f23352716fc52183255a40c1b8e1d53eb` ([changes](https://github.com/okdshin/PicoSHA2/compare/b699e6c900be6e00152db5a3d123c1db42ea13d0...1677374f23352716fc52183255a40c1b8e1d53eb))
- `rapidjson` to commit `fcb23c2dbf561ec0798529be4f66394d3e4996d8` ([changes](https://github.com/Tencent/rapidjson/compare/fd3dc29a5c2852df569e1ea81dbde2c412ac5051...fcb23c2dbf561ec0798529be4f66394d3e4996d8))
- `spdlog` to v1.10.0 ([changes](https://github.com/gabime/spdlog/compare/cbe9448650176797739dbab13961ef4c07f4290f...76fb40d95455f249bd70824ecfcae7a8f0930fa3))
- `stb` to commit `af1a5bc352164740c1cc1354942b1c6b72eacb8a` ([changes](https://github.com/nothings/stb/compare/b42009b3b9d4ca35bc703f5310eedc74f584be58...af1a5bc352164740c1cc1354942b1c6b72eacb8a))
- `uriparser` to v0.9.6 ([changes](https://github.com/uriparser/uriparser/compare/e8a338e0c65fd875a46067d711750e4c13e044e7...24df44b74753017acfaec4b3a30097a8a2ae1ae1))

### v0.15.1 - 2022-05-05

##### Fixes :wrench:

- Fixed a bug that could cause tiles in external tilesets to fail to load.

### v0.15.0 - 2022-05-02

##### Additions :tada:

- Improved the load performance when `TilesetOptions::forbidHoles` is enabled by only loading child tiles when their parent does not meet the necessary screen-space error requirement.
- Added support for loading availability metadata from quantized-mesh layer.json. Previously, only availability embedded in terrain tiles was used.
- Added support for quantized-mesh terrain tilesets that specify a parent layer.
- Added support for metadata from the `3DTILES_batch_table_hierarchy` extension.

##### Fixes :wrench:

- Fixed a bug that could cause the same tiles to be continually loaded and unloaded when `TilesetOptions::forbidHoles` was enabled.
- Fixed a bug that could sometimes cause tilesets to fail to show their full detail when making changes to raster overlays.
- Fixed a bug that could cause holes even with `TilesetOptions::forbidHoles` enabled, particularly when using external tilesets.
- Tiles will no longer be selected to render when they have no content and they have a higher "geometric error" than their parent. In previous versions, this situation could briefly lead to holes while the children of such tiles loaded.
- Fixed a bug where `IPrepareRendererResources::prepareInMainThread` was called on a `Tile` before that `Tile` was updated with loaded content.
- Fixed a bug where getting bad data from the SQLite request cache could cause a crash. If the SQLite database is corrupt, it will now be deleted and recreated.

### v0.14.1 - 2022-04-14

##### Fixes :wrench:

- Fixed a crash caused by using an aggregated overlay of `IonRasterOverlay` after it is freed.
- Fix a bug introduced in v0.14.0 that caused Tile Map Service (TMS) overlays from Cesium ion to fail to load.

### v0.14.0 - 2022-04-01

##### Breaking Changes :mega:

- Added a new parameter, `rendererOptions`, to `IPrepareRendererResources::prepareRasterInLoadThread`.
- Changed the type of Cesium ion asset IDs from `uint32_t` to `int64_t`.
- Various changes in the `Cesium3DTiles`, `Cesium3DTilesReader`, and `Cesium3DTilesWriter` namespaces to match the evolving 3D Tiles Next specifications.
- Removed `getTextureCoordinateIndex` from `FeatureIDTextureView` and `FeatureTexturePropertyView`. Use `getTextureCoordinateAttributeId` instead.

##### Additions :tada:

- Added `WebMapServiceRasterOverlay` to pull raster overlays from a WMS server.
- Added support for the following glTF extensions to `CesiumGltf`, `CesiumGltfReader`, and `CesiumGltfWriter`:
  - `EXT_instance_features`
  - `EXT_structural_metadata`
  - `MAXAR_mesh_variants`
- Added an in-memory cache for Cesium ion asset endpoint responses in order to avoid repeated requests.
- Added `ScopeGuard` class to automatically a execute function when exiting a scope.
- The glTF `copyright` property, if present, is now included in the credits that `Tileset` adds to the `CreditSystem`. If the `copyright` has multiple parts separate by semicolons, these are treated as separate credits.
- Credits reported by `CreditSystem::getCreditsToShowThisFrame` are now sorted based on the number of occurrences, with the most common credits first.
- `Tileset` and `RasterOverlay` credits can now be shown on the screen, rather than in a separate credit popup.
- Added `FeatureTexturePropertyView::getSwizzle` method.
- Added `IsMetadataArray` template to check if a type is a `MetadataArrayView`.
- Added a `rendererOptions` property to `RasterOverlayOptions` to pass arbitrary data to `prepareRasterInLoadThread`.
- Added `Uri::escape`.

##### Fixes :wrench:

- Fixed an issue that could lead to compilation failures when passing an lvalue reference to `Promise::resolve()`.
- Fixed upsampling for `EXT_feature_metadata` feature tables.
- Fixed a bug that could cause the size of external images to be accounted for incorrectly when tracking the number of bytes loaded for caching purposes.
- Fixed a bug that prevented tiles from loading when "Forbid Holes" option was enabled.

### v0.13.0 - 2022-03-01

##### Breaking Changes :mega:

- Renamed constants in `CesiumUtility::Math` to use PascalCase instead of SCREAMING_SNAKE_CASE.

##### Additions :tada:

- Added support for the `CESIUM_RTC` and `KHR_texture_basisu` glTF extensions.
- Added support for 3D Tiles that do not have a geometric error, improving compatibility with tilesets that don't quite match the 3D Tiles spec.
- Exposed the Cesium ion endpoint URL as a parameter on tilesets and raster overlays.
- `TilesetOptions` and `RasterOverlayOptions` each have a new option to report which compressed textured formats are supported on the client platform. Ideal formats amongst the available ones are picked for each KTX2 texture that is later encountered.
- The `ImageCesium` class nows convey which GPU pixel compression format (if any) is used. This informs what to expect in the image's pixel buffer.
- The `ImageCesium` class can now contain pre-computed mipmaps, if they exist. In that case, all the mips will be in the pixel buffer and the delineation between each mip will be described in `ImageCesium::mipPositions`.
- Tileset content with the known file extensions ".gltf", ".glb", and ".terrain" can now be loaded even if the Content-Type is incorrect. This is especially helpful for loading tilesets from `file:` URLs.
- Created tighter fitting bounding volumes for terrain tiles by excluding skirt vertices.

##### Fixes :wrench:

- Fixed bug that could cause properties types in a B3DM Batch Table to be deduced incorrectly, leading to a crash when accessing property values.
- Fixed a bug where implicit tiles were not receiving the root transform and so could sometimes end up in the wrong place.

### v0.12.0 - 2022-02-01

##### Breaking Changes :mega:

- Renamed `IAssetAccessor::requestAsset` to `get`.
- Renamed `IAssetAccessor::post` to `request` and added a new parameter in the second position to specify the HTTP verb to use.
- `Token` in `CesiumIonClient` has been updated to match Cesium ion's v2 REST API endpoint, so several fields have been renamed. The `tokens` method also now returns future that resolves to a `TokenList` instead of a plain vector of `Token` instances.
- Renamed `GltfReader::readModel`, `ModelReaderResult`, and `ReadModelOptions` to `GltfReader::readGltf`, `GltfReaderResult`, and `GltfReaderOptions` respectively.
- Removed `writeModelAsEmbeddedBytes`, `writeModelAndExternalFiles`, `WriteModelResult`, `WriteModelOptions`, and `WriteGLTFCallback`. Use `GltfWriter::writeGltf`, `GltfWriter::writeGlb`, `GltfWriterResult`, and `GltfWriterOptions` instead.

##### Additions :tada:

- Added `TilesetWriterOptions` for serializing tileset JSON.
- Added support for the following extensions in `GltfWriter` and `GltfReader`:
  - [KHR_materials_unlit](https://github.com/KhronosGroup/glTF/tree/main/extensions/2.0/Khronos/KHR_materials_unlit)
  - [EXT_mesh_gpu_instancing](https://github.com/KhronosGroup/glTF/tree/main/extensions/2.0/Vendor/EXT_mesh_gpu_instancing)
  - [EXT_meshopt_compression](https://github.com/KhronosGroup/glTF/tree/main/extensions/2.0/Vendor/EXT_meshopt_compression)
  - [EXT_mesh_features](https://github.com/CesiumGS/glTF/tree/3d-tiles-next/extensions/2.0/Vendor/EXT_mesh_features)
  - [CESIUM_tile_edges](https://github.com/CesiumGS/glTF/pull/47)
- Added support for the following extensions in `TilesetWriter` and `TilesetReader`:
  - [3DTILES_multiple_contents](https://github.com/CesiumGS/3d-tiles/tree/main/extensions/3DTILES_multiple_contents)
  - [3DTILES_implicit_tiling](https://github.com/CesiumGS/3d-tiles/tree/main/extensions/3DTILES_implicit_tiling)
  - [3DTILES_metadata](https://github.com/CesiumGS/3d-tiles/tree/main/extensions/3DTILES_metadata)
- Added `SubtreeWriter` and `SubtreeReader` for serializing and deserializing the subtree format in [3DTILES_implicit_tiling](https://github.com/CesiumGS/3d-tiles/tree/main/extensions/3DTILES_implicit_tiling).
- Added `SchemaWriter` and `SchemaReader` for serializing and deserializing schemas in [EXT_mesh_features](https://github.com/CesiumGS/glTF/tree/3d-tiles-next/extensions/2.0/Vendor/EXT_mesh_features) and [3DTILES_metadata](https://github.com/CesiumGS/3d-tiles/tree/main/extensions/3DTILES_metadata).
- Added `hasExtension` to `ExtensibleObject`.
- Added `CESIUM_TESTS_ENABLED` option to the build system.
- Added support in the JSON reader for reading doubles with no fractional value as integers.
- Added case-insensitive comparison for Cesium 3D Tiles "refine" property values.
- Added new capabilities to `Connection` in `CesiumIonClient`:
  - The `tokens` method now uses the v2 service endpoint and allows a number of options to be specified.
  - Added a `token` method to allow details of a single token to be retrieved.
  - Added `nextPage` and `previousPage` methods to allow paging through tokens.
  - Added `modifyToken` method.
  - Added static `getIdFromToken` method to obtain a token ID from a given token value.
- Added `loadErrorCallback` to `TilesetOptions` and `RasterOverlayOptions`. This callback is invoked when the `Tileset` or `RasterOverlay` encounter a load error, allowing the error to be handled by application code.
- Enable `IntrusivePointer<T>` to be converted to `IntrusivePointer<U>` if U is a base class of T.

##### Fixes :wrench:

- Fixes a bug where `notifyTileDoneLoading` was not called when encountering Ion responses that can't be parsed.
- Fixed a bug that prevented a continuation attached to a `SharedFuture` from returning a `Future` itself.
- Fixed incorrect child subtree index calculation in implicit tiles.
- Fixed `computeDistanceSquaredToPosition` in `BoundingSphere`.

### v0.11.0 - 2022-01-03

##### Breaking Changes :mega:

- The `CesiumGltfReader` project now uses the `CesiumGltfReader` namespace instead of the `CesiumGltf` namespace.
- The `CesiumGltfWriter` project now uses the `CesiumGltfWriter` namespace instead of the `CesiumGltf` namespace.
- The `Cesium3DTilesReader` project now uses the `Cesium3DTilesReader` namespace instead of the `Cesium3DTiles` namespace.

##### Additions :tada:

- Added `Cesium3DTilesWriter` library.

##### Fixes :wrench:

- Fixed a bug in `QuadtreeRasterOverlayTileProvider` that caused incorrect level-of-detail selection for overlays that use a global (or otherwise large) tiling scheme but have non-global (or otherwise smaller) coverage.

### v0.10.0 - 2021-12-01

##### Breaking Changes :mega:

- `QuadtreeRasterOverlayTileProvider::computeLevelFromGeometricError` has been removed. `computeLevelFromTargetScreenPixels` may be useful as a replacement.
- The constructor of `RasterOverlayTileProvider` now requires a coverage rectangle.
- `RasterOverlayTileProvider::getTile` now takes a `targetScreenPixels` instead of a `targetGeometricError`.
- The constructor of `RasterMappedTo3DTile` now requires a texture coordinate index.
- The constructor of `RasterOverlayTile` now takes a `targetScreenPixels` instead of a `targetGeometricError`. And the corresponding `getTargetGeometricError` has been removed.
- Removed `TileContentLoadResult::rasterOverlayProjections`. This field is now found in the `overlayDetails`.
- Removed `obtainGlobeRectangle` from `TileUtilities.h`. Use `estimateGlobeRectangle` in `BoundingVolume.h` instead.
- cesium-native now uses the following options with the `glm` library:
  - `GLM_FORCE_XYZW_ONLY`
  - `GLM_FORCE_EXPLICIT_CTOR`
  - `GLM_FORCE_SIZE_T_LENGTH`

##### Additions :tada:

- Added support for the [3DTILES_implicit_tiling](https://github.com/CesiumGS/3d-tiles/tree/main/extensions/3DTILES_implicit_tiling) extension.
- Added support for the [3DTILES_bounding_volume_S2](https://github.com/CesiumGS/3d-tiles/tree/main/extensions/3DTILES_bounding_volume_S2) extension.
- Added support for raster overlays, including clipping polygons, on any 3D Tiles tileset.
- Added support for external glTF buffers and images.
- Raster overlay level-of detail is now selected using "target screen pixels" rather than the hard-to-interpret geometric error value.
- A `RasterOverlay` can now be configured with a `maximumScreenSpaceError` independent of the screen-space error used for the geometry.
- `RasterOverlay::loadTileProvider` now returns a `SharedFuture`, making it easy to attach a continuation to run when the load completes.
- Added `GltfContent::applyRtcCenter` and `applyGltfUpAxisTransform`.
- Clipping polygon edges now remain sharp even when zooming in past the available geometry detail.
- Added `DebugColorizeTilesRasterOverlay`.
- Added `BoundingRegionBuilder` to `CesiumGeospatial`.
- Added `GlobeRectangle::EMPTY` static field and `GlobeRectangle::isEmpty` method.
- Added the ability to set the coordinates of a `GlobeRectangle` after construction.

##### Fixes :wrench:

- Improved the computation of bounding regions and overlay texture coordinates from geometry, particularly for geometry that crosses the anti-meridian or touches the poles.
- Fixed a bug that would result in incorrect geometry when upsampling a glTF with a position accessor pointing to a bufferView that did not start at the beginning of its buffer.
- Fixed a problem that could cause incorrect distance computation for a degenerate bounding region that is a single point with a min/max height.
- Improved the numerical stability of `GlobeRectangle::computeCenter` and `GlobeRectangle::contains`.
- Error messages are no longer printed to the Output Log when an upsampled tile happens to have a primitive with no vertices.
- Fixed a bug that could cause memory corruption when a decoded Draco mesh was larger than indicated by the corresponding glTF accessor.
- Fixed a bug that could cause the wrong triangle indices to be used for a Draco-encoded glTF.

### v0.9.0 - 2021-11-01

##### Breaking Changes :mega:

- Changed the following properties in CesiumGltf:
  - `BufferView::target` now defaults to `std::nullopt` instead of `Target::ARRAY_BUFFER`.
  - `ClassProperty::type` now defaults to `Type::INT8` instead of empty string.
  - `ClassProperty::componentType` is now an optional string instead of a `JsonValue`.
  - `FeatureTexture::classProperty` is no longer optional, consistent with changes to the extension spec.
  - `Image::mimeType` now defaults to empty string instead of `MimeType::image_jpeg`.
  - `Sampler::magFilter` and `Sampler::minFilter` now default to `std::nullopt` instead of `MagFilter::NEAREST`.
- The version of `ExtensibleObject` in the `CesiumGltf` library and namespace has been removed. Use the one in the `CesiumUtility` library and namespace instead.
- Renamed the following glTF extension classes:
  - `KHR_draco_mesh_compression` -> `ExtensionKhrDracoMeshCompression`.
  - `MeshPrimitiveEXT_feature_metadata` -> `ExtensionMeshPrimitiveExtFeatureMetadata`
  - `ModelEXT_feature_metadata` -> `ExtensionModelExtFeatureMetadata`
- `CesiumGltf::ReaderContext` has been removed. It has been replaced with either `CesiumJsonReader::ExtensionReaderContext` or `GltfReader`.

##### Additions :tada:

- Added new `Cesium3DTiles` and `Cesium3DTilesReader` libraries. They are useful for reading and working with 3D Tiles tilesets.

##### Fixes :wrench:

- Fixed a bug that could cause crashes or incorrect behavior when using raster overlays.
- Fixed a bug that caused 3D Tiles content to fail to load when the status code was zero. This code is used by libcurl for successful read of `file://` URLs, so the bug prevented loading from such URLs in some environments.
- Errors and warnings that occur while loading glTF textures are now include in the model load errors and warnings.
- Fixes how `generate-classes` deals with reserved C++ keywords. Property names that are C++ keywords should be appended with "Property" as was already done,
  but when parsing JSONs the original property name string should be used.

### v0.8.0 - 2021-10-01

##### Breaking Changes :mega:

- glTF enums are now represented in CesiumGltf as their underlying type (int32 or string) rather than as an enum class.
- Tile content loaders now return a `Future`, which allows them to be asynchronous and make further network requests.

##### Fixes :wrench:

- Fixed a bug that caused the `RTC_CENTER` semantic in a B3DM feature table to be ignored if any of the values happened to be integers rather than floating-point numbers. This caused these tiles to render in the wrong location.

### v0.7.2 - 2021-09-14

##### Fixes :wrench:

- Fixed a bug where the "forbidHoles" option was not working with raster overlays and external tilesets.

### v0.7.1 - 2021-09-14

##### Fixes :wrench:

- Fixed a bug introduced in v0.7.0 where credits from a `QuadtreeRasterOverlayTileProvider` were not collected and reported.
- Fixed a bug where disabling frustum culling caused external tilesets to not load.

### v0.7.0 - 2021-09-01

##### Breaking Changes :mega:

- Renamed the `Cesium3DTiles` namespace and library to `Cesium3DTilesSelection`.
- Deleted `Cesium3DTilesSelection::Gltf` and moved functionality into `CesiumGltf::Model`.
- Renamed `Rectangle::intersect` and `GlobeRectangle::intersect` to `computeIntersection`.
- `RasterOverlay` and derived classes now require a `name` parameter to their constructors.
- Changed the type of texture coordinate IDs used in the raster overlay system from `uint32_t` to `int32_t`.
- `RasterOverlayTileProvider` is no longer quadtree-oriented. Instead, it requires derived classes to provide an image for a particular requested rectangle and geometric error. Classes that previously derived from `RasterOverlayTileProvider` should now derive from `QuadtreeRasterOverlayTileProvider` and implement `loadQuadtreeTileImage` instead of `loadTileImage`.
- Removed `TilesetOptions::enableWaterMask`, which didn't have any effect anyway. `TilesetContentOptions::enableWaterMask` still exists and works.

##### Additions :tada:

- Added `Future<T>::isReady`.
- Added `Future<T>::share`, which returns a `SharedFuture<T>` and allows multiple continuations to be attached.
- Added an option in `TilesetOptions::ContentOptions` to generate smooth normals when the original glTFs were missing normals.
- Added `ImageManipulation` class to `CesiumGltfReader`.
- Added `Math::roundUp` and `Math::roundDown`.
- Added `Rectangle::computeUnion`.

##### Fixes :wrench:

- Fixed a bug that caused CesiumGltfWriter to write a material's normal texture info into a property named `normalTextureInfo` rather than `normalTexture`.
- Fixed a bug in `TileMapServiceRasterOverlay` that caused it to show only the lowest resolution tiles if missing a `tilemapresource.xml` file.

### v0.6.0 - 2021-08-02

##### Breaking Changes :mega:

- `Future<T>::wait` now returns the resolved value and throws if the Future rejected, rather than returning a `std::variant` and slicing the exception to `std::exception`.
- `Tileset::updateView` and `Tileset::updateViewOffline` now take `std::vector<ViewState>` instead of a single `ViewState`.

##### Additions :tada:

- Added support for the `EXT_feature_metadata` glTF extension.
- Added automatic conversion of the B3DM batch table to the `EXT_feature_metadata` extension.
- Added `CESIUM_COVERAGE_ENABLED` option to the build system.
- Added `AsyncSystem::dispatchOneMainThreadTask` to dispatch a single task, rather than all the tasks that are waiting.
- Added `AsyncSystem::createPromise` to create a Promise directly, rather than via a callback as in `AsyncSystem::createFuture`.
- Added `AsyncSystem::catchImmediately` to catch a Future rejection immediately in any thread.
- Added `AsyncSystem::all` to create a Future that resolves when a list of Futures resolve.
- Added support for multiple frustums in the `Tileset` selection algorithm.

##### Fixes :wrench:

- Fixed a bug that prevented `.then` functions from being used on a `Future<void>` when CESIUM_TRACING_ENABLED was ON.

### v0.5.0 - 2021-07-01

##### Breaking Changes :mega:

- `TilesetExternals` now has an `AsyncSystem` instead of a shared pointer to an `ITaskProcessor`.

##### Additions :tada:

- Added a performance tracing framework via `CESIUM_TRACE_*` macros.
- Added `Future<T>::thenImmediately`.
- Added `AsyncSystem::createThreadPool` and `Future<T>::thenInThreadPool`.
- `Future<T>::thenInWorkerThread` and `Future<T>::thenInMainThread` now arrange for their continuations to be executed immediately when the Future is resolved, if the Future is resolved in the correct thread.
- Moved all request cache database access to a dedicated thread, in order to free up worker threads for parallelizable work.

### v0.4.0 - 2021-06-01

##### Additions :tada:

- Added `Cesium3DTiles::TileIdUtilities` with a `createTileIdString` function to create logging/debugging strings for `TileID` objects.
- Accessing the same Bing Maps layer multiple times in a single application run now reuses the same Bing Maps session instead of starting a new one each time.
- Added a configure-time build option, `PRIVATE_CESIUM_SQLITE`, to rename all `sqlite3*` symbols to `cesium_sqlite3*`.

##### Fixes :wrench:

- Matched draco's decoded indices to gltf primitive if indices attribute does not match with the decompressed indices.
- `createAccessorView` now creates an (invalid) `AccessorView` with a standard numeric type on error, rather than creating `AccessorView<nullptr_t>`. This makes it easier to use a simple lambda as the callback.
- Disabled `HTTPLIB_USE_ZLIB_IF_AVAILABLE` and `HTTPLIB_USE_OPENSSL_IF_AVAILABLE` because these libraries are not required for our use for cpp-httplib and they cause problems on some systems.

### v0.3.1 - 2021-05-13

##### Fixes :wrench:

- Fixed a memory leak when loading textures from a glTF model.
- Fixed a use-after-free bug that could cause a crash when destroying a `RasterOverlay`.

### v0.3.0 - 2021-05-03

##### Breaking Changes :mega:

- Converted `magic_enum` / `CodeCoverage.cmake` dependencies to external submodules.
- Replaced `CesiumGltf::WriteFlags` bitmask with `CesiumGltf::WriteModelOptions` struct.
  `CesiumGltf::writeModelAsEmbeddedBytes` and `CesiumGltf::writeModelAndExternalfiles`
  now use this struct for configuration.
- Removed all exceptions in `WriterException.h`, warnings / errors are now reported in
  `WriteModelResult`, which is returned from `CesiumGltf::writeModelAsEmbeddedBytes` and
  `CesiumGltf::writeModelAndExternalFiles` instead.

##### Additions :tada:

- Added support for loading the water mask from quantized-mesh terrain tiles.

##### Fixes :wrench:

- Let a tile be renderable if all its raster overlays are ready, even if some are still loading.

### v0.2.0 - 2021-04-19

##### Breaking Changes :mega:

- Moved `JsonValue` from the `CesiumGltf` library to the `CesiumUtility` library and changes some of its methods.
- Renamed `CesiumGltf::Reader` to `CesiumGltf::GltfReader`.
- Made the `readModel` and `readImage` methods on `GltfReader` instance methods instead of static methods.

##### Additions :tada:

- Added `CesiumGltfWriter` library.
- Added `CesiumJsonReader` library.
- Added diagnostic details to error messages for invalid glTF inputs.
- Added diagnostic details to error messages for failed OAuth2 authorization with `CesiumIonClient::Connection`.
- Added an `Axis` enum and `AxisTransforms` class for coordinate system transforms
- Added support for the legacy `gltfUpVector` string property in the `asset` part of tilesets. The up vector is read and passed as an `Axis` in the `extras["gltfUpVector"]` property, so that receivers may rotate the glTF model's up-vector to match the Z-up convention of 3D Tiles.
- Unknown glTF extensions are now deserialized as a `JsonValue`. Previously, they were ignored.
- Added the ability to register glTF extensions for deserialization using `GltReader::registerExtension`.
- Added `GltfReader::setExtensionState`, which can be used to request that an extension not be deserialized or that it be deserialized as a `JsonValue` even though a statically-typed class is available for the extension.

##### Fixes :wrench:

- Gave glTFs created from quantized-mesh terrain tiles a more sensible material with a `metallicFactor` of 0.0 and a `roughnessFactor` of 1.0. Previously the default glTF material was used, which has a `metallicFactor` of 1.0, leading to an undesirable appearance.
- Reported zero-length images as non-errors as `BingMapsRasterOverlay` purposely requests that the Bing servers return a zero-length image for non-existent tiles.
- 3D Tiles geometric error is now scaled by the tile's transform.
- Fixed a bug that that caused a 3D Tiles tile to fail to refine when any of its children had an unsupported type of content.

### v0.1.0 - 2021-03-30

- Initial release.<|MERGE_RESOLUTION|>--- conflicted
+++ resolved
@@ -2,15 +2,13 @@
 
 ### ? - ?
 
-<<<<<<< HEAD
+##### Additions :tada:
+
+- Added `TileTransform::setTransform`.
+- 
 ##### Fixes :wrench:
 
 - `QuantizedMeshLoader` now creates spec-compliant glTFs from a quantized-mesh terrain tile. Previously, the generated glTF had small problems that could confuse some clients.
-=======
-##### Additions :tada:
-
-- Added `TileTransform::setTransform`.
->>>>>>> 45d7f46a
 
 ### v0.34.0 - 2024-04-01
 
