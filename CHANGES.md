# Change Log

### ? - ?

##### Breaking Changes :mega:

- Moved `ErrorList` from `Cesium3DTilesSelection` to `CesiumUtility`.
- Moved `GltfUtilities` from `Cesium3DTilesSelection` to `Cesium3DTilesContent`.
- Moved `createRasterOverlayTextureCoordinates` method from `GltfUtilities` to a new `RasterOverlayUtilities` class in the `Cesium3DTilesSelection` library.
- `GltfUtilities::parseGltfCopyright` now returns the credits as a vector of string_views. Previously it took a `CreditSystem` and created credits directly.

##### Additions :tada:

- Added `Cesium3DTilesContent` library and namespace. It has classes for loading, converting, and manipulating 3D Tiles tile content.
- Added `MetadataConversions`, which enables metadata values to be converted to different types for better usability in runtime engines.
- Added `TileBoundingVolumes` class to `Cesium3DTilesContent`, making it easier to create the rich bounding volume types in `CesiumGeometry` and `CesiumGeospatial` from the simple vector representations in `Cesium3DTiles`.
- Added `transform` method to `CesiumGeometry::BoundingSphere`.
- Added `toSphere`, `fromSphere`, and `fromAxisAligned` methods to `CesiumGeometry::OrientedBoundingBox`.
- Added `TileTransform` class to `Cesium3DTilesContent`, making it easier to create a `glm::dmat4` from the `transform` property of a `Cesium3DTiles::Tile`.
- Added `ImplicitTilingUtilities` class to `Cesium3DTilesContent`.
- Added overloads of `isTileAvailable` and `isContentAvailable` on the `SubtreeAvailability` class that take the subtree root tile ID and the tile ID of interest, instead of a relative level and Morton index.

##### Fixes :wrench:

- Fixed a bug in `OrientedBoundingBox::contains` where it didn't account for the bounding box's center.
- Fixed compiler error when calling `PropertyAttributeView::forEachProperty`.
<<<<<<< HEAD
- Fixed crash when loading glTFs with data uri images.
=======
- Fixed WD4996 warnings-as-errors when compiling with Visual Studio 2002 v17.8.
>>>>>>> 44887779

### v0.29.0 - 2023-11-01

##### Breaking Changes :mega:

- Removed `PropertyTablePropertyViewType` and `NormalizedPropertyTablePropertyViewType`, as well as their counterparts for property textures and property attributes. When compiled with Clang, the large `std::variant` definitions would significantly stall compilation.

##### Fixes :wrench:

- Updated the Cesium ion OAuth2 URL from `https://cesium.com/ion/oauth` to `https://ion.cesium.com/oauth`, avoiding a redirect.

### v0.28.1 - 2023-10-02

##### Breaking Changes :mega:

- Cesium Native is now only regularly tested on Visual Studio 2019+, GCC 11.x+, and Clang 12+. Other compilers - including older ones - are likely to work, but are not tested.

##### Additions :tada:

- Added `getClass` to `PropertyTableView`, `PropertyTextureView`, and `PropertyAttributeView`. This can be used to retrieve the metadata `Class` associated with the view.
- Added `PropertyViewStatus::EmptyPropertyWithDefault` to indicate when a property contains no data, but has a valid default value.
- A glTF `bufferView` with a `byteStride` of zero is now treated as if the `byteStride` is not defined at all. Such a glTF technically violates the spec (the minimum value is 4), but the new behavior is sensible enough and consistent with CesiumJS.

##### Fixes :wrench:

- Fixed the handling of omitted metadata properties in `PropertyTableView`, `PropertyTextureView`, and `PropertyAttributeView` instances. Previously, if a property was not `required` and omitted, it would be initialized as invalid with the `ErrorNonexistentProperty` status. Now, it will be treated as valid as long as the property defines a valid `defaultProperty`. A special instance of `PropertyTablePropertyView`, `PropertyTexturePropertyView`, or `PropertyAttributePropertyView` will be constructed to allow the property's default value to be retrieved, either via `defaultValue` or `get`. `getRaw` may not be called on this special instance.

### v0.28.0 - 2023-09-08

##### Breaking Changes :mega:

- Views of the data contained by `EXT_feature_metadata` will no longer supported by Cesium Native. The extension will still be parsed, but it will log a warning.
- Batch tables will be converted to `EXT_structural_metadata` instead of `EXT_feature_metadata`.
- In `CesiumGltf`, all generated classes related to `EXT_feature_metadata` are now prefixed with `ExtensionExtFeatureMetadata`. For example, `ClassProperty` has become `ExtensionExtFeatureMetadataClassProperty`. This also extends to the glTF reader and writer.
- In `CesiumGltf`, all generated classes related to `EXT_structural_metadata` have had their `ExtensionExtStructuralMetadata` prefix removed. For example, `ExtensionExtStructuralMetadataClassProperty` has become `ClassProperty`. This also extends to the glTF reader and writer.
- In `CesiumGltf`, `ExtensionExtMeshFeaturesFeatureId` and `ExtensionExtMeshFeaturesFeatureIdTexture` have been renamed to `FeatureId` and `FeatureIdTexture` respectively.
- Replaced `FeatureIDTextureView` with `FeatureIdTextureView`, which views a `FeatureIdTexture` in `EXT_mesh_features`. Feature ID textures from `EXT_feature_metadata` are no longer supported.
- Replaced `MetadataFeatureTableView` with `PropertyTableView`, which views a `PropertyTable` in `EXT_structural_metadata`.
- Replaced `MetadataPropertyView` with `PropertyTablePropertyView`, which is a view of a `PropertyTableProperty` in `EXT_structural_metadata`. This takes two template parameters: a typename `T` , and a `bool` indicating whether or not the values are normalized.
- Replaced `MetadataPropertyViewStatus` with `PropertyTablePropertyViewStatus`. `PropertyTablePropertyViewStatus` is a class that inherits from `PropertyViewStatus`, defining additional error codes in the form of `static const` values.
- Replaced `FeatureTextureView` with `PropertyTextureView`, which views a `PropertyTexture` in `EXT_structural_metadata`.
- Replaced `FeatureTexturePropertyView` with `PropertyTexturePropertyView`, which is a view of a `PropertyTextureProperty` in `EXT_structural_metadata`. This takes two template parameters: a typename `T` , and a `bool` indicating whether or not the values are normalized.
- Removed `FeatureTexturePropertyComponentType`, `FeatureTexturePropertyChannelOffsets`, and `FeatureTexturePropertyValue`. `PropertyTextureProperty` retrieves the values with the type indicated by its class property.
- Replaced `FeatureTexturePropertyViewStatus` with `PropertyTexturePropertyViewStatus`. `PropertyTexturePropertyViewStatus` is a class that inherits from `PropertyViewStatus`, defining additional error codes in the form of `static const` values.
- Renamed `FeatureIDTextureViewStatus` to `FeatureIdTextureViewStatus` for consistency.
- Renamed `MetadataArrayView` to `PropertyArrayView`.
- Renamed `FeatureTextureViewStatus` to `PropertyTextureViewStatus`.
- Refactored `PropertyType` to reflect the values of `type` in a `ClassProperty` from `EXT_structural_metadata`.

##### Additions :tada:

- Added `PropertyView`, which acts as a base class for all metadata property views. This takes two template parameters: a type `T` , and a `bool` indicating whether or not the values are normalized.
- Added `PropertyViewStatus`, which defines public `static const` values for various property errors.
- Added `PropertyTableViewStatus` to indicate whether a `PropertyTableView` is valid.
- Added `PropertyComponentType` to reflect the values of `componentType` in a `ClassProperty` from `EXT_structural_metadata`.
- Added `PropertyAttributeView`, which views a `PropertyAttribute` in `EXT_structural_metadata`.
- Added `PropertyAttributePropertyView`, which views a `PropertyAttributeProperty` in `EXT_structural_metadata`.
- Added `PropertyAttributePropertyViewStatus`, which reflects the status of a `PropertyAttributePropertyView`.

### v0.27.3 - 2023-10-01

##### Additions :tada:

- Added support for Cesium ion `"externalType"` assets.

##### Fixes :wrench:

- Fixed corner cases where `Tileset::ComputeLoadProgress` can incorrectly report done (100%) before all tiles are actually loaded for the current view.

### v0.27.2 - 2023-09-20

##### Additions :tada:

- Added `CESIUM_GLM_STRICT_ENABLED` option to the CMake scripts. It is ON by default, but when set to OFF it disables the `GLM_FORCE_XYZW_ONLY`, `GLM_FORCE_EXPLICIT_CTOR`, and `GLM_FORCE_SIZE_T_LENGTH` options in the GLM library.

##### Fixes :wrench:

- Added a missing include to `FeatureTexturePropertyView.h`.
- The CMake scripts no longer attempt to add the `Catch2` subdirectory when the tests are disabled.

### v0.27.1 - 2023-09-03

##### Fixes :wrench:

- Fixed a bug that could cause a crash when loading tiles with a raster overlay.

### v0.27.0 - 2023-09-01

##### Breaking Changes :mega:

- Renamed `ExtensionReaderContext` to `JsonReaderOptions`, and the `getExtensions` method on various JSON reader classes to `getOptions`.
- `IExtensionJsonHandler` no longer derives from `IJsonHandler`. Instead, it has a new pure virtual method, `getHandler`, that must be implemented to allow clients to obtain the `IJsonHandler`. In almost all implementations, this should simply return `*this`.
- In `SubtreeReader`, `SchemaReader`, and `TilesetReader`, the `readSubtree`, `readSchema`, and `readTileset` methods (respectively) have been renamed to `readFromJson` and return a templated `ReadJsonResult` instead of a bespoke result class.
- `TileExternalContent` is now heap allocated and stored in `TileContent` with a `std::unique_ptr`.
- The root `Tile` of a `Cesium3DTilesSelection::Tileset` now represents the tileset.json itself, and the `root` tile specified in the tileset.json is its only child. This makes the shape of the tile tree consistent between a standard top-level tileset and an external tileset embedded elsewhere in the tree. In both cases, the "tile" that represents the tileset.json itself has content of type `TileExternalContent`.

##### Additions :tada:

- Added new constructors to `LocalHorizontalCoordinateSystem` taking ECEF<->Local transformation matrices directly.
- Unknown properties in objects read with a `JsonReader` are now stored in the `unknownProperties` property on `ExtensibleObject` by default. To ignore them, as was done in previous versions, call `setCaptureUnknownProperties` on `JsonReaderOptions`.
- Added `ValueType` type alias to `ArrayJsonHandler`, for consistency with other JSON handlers.
- Added an overload of `JsonReader::readJson` that takes a `rapidjson::Value` instead of a byte buffer. This allows a subtree of a `rapidjson::Document` to be easily and efficiently converted into statically-typed classes via `IJsonHandler`.
- Added `*Reader` classes to `CesiumGltfReader` and `Cesium3DTilesReader` to allow each of the classes to be individually read from JSON.
- Added `getExternalContent` method to the `TileContent` class.
- `TileExternalContent` now holds the metadata (`schema`, `schemaUri`, `metadata`, and `groups`) stored in the tileset.json.
- Added `loadMetadata` and `getMetadata` methods to `Cesium3DTilesSelection::Tileset`. They provide access to `TilesetMetadata` instance representing the metadata associated with a tileset.json.
- Added `MetadataQuery` class to make it easier to find properties with specific semantics in `TilesetMetadata`.

##### Fixes :wrench:

- Fixed a bug where an empty error message would get propagated to a tileset's `loadErrorCallback`.
- Fixed several small build script issues to allow cesium-native to be used in Univeral Windows Platform (UWP) applications, such as those that run on Holo Lens 2.
- When KTX2 transcoding fails, the image will now be fully decompressed instead of returning an error.
- Fixed a bug that could cause higher-detail tiles to continue showing when zooming out quickly on a tileset that uses "additive" refinement.
- Fixed a bug that could cause a tile to never finish upsampling because its non-rendered parent never finishes loading.

### v0.26.0 - 2023-08-01

##### Additions :tada:

- Added caching support for Google Maps Photorealistic 3D Tiles. Or other cases where the origin server is using combinations of HTTP header directives that previously caused tiles not to go to disk cache (such as `max-age-0`, `stale-while-revalidate`, and `Expires`).
- Added support for the `EXT_meshopt_compression` extension, which allows decompressing mesh data using the meshoptimizer library. Also added support for the `KHR_mesh_quantization` and `KHR_texture_transform` extensions, which are often used together with the `EXT_meshopt_compression` extension to optimize the size and performance of glTF files.

##### Fixes :wrench:

- Fixed a bug in the 3D Tiles selection algorithm that could cause missing detail if a tileset had a leaf tile that was considered "unconditionally refined" due to having a geometric error larger than its parent's.
- Fixed a bug where `GltfReader::readImage` would always populate `mipPositions` when reading KTX2 images, even when the KTX2 file indicated that it had no mip levels and that they should be created, if necessary, from the base image. As a result, `generateMipMaps` wouldn't generate any mipmaps for the image.

### v0.25.1 - 2023-07-03

##### Additions :tada:

- Included generated glTF and 3D Tiles classes in the generated referenced documentation.
- Updated the 3D Tiles class generator to use the `main` branch instead of the `draft-1.1` branch.

### v0.25.0 - 2023-06-01

##### Additions :tada:

- Added `computeTransformationToAnotherLocal` method to `LocalHorizontalCoordinateSystem`.
- Added support for the `KHR_materials_variants` extension to the glTF reader and writer.
- Added `GunzipAssetAccessor`. It can decorate another asset accessor in order to automatically gunzip responses (if they're gzipped) even if they're missing the proper `Content-Encoding` header.

##### Fixes :wrench:

- On Tileset Load Failure, warning/error messages will always be logged even if the failure callback is set.
- Fixed a bug that caused meshes to be missing entirely when upsampled from a parent with `UNSIGNED_BYTE` indices.

### v0.24.0 - 2023-05-01

##### Additions :tada:

- `WebMapServiceRasterOverlay` now allows query parameters in the base URL when building GetCapabilities and GetMap requests.
- Added support for parsing implicit tilesets that conform to the 3D Tiles 1.1 Spec.

##### Fixes :wrench:

- Fixed various `libjpeg-turbo` build errors, including ones that occurred when building for iOS.

### v0.23.0 - 2023-04-03

##### Breaking Changes :mega:

- Removed `tilesLoadingLowPriority`, `tilesLoadingMediumPriority`, and `tilesLoadingHighPriority` from `ViewUpdateResult`. Use `workerThreadTileLoadQueueLength` and `mainThreadTileLoadQueueLength` instead.

##### Additions :tada:

- Added `getOrientedBoundingBoxFromBoundingVolume` to the `Cesium3DTilesSelection` namespace.
- Added `transform` and `toAxisAligned` methods to `OrientedBoundingBox`.
- Switched to `libjpeg-turbo` instead of `stb` for faster jpeg decoding.
- Added `getNumberOfTilesLoaded` method to `Tileset`.
- Changed how `TilesetOptions::forbidHoles` works so that it loads much more quickly, while still guaranteeing there are no holes in the tileset.
- Added `frameNumber` property to `ViewUpdateResult`.
- Added getters for the `stride` and `data` fields of `AccessorView`.
- Added `startNewFrame` method to `ITileExcluder`.
- Added `CreditSystem.setShowOnScreen` and `Tileset.setShowCreditsOnScreen` to allow on-screen credit rendering to be toggled at runtime.

##### Fixes :wrench:

- Fixed a bug that caused the `center` field of `AxisAlignedBox` to be incorrect.
- Fixed a bug that caused the main thread to sometimes load low-priority tiles before high-priority ones. This could result in much longer waits than necessary for a tileset's appropriate level-of-detail to be shown.
- Fixed a bug that prevented WebP and KTX2 textures from working in the common case where only the extension specified the `source` property, not the glTF's main `Texture` definition.

### v0.22.1 - 2023-03-06

##### Fixes :wrench:

- Fixed a crash that could occur when a batch table property had fewer values than the model had features.

### v0.22.0 - 2023-03-01

##### Breaking Changes :mega:

- Renamed `CesiumGeometry::AxisTransforms` to simply `Transforms`.
- Renamed `CesiumGeospatial::Transforms` to `GlobeTransforms`.

##### Additions :tada:

- Added `GlobeAnchor`, making it easy to define a coordinate system that anchors an object to the globe and maintains it as the object moves or as the local coordinate system it is defined in changes.
- Added support for loading tilesets with `pnts` content. Point clouds are converted to `glTF`s with a single `POINTS` primitive, while batch tables are converted to `EXT_feature_metadata`.
- Added `createTranslationRotationScaleMatrix` and `computeTranslationRotationScaleFromMatrix` methods to `CesiumGeometry::Transforms`.
- Added `CesiumUtility::AttributeCompression` for encoding and decoding vertex attributes in different formats.

##### Fixes :wrench:

- Fixed a bug that could cause holes to appear in a tileset, even with frustum culling disabled, when the tileset includes some empty tiles with a geometric error greater than their parent's.

### v0.21.3 - 2023-02-01

##### Fixes :wrench:

- Fixed a bug that could prevent loading in tilesets that are additively-refined and have external tilesets, such as Cesium OSM Buildings.
- Fixed a bug that could cause parent tiles to be incorrectly culled in tilesets with additive ("ADD") refinement. This could cause geometry to disappear when moving in closer, or fail to appear at all.
- When unloading tile content, raster overlay tiles are now detached from geometry tiles _before_ the geometry tile content is unloaded.
- Added missing `#include <string>` in generated glTF and 3D Tiles header files.
- Replaced `std::sprintf` with `std::snprintf`, fixing a warning-as-error in newer versions of Xcode.
- Upgraded tinyxml2 [from commit 1aeb57d26bc303d5cfa1a9ff2a331df7ba278656 to commit e05956094c27117f989d22f25b75633123d72a83](https://github.com/leethomason/tinyxml2/compare/1aeb57d26bc303d5cfa1a9ff2a331df7ba278656...e05956094c27117f989d22f25b75633123d72a83).

### v0.21.2 - 2022-12-09

##### Additions :tada:

- Added the ability to specify the endpoint URL of the Cesium ion API when constructing an `IonRasterOverlay`.

##### Fixes :wrench:

- Removed the logged warning about the use of the `gltfUpAxis` property in a 3D Tiles tileset.json. While not technically spec-compliant, this property is quite common and we are not going to remove support for it anytime soon.

### v0.21.1 - 2022-12-02

##### Fixes :wrench:

- Fixed a bug that could cause an assertion failure - and on rare occasions a more serious problem - when creating a tile provider for a `TileMapServiceRasterOverlay` or a `WebMapServiceRasterOverlay`.

### v0.21.0 - 2022-11-01

##### Breaking Changes :mega:

- On `IPrepareRendererResources`, the `image` parameter passed to `prepareRasterInLoadThread` and the `rasterTile` parameter passed to `prepareRasterInMainThread` are no longer const. These methods are now allowed to modify the parameters during load.
- `IPrepareRendererResources::prepareInLoadThread` now takes a `TileLoadResult` and returns a `Future<TileLoadResultAndRenderResources>`, allowing it to work asynchronously rather than just blocking a worker thread until it is finished.
- `RasterOverlay::createTileProvider` now takes the owner pointer as an `IntrusivePointer` instead of a raw pointer, and returns a future that resolves to a `RasterOverlay::CreateTileProviderResult`.

##### Additions :tada:

- Added `mainThreadLoadingTimeLimit` and `tileCacheUnloadTimeLimit` properties to `TilesetOptions`, allowing a limit to be placed on how much time is spent loading and unloading tiles per frame.
- Added `GltfReader::generateMipMaps` method.
- Added the `getImage` method to `RasterOverlayTile`.
- Added `LocalHorizontalCoordinateSystem`, which is used to create convenient right- or left-handeded coordinate systems with an origin at a point on the globe.

##### Fixes :wrench:

- Fixed a bug that could cause a crash when adding raster overlays to sparse tilesets and zooming close enough to cause them to be upsampled.

### v0.20.0 - 2022-10-03

##### Breaking Changes :mega:

- `TileRenderContent::lodTransitionPercentage` now always goes from 0.0 --> 1.0 regardless of if the tile is fading in or out.
- Added a new parameter to `IPrepareRendererResources::prepareInLoadThread`, `rendererOptions`, to allow passing arbitrary data from the renderer.

##### Fixes :wrench:

- In `CesiumGltfWriter`, `accessor.byteOffset` and `bufferView.byteOffset` are no longer written if the value is 0. This fixes validation errors for accessors that don't have buffer views, e.g. attributes that are Draco compressed.
- Fixed a bug where failed tiles don't clean up any raster overlay tiles that are mapped to them, and therefore cannot be rendered as empty tiles.
- Fixed a bug that prevented access to Cesium Ion assets by using expired Access Tokens.

### v0.19.0 - 2022-09-01

##### Breaking Changes :mega:

- `RasterOverlayCollection` no longer accepts a `Tileset` in its constructor. Instead, it now accepts a `Tile::LoadedLinkList` and a `TilesetExternals`.
- Removed `TileContext`. It has been replaced by the `TilesetContentLoader` interface.
- Removed `TileContentFactory`. Instead, conversions of various types to glTF can be registered with `GltfConverters`.
- Removed `TileContentLoadInput`. It has been replaced by `TileLoadInput` and `TilesetContentLoader`.
- Removed `TileContentLoadResult`. It has been replaced by `TileContent`.
- Removed `TileContentLoader`. It has been replaced by `TilesetContentLoader` and `GltfConverters`.
- Removed `ImplicitTraversal`. It has been replaced by `TilesetContentLoader` and `GltfConverters`.
- Removed many methods from the `Cesium3DTilesSelection::Tileset` class: `getUrl()`, `getIonAssetID()`, `getIonAssetToken()`, `notifyTileStartLoading`, `notifyTileDoneLoading()`, `notifyTileUnloading()`, `loadTilesFromJson()`, `requestTileContent()`, `requestAvailabilitySubtree()`, `addContext()`, and `getGltfUpAxis()`. Most of these were already not recommended for use outside of cesium-native.
- Removed many methods from the `Cesium3DTilesSelection::Tile` class: `getTileset()`, `getContext()`, `setContext()`, `getContent()`, `setEmptyContent()`, `getRendererResources()`, `setState()`, `loadContent()`, `processLoadedContent()`, `unloadContent()`, `update()`, and `markPermanentlyFailed()`. Most of these were already not recommended for use outside of cesium-native.

##### Additions :tada:

- Quantized-mesh terrain and implicit octree and quadtree tilesets can now skip levels-of-detail when traversing, so the correct detail is loaded more quickly.
- Added new options to `TilesetOptions` supporting smooth transitions between tiles at different levels-of-detail. A tile's transition percentage can be retrieved from `TileRenderContent::lodTransitionPercentage`.
- Added support for loading WebP images inside glTFs and raster overlays. WebP textures can be provided directly in a glTF texture or in the `EXT_texture_webp` extension.
- Added support for `KHR_texture_transform` to `CesiumGltf`, `CesiumGltfReader`, and `CesiumGltfWriter`
- `Tileset` can be constructed with a `TilesetContentLoader` and a root `Tile` for loading and rendering different 3D Tile-like formats or creating a procedural tileset.

##### Fixes :wrench:

- Fixed a bug where the Raster Overlay passed to the `loadErrorCallback` would not be the one that the user created, but instead an aggregated overlay that was created internally.

### v0.18.1 - 2022-08-04

##### Fixes :wrench:

- Fixed a bug in `SqliteCache` where the last access time of resources was not updated correctly, sometimes causing more recently used resources to be evicted from the cache before less recently used ones.

### v0.18.0 - 2022-08-01

##### Breaking Changes :mega:

- Removed support for 3D Tiles Next extensions in `TilesetWriter` and `TilesetReader` that have been promoted to core in 3D Tiles 1.1
  - [3DTILES_multiple_contents](https://github.com/CesiumGS/3d-tiles/tree/main/extensions/3DTILES_multiple_contents)
  - [3DTILES_implicit_tiling](https://github.com/CesiumGS/3d-tiles/tree/main/extensions/3DTILES_implicit_tiling)
  - [3DTILES_metadata](https://github.com/CesiumGS/3d-tiles/tree/main/extensions/3DTILES_metadata)
  - [3DTILES_content_gltf](https://github.com/CesiumGS/3d-tiles/tree/main/extensions/3DTILES_content_gltf)
- Removed the `getSupportsRasterOverlays` from `Tileset` because the property is no longer relevant now that all tilesets support raster overlays.

##### Additions :tada:

- Added support for [3D Tiles 1.1](https://github.com/CesiumGS/3d-tiles/pull/666) in `TilesetWriter` and `TilesetReader`.
- Added a `TileOcclusionRendererProxyPool` to `TilesetExternals`. If a renderer implements and provides this interface, the tile occlusion information is used to avoid refining parent tiles that are completely occluded, reducing the number of tiles loaded.
- `Tileset` can now estimate the percentage of the tiles for the current view that have been loaded by calling the `computeLoadProgress` method.
- Enabled loading Tile Map Service (TMS) URLs that do not have a file named "tilemapresource.xml", such as from GeoServer.
- Added support for Tile Map Service documents that use the "local" profile when the SRS is mercator or geodetic.

### v0.17.0 - 2022-07-01

##### Fixes :wrench:

- Fixed crash when parsing an empty copyright string in the glTF model.

### v0.16.0 - 2022-06-01

##### Additions :tada:

- Added option to the `RasterizedPolygonsOverlay` to invert the selection, so everything outside the polygons gets rasterized instead of inside.
- The `RasterizedPolygonsTileExcluder` excludes tiles outside the selection instead of inside when given an inverted `RasterizedPolygonsOverlay`.
- Tiles are now upsampled using the projection of the first raster overlay in the list with more detail.

##### Fixes :wrench:

- For consistency with CesiumJS and compatibility with third-party terrain tilers widely used in the community, the `bounds` property of the `layer.json` file of a quantized-mesh terrain tileset is now ignored, and the terrain is assumed to cover the entire globe.

### v0.15.2 - 2022-05-13

##### Fixes :wrench:

- Fixed a bug where upsampled quadtree tiles could have siblings with mismatching projections.

In addition to the above, this release updates the following third-party libraries used by cesium-native:

- `cpp-httplib` to v0.10.3 ([changes](https://github.com/yhirose/cpp-httplib/compare/c7486ead96dad647b9783941722b5944ac1aaefa...d73395e1dc652465fa9524266cd26ad57365491f))
- `draco` to v1.5.2 ([changes](https://github.com/google/draco/compare/9bf5d2e4833d445acc85eb95da42d715d3711c6f...bd1e8de7dd0596c2cbe5929cbe1f5d2257cd33db))
- `earcut` to v2.2.3 ([changes](https://github.com/mapbox/earcut.hpp/compare/6d18edf0ce046023a7cb55e69c4cd9ba90e2c716...b28acde132cdb8e0ef536a96ca7ada8a651f9169))
- `PicoSHA2` to commit `1677374f23352716fc52183255a40c1b8e1d53eb` ([changes](https://github.com/okdshin/PicoSHA2/compare/b699e6c900be6e00152db5a3d123c1db42ea13d0...1677374f23352716fc52183255a40c1b8e1d53eb))
- `rapidjson` to commit `fcb23c2dbf561ec0798529be4f66394d3e4996d8` ([changes](https://github.com/Tencent/rapidjson/compare/fd3dc29a5c2852df569e1ea81dbde2c412ac5051...fcb23c2dbf561ec0798529be4f66394d3e4996d8))
- `spdlog` to v1.10.0 ([changes](https://github.com/gabime/spdlog/compare/cbe9448650176797739dbab13961ef4c07f4290f...76fb40d95455f249bd70824ecfcae7a8f0930fa3))
- `stb` to commit `af1a5bc352164740c1cc1354942b1c6b72eacb8a` ([changes](https://github.com/nothings/stb/compare/b42009b3b9d4ca35bc703f5310eedc74f584be58...af1a5bc352164740c1cc1354942b1c6b72eacb8a))
- `uriparser` to v0.9.6 ([changes](https://github.com/uriparser/uriparser/compare/e8a338e0c65fd875a46067d711750e4c13e044e7...24df44b74753017acfaec4b3a30097a8a2ae1ae1))

### v0.15.1 - 2022-05-05

##### Fixes :wrench:

- Fixed a bug that could cause tiles in external tilesets to fail to load.

### v0.15.0 - 2022-05-02

##### Additions :tada:

- Improved the load performance when `TilesetOptions::forbidHoles` is enabled by only loading child tiles when their parent does not meet the necessary screen-space error requirement.
- Added support for loading availability metadata from quantized-mesh layer.json. Previously, only availability embedded in terrain tiles was used.
- Added support for quantized-mesh terrain tilesets that specify a parent layer.
- Added support for metadata from the `3DTILES_batch_table_hierarchy` extension.

##### Fixes :wrench:

- Fixed a bug that could cause the same tiles to be continually loaded and unloaded when `TilesetOptions::forbidHoles` was enabled.
- Fixed a bug that could sometimes cause tilesets to fail to show their full detail when making changes to raster overlays.
- Fixed a bug that could cause holes even with `TilesetOptions::forbidHoles` enabled, particularly when using external tilesets.
- Tiles will no longer be selected to render when they have no content and they have a higher "geometric error" than their parent. In previous versions, this situation could briefly lead to holes while the children of such tiles loaded.
- Fixed a bug where `IPrepareRendererResources::prepareInMainThread` was called on a `Tile` before that `Tile` was updated with loaded content.
- Fixed a bug where getting bad data from the SQLite request cache could cause a crash. If the SQLite database is corrupt, it will now be deleted and recreated.

### v0.14.1 - 2022-04-14

##### Fixes :wrench:

- Fixed a crash caused by using an aggregated overlay of `IonRasterOverlay` after it is freed.
- Fix a bug introduced in v0.14.0 that caused Tile Map Service (TMS) overlays from Cesium ion to fail to load.

### v0.14.0 - 2022-04-01

##### Breaking Changes :mega:

- Added a new parameter, `rendererOptions`, to `IPrepareRendererResources::prepareRasterInLoadThread`.
- Changed the type of Cesium ion asset IDs from `uint32_t` to `int64_t`.
- Various changes in the `Cesium3DTiles`, `Cesium3DTilesReader`, and `Cesium3DTilesWriter` namespaces to match the evolving 3D Tiles Next specifications.
- Removed `getTextureCoordinateIndex` from `FeatureIDTextureView` and `FeatureTexturePropertyView`. Use `getTextureCoordinateAttributeId` instead.

##### Additions :tada:

- Added `WebMapServiceRasterOverlay` to pull raster overlays from a WMS server.
- Added support for the following glTF extensions to `CesiumGltf`, `CesiumGltfReader`, and `CesiumGltfWriter`:
  - `EXT_instance_features`
  - `EXT_structural_metadata`
  - `MAXAR_mesh_variants`
- Added an in-memory cache for Cesium ion asset endpoint responses in order to avoid repeated requests.
- Added `ScopeGuard` class to automatically a execute function when exiting a scope.
- The glTF `copyright` property, if present, is now included in the credits that `Tileset` adds to the `CreditSystem`. If the `copyright` has multiple parts separate by semicolons, these are treated as separate credits.
- Credits reported by `CreditSystem::getCreditsToShowThisFrame` are now sorted based on the number of occurrences, with the most common credits first.
- `Tileset` and `RasterOverlay` credits can now be shown on the screen, rather than in a separate credit popup.
- Added `FeatureTexturePropertyView::getSwizzle` method.
- Added `IsMetadataArray` template to check if a type is a `MetadataArrayView`.
- Added a `rendererOptions` property to `RasterOverlayOptions` to pass arbitrary data to `prepareRasterInLoadThread`.
- Added `Uri::escape`.

##### Fixes :wrench:

- Fixed an issue that could lead to compilation failures when passing an lvalue reference to `Promise::resolve()`.
- Fixed upsampling for `EXT_feature_metadata` feature tables.
- Fixed a bug that could cause the size of external images to be accounted for incorrectly when tracking the number of bytes loaded for caching purposes.
- Fixed a bug that prevented tiles from loading when "Forbid Holes" option was enabled.

### v0.13.0 - 2022-03-01

##### Breaking Changes :mega:

- Renamed constants in `CesiumUtility::Math` to use PascalCase instead of SCREAMING_SNAKE_CASE.

##### Additions :tada:

- Added support for the `CESIUM_RTC` and `KHR_texture_basisu` glTF extensions.
- Added support for 3D Tiles that do not have a geometric error, improving compatibility with tilesets that don't quite match the 3D Tiles spec.
- Exposed the Cesium ion endpoint URL as a parameter on tilesets and raster overlays.
- `TilesetOptions` and `RasterOverlayOptions` each have a new option to report which compressed textured formats are supported on the client platform. Ideal formats amongst the available ones are picked for each KTX2 texture that is later encountered.
- The `ImageCesium` class nows convey which GPU pixel compression format (if any) is used. This informs what to expect in the image's pixel buffer.
- The `ImageCesium` class can now contain pre-computed mipmaps, if they exist. In that case, all the mips will be in the pixel buffer and the delineation between each mip will be described in `ImageCesium::mipPositions`.
- Tileset content with the known file extensions ".gltf", ".glb", and ".terrain" can now be loaded even if the Content-Type is incorrect. This is especially helpful for loading tilesets from `file:` URLs.
- Created tighter fitting bounding volumes for terrain tiles by excluding skirt vertices.

##### Fixes :wrench:

- Fixed bug that could cause properties types in a B3DM Batch Table to be deduced incorrectly, leading to a crash when accessing property values.
- Fixed a bug where implicit tiles were not receiving the root transform and so could sometimes end up in the wrong place.

### v0.12.0 - 2022-02-01

##### Breaking Changes :mega:

- Renamed `IAssetAccessor::requestAsset` to `get`.
- Renamed `IAssetAccessor::post` to `request` and added a new parameter in the second position to specify the HTTP verb to use.
- `Token` in `CesiumIonClient` has been updated to match Cesium ion's v2 REST API endpoint, so several fields have been renamed. The `tokens` method also now returns future that resolves to a `TokenList` instead of a plain vector of `Token` instances.
- Renamed `GltfReader::readModel`, `ModelReaderResult`, and `ReadModelOptions` to `GltfReader::readGltf`, `GltfReaderResult`, and `GltfReaderOptions` respectively.
- Removed `writeModelAsEmbeddedBytes`, `writeModelAndExternalFiles`, `WriteModelResult`, `WriteModelOptions`, and `WriteGLTFCallback`. Use `GltfWriter::writeGltf`, `GltfWriter::writeGlb`, `GltfWriterResult`, and `GltfWriterOptions` instead.

##### Additions :tada:

- Added `TilesetWriterOptions` for serializing tileset JSON.
- Added support for the following extensions in `GltfWriter` and `GltfReader`:
  - [KHR_materials_unlit](https://github.com/KhronosGroup/glTF/tree/main/extensions/2.0/Khronos/KHR_materials_unlit)
  - [EXT_mesh_gpu_instancing](https://github.com/KhronosGroup/glTF/tree/main/extensions/2.0/Vendor/EXT_mesh_gpu_instancing)
  - [EXT_meshopt_compression](https://github.com/KhronosGroup/glTF/tree/main/extensions/2.0/Vendor/EXT_meshopt_compression)
  - [EXT_mesh_features](https://github.com/CesiumGS/glTF/tree/3d-tiles-next/extensions/2.0/Vendor/EXT_mesh_features)
  - [CESIUM_tile_edges](https://github.com/CesiumGS/glTF/pull/47)
- Added support for the following extensions in `TilesetWriter` and `TilesetReader`:
  - [3DTILES_multiple_contents](https://github.com/CesiumGS/3d-tiles/tree/main/extensions/3DTILES_multiple_contents)
  - [3DTILES_implicit_tiling](https://github.com/CesiumGS/3d-tiles/tree/main/extensions/3DTILES_implicit_tiling)
  - [3DTILES_metadata](https://github.com/CesiumGS/3d-tiles/tree/main/extensions/3DTILES_metadata)
- Added `SubtreeWriter` and `SubtreeReader` for serializing and deserializing the subtree format in [3DTILES_implicit_tiling](https://github.com/CesiumGS/3d-tiles/tree/main/extensions/3DTILES_implicit_tiling).
- Added `SchemaWriter` and `SchemaReader` for serializing and deserializing schemas in [EXT_mesh_features](https://github.com/CesiumGS/glTF/tree/3d-tiles-next/extensions/2.0/Vendor/EXT_mesh_features) and [3DTILES_metadata](https://github.com/CesiumGS/3d-tiles/tree/main/extensions/3DTILES_metadata).
- Added `hasExtension` to `ExtensibleObject`.
- Added `CESIUM_TESTS_ENABLED` option to the build system.
- Added support in the JSON reader for reading doubles with no fractional value as integers.
- Added case-insensitive comparison for Cesium 3D Tiles "refine" property values.
- Added new capabilities to `Connection` in `CesiumIonClient`:
  - The `tokens` method now uses the v2 service endpoint and allows a number of options to be specified.
  - Added a `token` method to allow details of a single token to be retrieved.
  - Added `nextPage` and `previousPage` methods to allow paging through tokens.
  - Added `modifyToken` method.
  - Added static `getIdFromToken` method to obtain a token ID from a given token value.
- Added `loadErrorCallback` to `TilesetOptions` and `RasterOverlayOptions`. This callback is invoked when the `Tileset` or `RasterOverlay` encounter a load error, allowing the error to be handled by application code.
- Enable `IntrusivePointer<T>` to be converted to `IntrusivePointer<U>` if U is a base class of T.

##### Fixes :wrench:

- Fixes a bug where `notifyTileDoneLoading` was not called when encountering Ion responses that can't be parsed.
- Fixed a bug that prevented a continuation attached to a `SharedFuture` from returning a `Future` itself.
- Fixed incorrect child subtree index calculation in implicit tiles.
- Fixed `computeDistanceSquaredToPosition` in `BoundingSphere`.

### v0.11.0 - 2022-01-03

##### Breaking Changes :mega:

- The `CesiumGltfReader` project now uses the `CesiumGltfReader` namespace instead of the `CesiumGltf` namespace.
- The `CesiumGltfWriter` project now uses the `CesiumGltfWriter` namespace instead of the `CesiumGltf` namespace.
- The `Cesium3DTilesReader` project now uses the `Cesium3DTilesReader` namespace instead of the `Cesium3DTiles` namespace.

##### Additions :tada:

- Added `Cesium3DTilesWriter` library.

##### Fixes :wrench:

- Fixed a bug in `QuadtreeRasterOverlayTileProvider` that caused incorrect level-of-detail selection for overlays that use a global (or otherwise large) tiling scheme but have non-global (or otherwise smaller) coverage.

### v0.10.0 - 2021-12-01

##### Breaking Changes :mega:

- `QuadtreeRasterOverlayTileProvider::computeLevelFromGeometricError` has been removed. `computeLevelFromTargetScreenPixels` may be useful as a replacement.
- The constructor of `RasterOverlayTileProvider` now requires a coverage rectangle.
- `RasterOverlayTileProvider::getTile` now takes a `targetScreenPixels` instead of a `targetGeometricError`.
- The constructor of `RasterMappedTo3DTile` now requires a texture coordinate index.
- The constructor of `RasterOverlayTile` now takes a `targetScreenPixels` instead of a `targetGeometricError`. And the corresponding `getTargetGeometricError` has been removed.
- Removed `TileContentLoadResult::rasterOverlayProjections`. This field is now found in the `overlayDetails`.
- Removed `obtainGlobeRectangle` from `TileUtilities.h`. Use `estimateGlobeRectangle` in `BoundingVolume.h` instead.
- cesium-native now uses the following options with the `glm` library:
  - `GLM_FORCE_XYZW_ONLY`
  - `GLM_FORCE_EXPLICIT_CTOR`
  - `GLM_FORCE_SIZE_T_LENGTH`

##### Additions :tada:

- Added support for the [3DTILES_implicit_tiling](https://github.com/CesiumGS/3d-tiles/tree/main/extensions/3DTILES_implicit_tiling) extension.
- Added support for the [3DTILES_bounding_volume_S2](https://github.com/CesiumGS/3d-tiles/tree/main/extensions/3DTILES_bounding_volume_S2) extension.
- Added support for raster overlays, including clipping polygons, on any 3D Tiles tileset.
- Added support for external glTF buffers and images.
- Raster overlay level-of detail is now selected using "target screen pixels" rather than the hard-to-interpret geometric error value.
- A `RasterOverlay` can now be configured with a `maximumScreenSpaceError` independent of the screen-space error used for the geometry.
- `RasterOverlay::loadTileProvider` now returns a `SharedFuture`, making it easy to attach a continuation to run when the load completes.
- Added `GltfContent::applyRtcCenter` and `applyGltfUpAxisTransform`.
- Clipping polygon edges now remain sharp even when zooming in past the available geometry detail.
- Added `DebugColorizeTilesRasterOverlay`.
- Added `BoundingRegionBuilder` to `CesiumGeospatial`.
- Added `GlobeRectangle::EMPTY` static field and `GlobeRectangle::isEmpty` method.
- Added the ability to set the coordinates of a `GlobeRectangle` after construction.

##### Fixes :wrench:

- Improved the computation of bounding regions and overlay texture coordinates from geometry, particularly for geometry that crosses the anti-meridian or touches the poles.
- Fixed a bug that would result in incorrect geometry when upsampling a glTF with a position accessor pointing to a bufferView that did not start at the beginning of its buffer.
- Fixed a problem that could cause incorrect distance computation for a degenerate bounding region that is a single point with a min/max height.
- Improved the numerical stability of `GlobeRectangle::computeCenter` and `GlobeRectangle::contains`.
- Error messages are no longer printed to the Output Log when an upsampled tile happens to have a primitive with no vertices.
- Fixed a bug that could cause memory corruption when a decoded Draco mesh was larger than indicated by the corresponding glTF accessor.
- Fixed a bug that could cause the wrong triangle indices to be used for a Draco-encoded glTF.

### v0.9.0 - 2021-11-01

##### Breaking Changes :mega:

- Changed the following properties in CesiumGltf:
  - `BufferView::target` now defaults to `std::nullopt` instead of `Target::ARRAY_BUFFER`.
  - `ClassProperty::type` now defaults to `Type::INT8` instead of empty string.
  - `ClassProperty::componentType` is now an optional string instead of a `JsonValue`.
  - `FeatureTexture::classProperty` is no longer optional, consistent with changes to the extension spec.
  - `Image::mimeType` now defaults to empty string instead of `MimeType::image_jpeg`.
  - `Sampler::magFilter` and `Sampler::minFilter` now default to `std::nullopt` instead of `MagFilter::NEAREST`.
- The version of `ExtensibleObject` in the `CesiumGltf` library and namespace has been removed. Use the one in the `CesiumUtility` library and namespace instead.
- Renamed the following glTF extension classes:
  - `KHR_draco_mesh_compression` -> `ExtensionKhrDracoMeshCompression`.
  - `MeshPrimitiveEXT_feature_metadata` -> `ExtensionMeshPrimitiveExtFeatureMetadata`
  - `ModelEXT_feature_metadata` -> `ExtensionModelExtFeatureMetadata`
- `CesiumGltf::ReaderContext` has been removed. It has been replaced with either `CesiumJsonReader::ExtensionReaderContext` or `GltfReader`.

##### Additions :tada:

- Added new `Cesium3DTiles` and `Cesium3DTilesReader` libraries. They are useful for reading and working with 3D Tiles tilesets.

##### Fixes :wrench:

- Fixed a bug that could cause crashes or incorrect behavior when using raster overlays.
- Fixed a bug that caused 3D Tiles content to fail to load when the status code was zero. This code is used by libcurl for successful read of `file://` URLs, so the bug prevented loading from such URLs in some environments.
- Errors and warnings that occur while loading glTF textures are now include in the model load errors and warnings.
- Fixes how `generate-classes` deals with reserved C++ keywords. Property names that are C++ keywords should be appended with "Property" as was already done,
  but when parsing JSONs the original property name string should be used.

### v0.8.0 - 2021-10-01

##### Breaking Changes :mega:

- glTF enums are now represented in CesiumGltf as their underlying type (int32 or string) rather than as an enum class.
- Tile content loaders now return a `Future`, which allows them to be asynchronous and make further network requests.

##### Fixes :wrench:

- Fixed a bug that caused the `RTC_CENTER` semantic in a B3DM feature table to be ignored if any of the values happened to be integers rather than floating-point numbers. This caused these tiles to render in the wrong location.

### v0.7.2 - 2021-09-14

##### Fixes :wrench:

- Fixed a bug where the "forbidHoles" option was not working with raster overlays and external tilesets.

### v0.7.1 - 2021-09-14

##### Fixes :wrench:

- Fixed a bug introduced in v0.7.0 where credits from a `QuadtreeRasterOverlayTileProvider` were not collected and reported.
- Fixed a bug where disabling frustum culling caused external tilesets to not load.

### v0.7.0 - 2021-09-01

##### Breaking Changes :mega:

- Renamed the `Cesium3DTiles` namespace and library to `Cesium3DTilesSelection`.
- Deleted `Cesium3DTilesSelection::Gltf` and moved functionality into `CesiumGltf::Model`.
- Renamed `Rectangle::intersect` and `GlobeRectangle::intersect` to `computeIntersection`.
- `RasterOverlay` and derived classes now require a `name` parameter to their constructors.
- Changed the type of texture coordinate IDs used in the raster overlay system from `uint32_t` to `int32_t`.
- `RasterOverlayTileProvider` is no longer quadtree-oriented. Instead, it requires derived classes to provide an image for a particular requested rectangle and geometric error. Classes that previously derived from `RasterOverlayTileProvider` should now derive from `QuadtreeRasterOverlayTileProvider` and implement `loadQuadtreeTileImage` instead of `loadTileImage`.
- Removed `TilesetOptions::enableWaterMask`, which didn't have any effect anyway. `TilesetContentOptions::enableWaterMask` still exists and works.

##### Additions :tada:

- Added `Future<T>::isReady`.
- Added `Future<T>::share`, which returns a `SharedFuture<T>` and allows multiple continuations to be attached.
- Added an option in `TilesetOptions::ContentOptions` to generate smooth normals when the original glTFs were missing normals.
- Added `ImageManipulation` class to `CesiumGltfReader`.
- Added `Math::roundUp` and `Math::roundDown`.
- Added `Rectangle::computeUnion`.

##### Fixes :wrench:

- Fixed a bug that caused CesiumGltfWriter to write a material's normal texture info into a property named `normalTextureInfo` rather than `normalTexture`.
- Fixed a bug in `TileMapServiceRasterOverlay` that caused it to show only the lowest resolution tiles if missing a `tilemapresource.xml` file.

### v0.6.0 - 2021-08-02

##### Breaking Changes :mega:

- `Future<T>::wait` now returns the resolved value and throws if the Future rejected, rather than returning a `std::variant` and slicing the exception to `std::exception`.
- `Tileset::updateView` and `Tileset::updateViewOffline` now take `std::vector<ViewState>` instead of a single `ViewState`.

##### Additions :tada:

- Added support for the `EXT_feature_metadata` glTF extension.
- Added automatic conversion of the B3DM batch table to the `EXT_feature_metadata` extension.
- Added `CESIUM_COVERAGE_ENABLED` option to the build system.
- Added `AsyncSystem::dispatchOneMainThreadTask` to dispatch a single task, rather than all the tasks that are waiting.
- Added `AsyncSystem::createPromise` to create a Promise directly, rather than via a callback as in `AsyncSystem::createFuture`.
- Added `AsyncSystem::catchImmediately` to catch a Future rejection immediately in any thread.
- Added `AsyncSystem::all` to create a Future that resolves when a list of Futures resolve.
- Added support for multiple frustums in the `Tileset` selection algorithm.

##### Fixes :wrench:

- Fixed a bug that prevented `.then` functions from being used on a `Future<void>` when CESIUM_TRACING_ENABLED was ON.

### v0.5.0 - 2021-07-01

##### Breaking Changes :mega:

- `TilesetExternals` now has an `AsyncSystem` instead of a shared pointer to an `ITaskProcessor`.

##### Additions :tada:

- Added a performance tracing framework via `CESIUM_TRACE_*` macros.
- Added `Future<T>::thenImmediately`.
- Added `AsyncSystem::createThreadPool` and `Future<T>::thenInThreadPool`.
- `Future<T>::thenInWorkerThread` and `Future<T>::thenInMainThread` now arrange for their continuations to be executed immediately when the Future is resolved, if the Future is resolved in the correct thread.
- Moved all request cache database access to a dedicated thread, in order to free up worker threads for parallelizable work.

### v0.4.0 - 2021-06-01

##### Additions :tada:

- Added `Cesium3DTiles::TileIdUtilities` with a `createTileIdString` function to create logging/debugging strings for `TileID` objects.
- Accessing the same Bing Maps layer multiple times in a single application run now reuses the same Bing Maps session instead of starting a new one each time.
- Added a configure-time build option, `PRIVATE_CESIUM_SQLITE`, to rename all `sqlite3*` symbols to `cesium_sqlite3*`.

##### Fixes :wrench:

- Matched draco's decoded indices to gltf primitive if indices attribute does not match with the decompressed indices.
- `createAccessorView` now creates an (invalid) `AccessorView` with a standard numeric type on error, rather than creating `AccessorView<nullptr_t>`. This makes it easier to use a simple lambda as the callback.
- Disabled `HTTPLIB_USE_ZLIB_IF_AVAILABLE` and `HTTPLIB_USE_OPENSSL_IF_AVAILABLE` because these libraries are not required for our use for cpp-httplib and they cause problems on some systems.

### v0.3.1 - 2021-05-13

##### Fixes :wrench:

- Fixed a memory leak when loading textures from a glTF model.
- Fixed a use-after-free bug that could cause a crash when destroying a `RasterOverlay`.

### v0.3.0 - 2021-05-03

##### Breaking Changes :mega:

- Converted `magic_enum` / `CodeCoverage.cmake` dependencies to external submodules.
- Replaced `CesiumGltf::WriteFlags` bitmask with `CesiumGltf::WriteModelOptions` struct.
  `CesiumGltf::writeModelAsEmbeddedBytes` and `CesiumGltf::writeModelAndExternalfiles`
  now use this struct for configuration.
- Removed all exceptions in `WriterException.h`, warnings / errors are now reported in
  `WriteModelResult`, which is returned from `CesiumGltf::writeModelAsEmbeddedBytes` and
  `CesiumGltf::writeModelAndExternalFiles` instead.

##### Additions :tada:

- Added support for loading the water mask from quantized-mesh terrain tiles.

##### Fixes :wrench:

- Let a tile be renderable if all its raster overlays are ready, even if some are still loading.

### v0.2.0 - 2021-04-19

##### Breaking Changes :mega:

- Moved `JsonValue` from the `CesiumGltf` library to the `CesiumUtility` library and changes some of its methods.
- Renamed `CesiumGltf::Reader` to `CesiumGltf::GltfReader`.
- Made the `readModel` and `readImage` methods on `GltfReader` instance methods instead of static methods.

##### Additions :tada:

- Added `CesiumGltfWriter` library.
- Added `CesiumJsonReader` library.
- Added diagnostic details to error messages for invalid glTF inputs.
- Added diagnostic details to error messages for failed OAuth2 authorization with `CesiumIonClient::Connection`.
- Added an `Axis` enum and `AxisTransforms` class for coordinate system transforms
- Added support for the legacy `gltfUpVector` string property in the `asset` part of tilesets. The up vector is read and passed as an `Axis` in the `extras["gltfUpVector"]` property, so that receivers may rotate the glTF model's up-vector to match the Z-up convention of 3D Tiles.
- Unknown glTF extensions are now deserialized as a `JsonValue`. Previously, they were ignored.
- Added the ability to register glTF extensions for deserialization using `GltReader::registerExtension`.
- Added `GltfReader::setExtensionState`, which can be used to request that an extension not be deserialized or that it be deserialized as a `JsonValue` even though a statically-typed class is available for the extension.

##### Fixes :wrench:

- Gave glTFs created from quantized-mesh terrain tiles a more sensible material with a `metallicFactor` of 0.0 and a `roughnessFactor` of 1.0. Previously the default glTF material was used, which has a `metallicFactor` of 1.0, leading to an undesirable appearance.
- Reported zero-length images as non-errors as `BingMapsRasterOverlay` purposely requests that the Bing servers return a zero-length image for non-existent tiles.
- 3D Tiles geometric error is now scaled by the tile's transform.
- Fixed a bug that that caused a 3D Tiles tile to fail to refine when any of its children had an unsupported type of content.

### v0.1.0 - 2021-03-30

- Initial release.<|MERGE_RESOLUTION|>--- conflicted
+++ resolved
@@ -24,11 +24,8 @@
 
 - Fixed a bug in `OrientedBoundingBox::contains` where it didn't account for the bounding box's center.
 - Fixed compiler error when calling `PropertyAttributeView::forEachProperty`.
-<<<<<<< HEAD
 - Fixed crash when loading glTFs with data uri images.
-=======
 - Fixed WD4996 warnings-as-errors when compiling with Visual Studio 2002 v17.8.
->>>>>>> 44887779
 
 ### v0.29.0 - 2023-11-01
 
