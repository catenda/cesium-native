# Change Log

### Not Released Yet

##### Breaking Changes :mega:

- Cesium Native now requires C++20.
- Switched from `gsl::span` to `std::span` throughout the library and API. The GSL library has been removed.

##### Additions :tada:

- Added support for `EXT_accessor_additional_types` in `AccessorView`.
- Added `EllipsoidTilesetLoader` that will generate a tileset by tesselating the surface of an ellipsoid, producing a simple globe tileset without any terrain features.
- The `schemaUri` property in the `EXT_structural_metadata` glTF extension is now supported, allowing structural metadata schemas to be loaded from URIs rather than being embedded in the glTF itself.

##### Fixes :wrench:

- Updated the CMake install process to install the vcpkg-built Debug binaries in Debug builds. Previously the Release binaries were installed instead.
<<<<<<< HEAD
- Fixed a bug where an empty `extensions` object would get written if an `ExtensibleObject` only had unregistered extensions.
=======
- Fixed a crash that would occur for raster overlays attempting to dereference a null `CreditSystem`.
>>>>>>> 7717bd88

### v0.41.0 - 2024-11-01

##### Breaking Changes :mega:

- Renamed `CesiumUtility/Gunzip.h` to `CesiumUtility/Gzip.h`.
- Renamed `ImageCesium` to `ImageAsset`.
- The `cesium` field in `CesiumGltf::Image` is now named `pAsset` and is an `IntrusivePointer` to an `ImageAsset`.
- The `image` field in `LoadedRasterOverlayImage` is now named `pImage` and is an `IntrusivePointer` to an `ImageAsset`.
- Deprecated the `readImage` and `generateMipMaps` methods on `GltfReader`. These methods are now found on `ImageDecoder`.

##### Additions :tada:

- Added `CesiumUtility::gzip`.
- Added `CesiumGeometry::Transforms::getUpAxisTransform` to get the transform that converts from one up axis to another.
- Added `TilesetSharedAssetSystem` to `Cesium3DTilesSelection` and `GltfSharedAssetSystem` to `CesiumGltfReader`.
- Added `SharedAsset` to `CesiumUtility` to serve as the base class for assets such as `ImageAsset`.
- Added `SharedAssetDepot` to `CesiumAsync` for managing assets, such as images, that can be shared among multiple models or other objects.
- Added `NetworkAssetDescriptor` and `NetworkImageAssetDescriptor`.
- `ImageAsset` (formerly `ImageCesium`) is now an `ExtensibleObject`.
- Added `VertexAttributeSemantics` to `CesiumGltf`.
- Added `ImageDecoder` to `CesiumGltfReader`.
- Added `DoublyLinkedListAdvanced` to `CesiumUtility`. It is equivalent to `DoublyLinkedList` except it allows the next and previous pointers to be in a base class of the node class.
- Added `contains` method to `DoublyLinkedList` (and `DoublyLinkedListAdvanced`).
- Added static `error` and `warning` methods to `ErrorList`, making it easy to create an instance with a single error or warning.
- `ExtensibleObject::addExtension` now takes arguments that are passed through to the extension's constructor.
- Added `Hash` to `CesiumUtility`.
- Added `emplace` and `reset` methods to `IntrusivePointer`.
- Added `Result<T>` and `ResultPointer<T>` classes to represent the result of an operation that might complete with warnings and errors.

##### Fixes :wrench:

- Fixed missing ellipsoid parameters that would lead to incorrect results when using non-WGS84 ellipsoids.
- Fixed a bug in `AsyncSystem::all` where the resolved values of individual futures were copied instead of moved into the output array.
- Improved the hash function for `QuadtreeTileID`.

### v0.40.1 - 2024-10-01

##### Fixes :wrench:

- Fixed a regression in v0.40.0 that could cause tilesets with raster overlays to fail to load in some cases.

### v0.40.0 - 2024-10-01

##### Breaking Changes :mega:

- Renamed `shouldContentContinueUpdating` to `getMightHaveLatentChildren` and `setContentShouldContinueUpdating` to `setMightHaveLatentChildren` on the `Tile` class.
- `LoadedRasterOverlayImage` now has a single `errorList` property instead of separate `errors` and `warnings` properties.

##### Additions :tada:

- Added `sampleHeightMostDetailed` method to `Tileset`.
- `AxisAlignedBox` now has `constexpr` constructors.

##### Fixes :wrench:

- Fixed a bug that prevented use of `Tileset` with a nullptr `IPrepareRendererResources`.
- Fixed a bug in `IntersectionTests::rayOBBParametric` that could cause incorrect results for some oriented bounding boxes.
- `GltfUtilities::intersectRayGltfModel` now reports a warning when given a model it can't compute the intersection with because it uses required extensions that are not supported.
- Errors while loading raster overlays are now logged. Previously, they were silently ignored in many cases.
- A raster overlay image failing to load will no longer completely prevent the geometry tile to which it is attached from rendering. Instead, once the raster overlay fails, the geometry tile will be shown without the raster overlay.
- Fixed a bug in the various `catchImmediately` and `catchInMainThread` functions in `CesiumAsync` that prevented use of a mutable lambda.

### v0.39.0 - 2024-09-02

##### Breaking Changes :mega:

- Setting the CMake variable `PRIVATE_CESIUM_SQLITE` will no longer automatically rename all of the SQLite symbols. It must also be paired with a vcpkg overlay port that renames the symbols in SQLite itself.
- `PropertyArrayView` is now exclusively a view, with no ability to own the data it is viewing. The new `PropertyArrayCopy` can be used when an owning view is required.

##### Additions :tada:

- Added `CesiumGltfWriter::SchemaWriter` for serializing schemas in [EXT_structural_metadata](https://github.com/CesiumGS/glTF/tree/3d-tiles-next/extensions/2.0/Vendor/EXT_structural_metadata).
- Added `resolveExternalImages` flag to `GltfReaderOptions`, which is true by default.
- Added `removeExtensionUsed` and `removeExtensionRequired` methods to `CesiumGltf::Model`.
- Added `getFeatureIdAccessorView` overload for retrieving feature IDs from `EXT_instance_features`.
- Added `CesiumGeospatial::EarthGravitationalModel1996Grid` class to allow transforming heights on a WGS84 ellipsoid into heights above mean sea level using the EGM96 model.

##### Fixes :wrench:

- Fixed a bug in `WebMapTileServiceRasterOverlay` that caused it to compute the `TileRow` incorrectly when used with a tiling scheme with multiple tiles in the Y direction at the root.
- `KHR_texture_transform` is now removed from `extensionsUsed` and `extensionsRequired` after it is applied by `GltfReader`.
- Fixed a bug in the i3dm loader that caused glTF with multiple nodes to not be instanced correctly.

### v0.38.0 - 2024-08-01

##### Breaking Changes :mega:

- `AccessorWriter` constructor now takes `std::byte*` instead of `uint8_t*`.

##### Additions :tada:

- Added `rayTriangle` intersection function that returns the intersection point between a ray and a triangle.
- Added `intersectRayGltfModel` intersection function that returns the first intersection point between a ray and a glTF model.
- Added `convertAccessorComponentTypeToPropertyComponentType`, which converts integer glTF accessor component types to their best-fitting `PropertyComponentType`.

##### Fixes :wrench:

- Fixed a bug that prevented raster overlays from being correctly applied when a non-standard "glTF up axis" is in use.

### v0.37.0 - 2024-07-01

##### Additions :tada:

- Added full support for custom ellipsoids by setting `TilesetOptions::ellipsoid` when creating a tileset.
  - Many methods have been updated with an additional ellipsoid parameter to support this. The WGS84 ellipsoid is used as a default parameter here to ensure API compatibility.
  - `CESIUM_DISABLE_DEFAULT_ELLIPSOID` can be defined to disable the WGS84 default parameter, exposing through errors the places in your code that are still assuming a WGS84 ellipsoid.
- Added `removeUnusedMeshes` and `removeUnusedMaterials` to `GltfUtilities`.
- Added `rayEllipsoid` static method to `CesiumGeometry::IntersectionTests`.
- Added equality operator for `Cartographic`.
- Added `CESIUM_MSVC_STATIC_RUNTIME_ENABLED` option to the CMake scripts. It is OFF by default, and when enabled, configures any MS visual studio projects for the "Multi-threaded" (/MT) runtime library rather than "Multi-threaded DLL" (/MD)

##### Fixes :wrench:

- Fixed several problems with the loader for the 3D Tiles Instanced 3D Mesh (i3dm) format:
  - When an instance transform cannot be decomposed into position, rotation, and scale, a warning will now be logged and an identity transformation will be used. Previously, an undefined transformation would be used.
  - The `gltfUpAxis` property is now accounted for, if present.
  - Paths to images in i3dm content are now resolved correctly.
  - Extraneous spaces at the end of an external glTF URI are now ignored. These are sometimes added as padding in order to meet alignment requirements.
- Removed an overly-eager degenerate triangle test in the 2D version of `IntersectionTests::pointInTriangle` that could discard intersections in small - but valid - triangles.
- Fixed a bug while upsampling tiles for raster overlays that could cause them to have an incorrect bounding box, which in some cases would lead to the raster overlay being missing entirely from the upsampled tile.

### v0.36.0 - 2024-06-03

##### Breaking Changes :mega:

- `FeatureId::propertyTable` is now `int32_t` instead of `std::optional<int64_t>`
- `ExtensionMeshPrimitiveExtStructuralMetadata::propertyTextures` and `ExtensionMeshPrimitiveExtStructuralMetadata::propertyAttributes` are now vectors of `int32_t` instead of `int64_t`.

##### Additions :tada:

- Added support for I3DM 3D Tile content files.
- Added `forEachNodeInScene` to `CesiumGltf::Model`.
- Added `removeUnusedBuffers` to `GltfUtilities`.
- Added the following new methods to the `Uri` class: `unescape`, `unixPathToUriPath`, `windowsPathToUriPath`, `nativePathToUriPath`, `uriPathToUnixPath`, `uriPathToWindowsPath`, and `uriPathToNativePath`.
- Added `LayerWriter` to the `CesiumQuantizedMeshTerrain` library and namespace.
- Drastically improved the performance of `GltfUtilities::collapseToSingleBuffer` for glTFs with many buffers and bufferViews.

##### Fixes :wrench:

- Added support for the following glTF extensions to `Model::merge`. Previously these extensions could end up broken after merging.
  - `KHR_texture_basisu`
  - `EXT_texture_webp`
  - `EXT_mesh_gpu_instancing`
  - `EXT_meshopt_compression`
  - `CESIUM_primitive_outline`
  - `CESIUM_tile_edges`
- Fixed a bug in `GltfUtilities::compactBuffer` where it would not preserve the alignment of the bufferViews.
- The `collapseToSingleBuffer` and `moveBufferContent` functions in `GltfUtilities` now align to an 8-byte boundary rather than a 4-byte boundary, because bufferViews associated with some glTF extensions require this larger alignment.
- `GltfUtilities::collapseToSingleBuffer` now works correctly even if some of the buffers in the model have a `uri` property and the data at that URI has not yet been loaded. Such buffers are left unmodified.
- `GltfUtilities::collapseToSingleBuffer` now works correctly with bufferViews that have the `EXT_meshopt_compression` extension.
- `GltfUtilities::compactBuffer` now accounts for bufferViews with the `EXT_meshopt_compression` when determining unused buffer ranges.
- When `GltfReader` decodes buffers with data URLs, and the size of the data in the URL does not match the buffer's `byteLength`, the `byteLength` is now updated and a warning is raised. Previously, the mismatch was ignored and would cause problems later when trying to use these buffers.
- `EXT_meshopt_compression` and `KHR_mesh_quantization` are now removed from `extensionsUsed` and `extensionsRequired` after they are decoded by `GltfReader`.
- The glTF accessor for the texture coordinates created by `RasterOverlayUtilities::createRasterOverlayTextureCoordinates` now has min/max values that accurately reflect the range of values. Previously, the minimum was always set to 0.0 and the maximum to 1.0.
- Fixed a bug in the `waitInMainThread` method on `Future` and `SharedFuture` that could cause it to never return if the waited-for future rejected.
- Moved the small amount of Abseil code embedded into the s2geometry library from the `absl` namespace to the `cesium_s2geometry_absl` namespace, in order to avoid linker errors when linking against both cesium-native and the full Abseil library.
- Fixed a crash in `ExtensionWriterContext` when attempting to write statically-typed extensions that aren't registered. Now a warning is reported.

### v0.35.0 - 2024-05-01

##### Breaking Changes :mega:

- Moved `upsampleGltfForRasterOverlays` into `RasterOverlayUtilities`. Previously it was a global function. Also added two new parameters to it, prior to the existing `textureCoordinateIndex` parameter.
- Moved `QuantizedMeshLoader` from `Cesium3DTilesContent` to `CesiumQuantizedMeshTerrain`. If experiencing related linker errors, add `CesiumQuantizedMeshTerrain` to the libraries you link against.
- `Connection::authorize` now requires an `ApplicationData` parameter, which represents the `appData` retrieved from a Cesium ion server.

##### Additions :tada:

- Added a new `CesiumQuantizedMeshTerrain` library and namespace, containing classes for working with terrain in the `quantized-mesh-1.0` format and its `layer.json` file.
- Added `getComponentCountFromPropertyType` to `PropertyType`.
- Added `removeExtension` to `ExtensibleObject`.
- Added `IndexFromAccessor` to retrieve the index supplied by `IndexAccessorType`.
- Added `NormalAccessorType`, which is a type definition for a normal accessor. It can be constructed using `getNormalAccessorView`.
- Added `Uri::getPath` and `Uri::setPath`.
- Added `TileTransform::setTransform`.
- Added `GlobeRectangle::splitAtAntiMeridian`.
- Added `BoundingRegionBuilder::toGlobeRectangle`.
- Added `GlobeRectangle::equals` and `GlobeRectangle::equalsEpsilon`.
- `upsampleGltfForRasterOverlays` now accepts two new parameters, `hasInvertedVCoordinate` and `textureCoordinateAttributeBaseName`.
- `upsampleGltfForRasterOverlays` now copies images from the parent glTF into the output model.
- Added `waitInMainThread` method to `Future` and `SharedFuture`.
- Added `forEachRootNodeInScene`, `addExtensionUsed`, `addExtensionRequired`, `isExtensionUsed`, and `isExtensionRequired` methods to `CesiumGltf::Model`.
- Added `getNodeTransform`, `setNodeTransform`, `removeUnusedTextures`, `removeUnusedSamplers`, `removeUnusedImages`, `removeUnusedAccessors`, `removeUnusedBufferViews`, and `compactBuffers` methods to `GltfUtilities`.
- Added `postprocessGltf` method to `GltfReader`.
- `Model::merge` now merges the `EXT_structural_metadata` and `EXT_mesh_features` extensions. It also now returns an `ErrorList`, used to report warnings and errors about the merge process.

##### Fixes :wrench:

- Fixed a bug in `joinToString` when given a collection containing empty strings.
- `QuantizedMeshLoader` now creates spec-compliant glTFs from a quantized-mesh terrain tile. Previously, the generated glTF had small problems that could confuse some clients.
- Fixed a bug in `TileMapServiceRasterOverlay` that caused it to build URLs incorrectly when given a URL with query parameters.
- glTFs converted from a legacy batch table to a `EXT_structural_metadata` now:
  - Add the `EXT_structural_metadata` and `EXT_mesh_features` extensions to the glTF's `extensionsUsed` list.
  - Omit property table properties without any values at all. Previously, such property table properties would have a `values` field referring to an invalid bufferView, which is contrary to the extension's specification.
  - Rename the `_BATCHID` attribute to `_FEATURE_ID_0` inside the `KHR_draco_mesh_compression` extension (if present), in addition to the primitive's `attributes`. Previously, meshes still Draco-compressed after the upgrade, by setting `options.decodeDraco=false`, did not have the proper attribute name.
- glTFs converted from 3D Tiles B3DMs with the `RTC_CENTER` property will now have `CESIUM_RTC` added to their `extensionsRequired` and `extensionsUsed` lists.
- glTFs converted from the 3D Tiles PNTS format now:
  - Have their `asset.version` field correctly set to `"2.0"`. Previously the version was not set, which is invalid.
  - Have the `KHR_materials_unlit` extension added to the glTF's `extensionsUsed` list when the point cloud does not have normals.
  - Have a default `scene`.
  - Have the `CESIUM_RTC` extension added to the glTF's `extensionsRequired` and `extensionsUsed` lists when the PNTS uses the `RTC_CENTER` property.
- When glTFs are loaded with `applyTextureTransform` set to true, the accessors and bufferViews created for the newly-generated texture coordinates now have their `byteOffset` set to zero. Previously, they inherited the value from the original `KHR_texture_transform`-dependent objects, which was incorrect.
- `bufferViews` created for indices during Draco decoding no longer have their `byteStride` property set, as this is unnecessary and disallowed by the specification.
- `bufferViews` created for vertex attributes during Draco decoding now have their `target` property correctly set to `BufferView::Target::ARRAY_BUFFER`.
- After a glTF has been Draco-decoded, the `KHR_draco_mesh_compression` extension is now removed from the primitives, as well as from `extensionsUsed` and `extensionsRequired`.
- For glTFs converted from quantized-mesh tiles, accessors created for the position attribute now have their minimum and maximum values set correctly to include the vertices that form the skirt around the edge of the tile.
- Fixed some glTF validation problems with the mode produced by `upsampleGltfForRasterOverlays`.
- `RasterOverlayUtilities::createRasterOverlayTextureCoordinates` no longer fails when the model spans the anti-meridian. However, only the larger part of the model on one side of the anti-meridian will have useful texture coordinates.
- Fixed a bug that caused `GltfWriter` to create an invalid GLB if its total size would be greater than or equal to 4 GiB. Because it is not possible to produce a valid GLB of this size, GltfWriter now reports an error instead.
- `CesiumUtility::Uri::resolve` can now properly parse protocol-relative URIs (such as `//example.com`).
- Fixed a bug where the `GltfReader` was not able to read a model when the BIN chunk of the GLB data was more than 3 bytes larger than the size of the JSON-defined `buffer`.

### v0.34.0 - 2024-04-01

##### Breaking Changes :mega:

- Renamed `IntersectionTests::pointInTriangle2D` to `IntersectionTests::pointInTriangle`.

##### Additions :tada:

- Added `AccessorWriter` constructor that takes an `AccessorView`.
- Added `PositionAccessorType`, which is a type definition for a position accessor. It can be constructed using `getPositionAccessorView`.
- Added overloads of `IntersectionTests::pointInTriangle` that handle 3D points. One overload includes a `barycentricCoordinates` parameter that outputs the barycentric coordinates at that point.
- Added overloads of `ImplicitTilingUtilities::computeBoundingVolume` that take a `Cesium3DTiles::BoundingVolume`.
- Added overloads of `ImplicitTilingUtilities::computeBoundingVolume` that take an `S2CellBoundingVolume` and an `OctreeTileID`. Previously only `QuadtreeTileID` was supported.
- Added `setOrientedBoundingBox`, `setBoundingRegion`, `setBoundingSphere`, and `setS2CellBoundingVolume` functions to `TileBoundingVolumes`.

##### Fixes :wrench:

- Fixed a bug where coordinates returned from `SimplePlanarEllipsoidCurve` were inverted if one of the input points had a negative height.
- Fixed a bug where `Tileset::ComputeLoadProgress` could incorrectly report 100% before all tiles finished their main thread loading.

### v0.33.0 - 2024-03-01

##### Breaking Changes :mega:

- Removed support for `EXT_feature_metadata` in `CesiumGltf`, `CesiumGltfReader`, and `CesiumGltfWriter`. This extension was replaced by `EXT_mesh_features`, `EXT_instance_features`, and `EXT_structural_metadata`.
- Moved `ReferenceCountedNonThreadSafe<T>` to `ReferenceCounted.h`. It is also now a type alias for `ReferenceCounted<T, false>` rather than an actual class.
- Renamed `applyKHRTextureTransform` to `applyKhrTextureTransform`. The corresponding header file was similarly renamed to `CesiumGltf/applyKhrTextureTransform.h`.

##### Additions :tada:

- Added `TextureViewOptions`, which includes the following flags:
  - `applyKhrTextureTransformExtension`: When true, the view will automatically transform texture coordinates before sampling the texture.
  - `makeImageCopy`: When true, the view will make its own CPU copy of the image data.
- Added `TextureView`. It views an arbitrary glTF texture and can be affected by `TextureViewOptions`. `FeatureIdTextureView` and `PropertyTexturePropertyView` now inherit from this class.
- Added `options` parameter to `PropertyTextureView::getPropertyView` and `PropertyTextureView::forEachProperty`, allowing views to be constructed with property-specific options.
- Added `KhrTextureTransform`, a utility class that parses the `KHR_texture_transform` glTF extension and reports whether it is valid. UVs may be transformed on the CPU using `applyTransform`.
- Added `contains` method to `BoundingSphere`.
- Added `GlobeRectangle::MAXIMUM` static field.
- Added `ReferenceCountedThreadSafe` type alias.
- Added `SimplePlanarEllipsoidCurve` class to help with calculating fly-to paths.
- Added `sizeBytes` field to `ImageCesium`, allowing its size to be tracked for caching purposes even after its `pixelData` has been cleared.
- Added `scaleToGeocentricSurface` method to `Ellipsoid`.

##### Fixes :wrench:

- Fixed a bug in `BoundingVolume::estimateGlobeRectangle` where it returned an incorrect rectangle for boxes and spheres that encompass the entire globe.
- Fixed an incorrect computation of wrapped texture coordinates in `applySamplerWrapS` and `applySamplerWrapT`.

### v0.32.0 - 2024-02-01

##### Breaking Changes :mega:

- `IndicesForFaceFromAccessor` now properly supports `TRIANGLE_STRIP` and `TRIANGLE_FAN` modes. This requires the struct to be initialized with the correct primitive mode.

##### Additions :tada:

- Added support for Web Map Tile Service (WMTS) with `WebMapTileServiceRasterOverlay`.
- Added conversions from `std::string` to other metadata types in `MetadataConversions`. This enables the same conversions as `std::string_view`, while allowing runtime engines to use `std::string` for convenience.
- Added `applyTextureTransform` property to `TilesetOptions`, which indicates whether to preemptively apply transforms to texture coordinates for textures with the `KHR_texture_transform` extension.
- Added `loadGltf` method to `GltfReader`, making it easier to do a full, asynchronous load of a glTF.

##### Fixes :wrench:

- Fixed a bug in `FeatureIdTextureView` where it ignored the wrap values specified on the texture's sampler.
- Fixed a bug that could cause binary implicit tiling subtrees with buffers padded to 8-bytes to fail to load.
- Fixed a bug where upgraded batch table properties were not always assigned sentinel values, even when such values were available and required.
- Fixed incorrect behavior in `PropertyTablePropertyView` where `arrayOffsets` were treated as byte offsets, instead of as array indices.

### v0.31.0 - 2023-12-14

##### Additions :tada:

- Add `defaults` method to `CesiumIonClient::Connection`.

##### Fixes :wrench:

- Fixed a crash in `SubtreeAvailability::loadSubtree`.
- Fixed a bug where the `getApiUrl` method of `CesiumIonClient::Connection` would not return the default API URL if the attempt to access `config.json` failed in a more serious way, such as because of an invalid hostname.

### v0.30.0 - 2023-12-01

##### Breaking Changes :mega:

- Moved `ErrorList`, `CreditSystem`, and `Credit` from `Cesium3DTilesSelection` to `CesiumUtility`.
- Moved `GltfUtilities` from `Cesium3DTilesSelection` to `Cesium3DTilesContent`.
- Moved `RasterOverlay`, `RasterOverlayTileProvider`, `RasterOverlayTile`, `QuadtreeRasterOverlayTileProvider`, `RasterOverlayLoadFailure`, `RasterOverlayDetails`, and all of the `RasterOverlay`-derived types to a new `CesiumRasterOverlays` library and namespace.
- Moved `createRasterOverlayTextureCoordinates` method from `GltfUtilities` to a new `RasterOverlayUtilities` class in the `CesiumRasterOverlays` library.
- `GltfUtilities::parseGltfCopyright` now returns the credits as a vector of `std::string_view` instances. Previously it took a `CreditSystem` and created credits directly.
- The `SubtreeAvailability` constructor and `loadSubtree` static method now take an `ImplicitTileSubdivisionScheme` enumeration parameter instead of a `powerOf2` parameter. They also now require a `levelsInSubtree` parameter, which is needed when switching from constant to bitstream availability. Lastly, the constructor now takes a `Subtree` parameter instead of a `std::vector<std::vector<std::byte>>` representing the buffers.
- `SubtreeConstantAvailability`, `SubtreeBufferViewAvailability`, and `AvailabilityView` are now members of `SubtreeAvailability`.
- Moved `ImageManipulation` from `CesiumGltfReader` to `CesiumGltfContent`.
- Added some new parameters to `RasterOverlayUtilities::createRasterOverlayTextureCoordinates` and changed the order of some existing parameters.

##### Additions :tada:

- Added new `Cesium3DTilesContent` library and namespace. It has classes for loading, converting, and manipulating 3D Tiles tile content.
- Added new `CesiumGltfContent` library and namespace. It has classes for manipulating in-memory glTF files.
- Added new `CesiumRasterOverlays` library and namespace. It has classes for working with massive textures draped over glTFs and 3D Tiles.
- Added `MetadataConversions`, which enables metadata values to be converted to different types for better usability in runtime engines.
- Added various `typedef`s to catch all possible types of `AccessorView`s for an attribute, including `FeatureIdAccessorType` for feature ID attribute accessors, `IndexAccessorType` for index accessors, and `TexCoordAccessorType` for texture coordinate attribute accessors.
- Added `getFeatureIdAccessorView`, `getIndexAccessorView`, and `getTexCoordAccessorView` to retrieve the `AccessorView` as a `FeatureIdAccessorType`, `IndexAccessorType`, or `TexCoordAccessorType` respectively.
- Added `StatusFromAccessor` and `CountFromAccessor` visitors to retrieve the accessor status and size respectively. This can be used with `FeatureIdAccessorType`, `IndexAccessorType`, or `TexCoordAccessorType`.
- Added `FeatureIdFromAccessor` to retrieve feature IDs from a `FeatureIdAccessorType`.
- Added `IndicesForFaceFromAccessor` to retrieve the indices of the vertices that make up a face, as supplied by `IndexAccessorType`.
- Added `TexCoordFromAccessor` to retrieve the texture coordinates from a `TexCoordAccessorType`.
- Added `TileBoundingVolumes` class to `Cesium3DTilesContent`, making it easier to create the rich bounding volume types in `CesiumGeometry` and `CesiumGeospatial` from the simple vector representations in `Cesium3DTiles`.
- Added `transform` method to `CesiumGeometry::BoundingSphere`.
- Added `toSphere`, `fromSphere`, and `fromAxisAligned` methods to `CesiumGeometry::OrientedBoundingBox`.
- Added `TileTransform` class to `Cesium3DTilesContent`, making it easier to create a `glm::dmat4` from the `transform` property of a `Cesium3DTiles::Tile`.
- Added `ImplicitTilingUtilities` class to `Cesium3DTilesContent`.
- Added overloads of `isTileAvailable`, `isContentAvailable`, and `isSubtreeAvailable` on the `SubtreeAvailability` class that take the subtree root tile ID and the tile ID of interest, instead of a relative level and Morton index.
- Added `fromSubtree` and `createEmpty` static methods to `SubtreeAvailability`.
- Added new `set` methods to `SubtreeAvailability`, allowing the availability information to be modified.
- Added `SubtreeFileReader` class, used to read `Cesium3DTiles::Subtree` from a binary or JSON subtree file.
- Added `pointInTriangle2D` static method to `CesiumGeometry::IntersectionTests`.
- Added `rectangleIsWithinPolygons` and `rectangleIsOutsidePolygons` static methods to `CartographicPolygon`.
- Raster overlays now use `IPrepareRasterOverlayRendererResources`, which contains only overlay-related methods, instead of `IPrepareRendererResources`, which contains tileset-related methods as well. `IPrepareRendererResources` derives from `IPrepareRasterOverlayRendererResources` so existing code should continue to work without modification.
- Added `collapseToSingleBuffer` and `moveBufferContent` methods to `GltfUtilities`.
- Added `savePng` method to `ImageManipulation`.
- `RasterOverlayTileProvider::loadTile` now returns a future that resolves when the tile is done loading.
- Added `computeDesiredScreenPixels` and `computeTranslationAndScale` methods to `RasterOverlayUtilities`.
- Added `Future<T>::thenPassThrough`, used to easily pass additional values through to the next continuation.

##### Fixes :wrench:

- Fixed a bug in `OrientedBoundingBox::contains` where it didn't account for the bounding box's center.
- Fixed compiler error when calling `PropertyAttributeView::forEachProperty`.
- Fixed crash when loading glTFs with data uri images.
- Fixed WD4996 warnings-as-errors when compiling with Visual Studio 2002 v17.8.

### v0.29.0 - 2023-11-01

##### Breaking Changes :mega:

- Removed `PropertyTablePropertyViewType` and `NormalizedPropertyTablePropertyViewType`, as well as their counterparts for property textures and property attributes. When compiled with Clang, the large `std::variant` definitions would significantly stall compilation.

##### Fixes :wrench:

- Updated the Cesium ion OAuth2 URL from `https://cesium.com/ion/oauth` to `https://ion.cesium.com/oauth`, avoiding a redirect.

### v0.28.1 - 2023-10-02

##### Breaking Changes :mega:

- Cesium Native is now only regularly tested on Visual Studio 2019+, GCC 11.x+, and Clang 12+. Other compilers - including older ones - are likely to work, but are not tested.

##### Additions :tada:

- Added `getClass` to `PropertyTableView`, `PropertyTextureView`, and `PropertyAttributeView`. This can be used to retrieve the metadata `Class` associated with the view.
- Added `PropertyViewStatus::EmptyPropertyWithDefault` to indicate when a property contains no data, but has a valid default value.
- A glTF `bufferView` with a `byteStride` of zero is now treated as if the `byteStride` is not defined at all. Such a glTF technically violates the spec (the minimum value is 4), but the new behavior is sensible enough and consistent with CesiumJS.

##### Fixes :wrench:

- Fixed the handling of omitted metadata properties in `PropertyTableView`, `PropertyTextureView`, and `PropertyAttributeView` instances. Previously, if a property was not `required` and omitted, it would be initialized as invalid with the `ErrorNonexistentProperty` status. Now, it will be treated as valid as long as the property defines a valid `defaultProperty`. A special instance of `PropertyTablePropertyView`, `PropertyTexturePropertyView`, or `PropertyAttributePropertyView` will be constructed to allow the property's default value to be retrieved, either via `defaultValue` or `get`. `getRaw` may not be called on this special instance.

### v0.28.0 - 2023-09-08

##### Breaking Changes :mega:

- Views of the data contained by `EXT_feature_metadata` will no longer supported by Cesium Native. The extension will still be parsed, but it will log a warning.
- Batch tables will be converted to `EXT_structural_metadata` instead of `EXT_feature_metadata`.
- In `CesiumGltf`, all generated classes related to `EXT_feature_metadata` are now prefixed with `ExtensionExtFeatureMetadata`. For example, `ClassProperty` has become `ExtensionExtFeatureMetadataClassProperty`. This also extends to the glTF reader and writer.
- In `CesiumGltf`, all generated classes related to `EXT_structural_metadata` have had their `ExtensionExtStructuralMetadata` prefix removed. For example, `ExtensionExtStructuralMetadataClassProperty` has become `ClassProperty`. This also extends to the glTF reader and writer.
- In `CesiumGltf`, `ExtensionExtMeshFeaturesFeatureId` and `ExtensionExtMeshFeaturesFeatureIdTexture` have been renamed to `FeatureId` and `FeatureIdTexture` respectively.
- Replaced `FeatureIDTextureView` with `FeatureIdTextureView`, which views a `FeatureIdTexture` in `EXT_mesh_features`. Feature ID textures from `EXT_feature_metadata` are no longer supported.
- Replaced `MetadataFeatureTableView` with `PropertyTableView`, which views a `PropertyTable` in `EXT_structural_metadata`.
- Replaced `MetadataPropertyView` with `PropertyTablePropertyView`, which is a view of a `PropertyTableProperty` in `EXT_structural_metadata`. This takes two template parameters: a typename `T` , and a `bool` indicating whether or not the values are normalized.
- Replaced `MetadataPropertyViewStatus` with `PropertyTablePropertyViewStatus`. `PropertyTablePropertyViewStatus` is a class that inherits from `PropertyViewStatus`, defining additional error codes in the form of `static const` values.
- Replaced `FeatureTextureView` with `PropertyTextureView`, which views a `PropertyTexture` in `EXT_structural_metadata`.
- Replaced `FeatureTexturePropertyView` with `PropertyTexturePropertyView`, which is a view of a `PropertyTextureProperty` in `EXT_structural_metadata`. This takes two template parameters: a typename `T` , and a `bool` indicating whether or not the values are normalized.
- Removed `FeatureTexturePropertyComponentType`, `FeatureTexturePropertyChannelOffsets`, and `FeatureTexturePropertyValue`. `PropertyTextureProperty` retrieves the values with the type indicated by its class property.
- Replaced `FeatureTexturePropertyViewStatus` with `PropertyTexturePropertyViewStatus`. `PropertyTexturePropertyViewStatus` is a class that inherits from `PropertyViewStatus`, defining additional error codes in the form of `static const` values.
- Renamed `FeatureIDTextureViewStatus` to `FeatureIdTextureViewStatus` for consistency.
- Renamed `MetadataArrayView` to `PropertyArrayView`.
- Renamed `FeatureTextureViewStatus` to `PropertyTextureViewStatus`.
- Refactored `PropertyType` to reflect the values of `type` in a `ClassProperty` from `EXT_structural_metadata`.

##### Additions :tada:

- Added `PropertyView`, which acts as a base class for all metadata property views. This takes two template parameters: a type `T` , and a `bool` indicating whether or not the values are normalized.
- Added `PropertyViewStatus`, which defines public `static const` values for various property errors.
- Added `PropertyTableViewStatus` to indicate whether a `PropertyTableView` is valid.
- Added `PropertyComponentType` to reflect the values of `componentType` in a `ClassProperty` from `EXT_structural_metadata`.
- Added `PropertyAttributeView`, which views a `PropertyAttribute` in `EXT_structural_metadata`.
- Added `PropertyAttributePropertyView`, which views a `PropertyAttributeProperty` in `EXT_structural_metadata`.
- Added `PropertyAttributePropertyViewStatus`, which reflects the status of a `PropertyAttributePropertyView`.

### v0.27.3 - 2023-10-01

##### Additions :tada:

- Added support for Cesium ion `"externalType"` assets.

##### Fixes :wrench:

- Fixed corner cases where `Tileset::ComputeLoadProgress` can incorrectly report done (100%) before all tiles are actually loaded for the current view.

### v0.27.2 - 2023-09-20

##### Additions :tada:

- Added `CESIUM_GLM_STRICT_ENABLED` option to the CMake scripts. It is ON by default, but when set to OFF it disables the `GLM_FORCE_XYZW_ONLY`, `GLM_FORCE_EXPLICIT_CTOR`, and `GLM_FORCE_SIZE_T_LENGTH` options in the GLM library.

##### Fixes :wrench:

- Added a missing include to `FeatureTexturePropertyView.h`.
- The CMake scripts no longer attempt to add the `Catch2` subdirectory when the tests are disabled.

### v0.27.1 - 2023-09-03

##### Fixes :wrench:

- Fixed a bug that could cause a crash when loading tiles with a raster overlay.

### v0.27.0 - 2023-09-01

##### Breaking Changes :mega:

- Renamed `ExtensionReaderContext` to `JsonReaderOptions`, and the `getExtensions` method on various JSON reader classes to `getOptions`.
- `IExtensionJsonHandler` no longer derives from `IJsonHandler`. Instead, it has a new pure virtual method, `getHandler`, that must be implemented to allow clients to obtain the `IJsonHandler`. In almost all implementations, this should simply return `*this`.
- In `SubtreeReader`, `SchemaReader`, and `TilesetReader`, the `readSubtree`, `readSchema`, and `readTileset` methods (respectively) have been renamed to `readFromJson` and return a templated `ReadJsonResult` instead of a bespoke result class.
- `TileExternalContent` is now heap allocated and stored in `TileContent` with a `std::unique_ptr`.
- The root `Tile` of a `Cesium3DTilesSelection::Tileset` now represents the tileset.json itself, and the `root` tile specified in the tileset.json is its only child. This makes the shape of the tile tree consistent between a standard top-level tileset and an external tileset embedded elsewhere in the tree. In both cases, the "tile" that represents the tileset.json itself has content of type `TileExternalContent`.

##### Additions :tada:

- Added new constructors to `LocalHorizontalCoordinateSystem` taking ECEF<->Local transformation matrices directly.
- Unknown properties in objects read with a `JsonReader` are now stored in the `unknownProperties` property on `ExtensibleObject` by default. To ignore them, as was done in previous versions, call `setCaptureUnknownProperties` on `JsonReaderOptions`.
- Added `ValueType` type alias to `ArrayJsonHandler`, for consistency with other JSON handlers.
- Added an overload of `JsonReader::readJson` that takes a `rapidjson::Value` instead of a byte buffer. This allows a subtree of a `rapidjson::Document` to be easily and efficiently converted into statically-typed classes via `IJsonHandler`.
- Added `*Reader` classes to `CesiumGltfReader` and `Cesium3DTilesReader` to allow each of the classes to be individually read from JSON.
- Added `getExternalContent` method to the `TileContent` class.
- `TileExternalContent` now holds the metadata (`schema`, `schemaUri`, `metadata`, and `groups`) stored in the tileset.json.
- Added `loadMetadata` and `getMetadata` methods to `Cesium3DTilesSelection::Tileset`. They provide access to `TilesetMetadata` instance representing the metadata associated with a tileset.json.
- Added `MetadataQuery` class to make it easier to find properties with specific semantics in `TilesetMetadata`.

##### Fixes :wrench:

- Fixed a bug where an empty error message would get propagated to a tileset's `loadErrorCallback`.
- Fixed several small build script issues to allow cesium-native to be used in Univeral Windows Platform (UWP) applications, such as those that run on Holo Lens 2.
- When KTX2 transcoding fails, the image will now be fully decompressed instead of returning an error.
- Fixed a bug that could cause higher-detail tiles to continue showing when zooming out quickly on a tileset that uses "additive" refinement.
- Fixed a bug that could cause a tile to never finish upsampling because its non-rendered parent never finishes loading.

### v0.26.0 - 2023-08-01

##### Additions :tada:

- Added caching support for Google Maps Photorealistic 3D Tiles. Or other cases where the origin server is using combinations of HTTP header directives that previously caused tiles not to go to disk cache (such as `max-age-0`, `stale-while-revalidate`, and `Expires`).
- Added support for the `EXT_meshopt_compression` extension, which allows decompressing mesh data using the meshoptimizer library. Also added support for the `KHR_mesh_quantization` and `KHR_texture_transform` extensions, which are often used together with the `EXT_meshopt_compression` extension to optimize the size and performance of glTF files.

##### Fixes :wrench:

- Fixed a bug in the 3D Tiles selection algorithm that could cause missing detail if a tileset had a leaf tile that was considered "unconditionally refined" due to having a geometric error larger than its parent's.
- Fixed a bug where `GltfReader::readImage` would always populate `mipPositions` when reading KTX2 images, even when the KTX2 file indicated that it had no mip levels and that they should be created, if necessary, from the base image. As a result, `generateMipMaps` wouldn't generate any mipmaps for the image.

### v0.25.1 - 2023-07-03

##### Additions :tada:

- Included generated glTF and 3D Tiles classes in the generated referenced documentation.
- Updated the 3D Tiles class generator to use the `main` branch instead of the `draft-1.1` branch.

### v0.25.0 - 2023-06-01

##### Additions :tada:

- Added `computeTransformationToAnotherLocal` method to `LocalHorizontalCoordinateSystem`.
- Added support for the `KHR_materials_variants` extension to the glTF reader and writer.
- Added `GunzipAssetAccessor`. It can decorate another asset accessor in order to automatically gunzip responses (if they're gzipped) even if they're missing the proper `Content-Encoding` header.

##### Fixes :wrench:

- On Tileset Load Failure, warning/error messages will always be logged even if the failure callback is set.
- Fixed a bug that caused meshes to be missing entirely when upsampled from a parent with `UNSIGNED_BYTE` indices.

### v0.24.0 - 2023-05-01

##### Additions :tada:

- `WebMapServiceRasterOverlay` now allows query parameters in the base URL when building GetCapabilities and GetMap requests.
- Added support for parsing implicit tilesets that conform to the 3D Tiles 1.1 Spec.

##### Fixes :wrench:

- Fixed various `libjpeg-turbo` build errors, including ones that occurred when building for iOS.

### v0.23.0 - 2023-04-03

##### Breaking Changes :mega:

- Removed `tilesLoadingLowPriority`, `tilesLoadingMediumPriority`, and `tilesLoadingHighPriority` from `ViewUpdateResult`. Use `workerThreadTileLoadQueueLength` and `mainThreadTileLoadQueueLength` instead.

##### Additions :tada:

- Added `getOrientedBoundingBoxFromBoundingVolume` to the `Cesium3DTilesSelection` namespace.
- Added `transform` and `toAxisAligned` methods to `OrientedBoundingBox`.
- Switched to `libjpeg-turbo` instead of `stb` for faster jpeg decoding.
- Added `getNumberOfTilesLoaded` method to `Tileset`.
- Changed how `TilesetOptions::forbidHoles` works so that it loads much more quickly, while still guaranteeing there are no holes in the tileset.
- Added `frameNumber` property to `ViewUpdateResult`.
- Added getters for the `stride` and `data` fields of `AccessorView`.
- Added `startNewFrame` method to `ITileExcluder`.
- Added `CreditSystem.setShowOnScreen` and `Tileset.setShowCreditsOnScreen` to allow on-screen credit rendering to be toggled at runtime.

##### Fixes :wrench:

- Fixed a bug that caused the `center` field of `AxisAlignedBox` to be incorrect.
- Fixed a bug that caused the main thread to sometimes load low-priority tiles before high-priority ones. This could result in much longer waits than necessary for a tileset's appropriate level-of-detail to be shown.
- Fixed a bug that prevented WebP and KTX2 textures from working in the common case where only the extension specified the `source` property, not the glTF's main `Texture` definition.

### v0.22.1 - 2023-03-06

##### Fixes :wrench:

- Fixed a crash that could occur when a batch table property had fewer values than the model had features.

### v0.22.0 - 2023-03-01

##### Breaking Changes :mega:

- Renamed `CesiumGeometry::AxisTransforms` to simply `Transforms`.
- Renamed `CesiumGeospatial::Transforms` to `GlobeTransforms`.

##### Additions :tada:

- Added `GlobeAnchor`, making it easy to define a coordinate system that anchors an object to the globe and maintains it as the object moves or as the local coordinate system it is defined in changes.
- Added support for loading tilesets with `pnts` content. Point clouds are converted to `glTF`s with a single `POINTS` primitive, while batch tables are converted to `EXT_feature_metadata`.
- Added `createTranslationRotationScaleMatrix` and `computeTranslationRotationScaleFromMatrix` methods to `CesiumGeometry::Transforms`.
- Added `CesiumUtility::AttributeCompression` for encoding and decoding vertex attributes in different formats.

##### Fixes :wrench:

- Fixed a bug that could cause holes to appear in a tileset, even with frustum culling disabled, when the tileset includes some empty tiles with a geometric error greater than their parent's.

### v0.21.3 - 2023-02-01

##### Fixes :wrench:

- Fixed a bug that could prevent loading in tilesets that are additively-refined and have external tilesets, such as Cesium OSM Buildings.
- Fixed a bug that could cause parent tiles to be incorrectly culled in tilesets with additive ("ADD") refinement. This could cause geometry to disappear when moving in closer, or fail to appear at all.
- When unloading tile content, raster overlay tiles are now detached from geometry tiles _before_ the geometry tile content is unloaded.
- Added missing `#include <string>` in generated glTF and 3D Tiles header files.
- Replaced `std::sprintf` with `std::snprintf`, fixing a warning-as-error in newer versions of Xcode.
- Upgraded tinyxml2 [from commit 1aeb57d26bc303d5cfa1a9ff2a331df7ba278656 to commit e05956094c27117f989d22f25b75633123d72a83](https://github.com/leethomason/tinyxml2/compare/1aeb57d26bc303d5cfa1a9ff2a331df7ba278656...e05956094c27117f989d22f25b75633123d72a83).

### v0.21.2 - 2022-12-09

##### Additions :tada:

- Added the ability to specify the endpoint URL of the Cesium ion API when constructing an `IonRasterOverlay`.

##### Fixes :wrench:

- Removed the logged warning about the use of the `gltfUpAxis` property in a 3D Tiles tileset.json. While not technically spec-compliant, this property is quite common and we are not going to remove support for it anytime soon.

### v0.21.1 - 2022-12-02

##### Fixes :wrench:

- Fixed a bug that could cause an assertion failure - and on rare occasions a more serious problem - when creating a tile provider for a `TileMapServiceRasterOverlay` or a `WebMapServiceRasterOverlay`.

### v0.21.0 - 2022-11-01

##### Breaking Changes :mega:

- On `IPrepareRendererResources`, the `image` parameter passed to `prepareRasterInLoadThread` and the `rasterTile` parameter passed to `prepareRasterInMainThread` are no longer const. These methods are now allowed to modify the parameters during load.
- `IPrepareRendererResources::prepareInLoadThread` now takes a `TileLoadResult` and returns a `Future<TileLoadResultAndRenderResources>`, allowing it to work asynchronously rather than just blocking a worker thread until it is finished.
- `RasterOverlay::createTileProvider` now takes the owner pointer as an `IntrusivePointer` instead of a raw pointer, and returns a future that resolves to a `RasterOverlay::CreateTileProviderResult`.

##### Additions :tada:

- Added `mainThreadLoadingTimeLimit` and `tileCacheUnloadTimeLimit` properties to `TilesetOptions`, allowing a limit to be placed on how much time is spent loading and unloading tiles per frame.
- Added `GltfReader::generateMipMaps` method.
- Added the `getImage` method to `RasterOverlayTile`.
- Added `LocalHorizontalCoordinateSystem`, which is used to create convenient right- or left-handeded coordinate systems with an origin at a point on the globe.

##### Fixes :wrench:

- Fixed a bug that could cause a crash when adding raster overlays to sparse tilesets and zooming close enough to cause them to be upsampled.

### v0.20.0 - 2022-10-03

##### Breaking Changes :mega:

- `TileRenderContent::lodTransitionPercentage` now always goes from 0.0 --> 1.0 regardless of if the tile is fading in or out.
- Added a new parameter to `IPrepareRendererResources::prepareInLoadThread`, `rendererOptions`, to allow passing arbitrary data from the renderer.

##### Fixes :wrench:

- In `CesiumGltfWriter`, `accessor.byteOffset` and `bufferView.byteOffset` are no longer written if the value is 0. This fixes validation errors for accessors that don't have buffer views, e.g. attributes that are Draco compressed.
- Fixed a bug where failed tiles don't clean up any raster overlay tiles that are mapped to them, and therefore cannot be rendered as empty tiles.
- Fixed a bug that prevented access to Cesium Ion assets by using expired Access Tokens.

### v0.19.0 - 2022-09-01

##### Breaking Changes :mega:

- `RasterOverlayCollection` no longer accepts a `Tileset` in its constructor. Instead, it now accepts a `Tile::LoadedLinkList` and a `TilesetExternals`.
- Removed `TileContext`. It has been replaced by the `TilesetContentLoader` interface.
- Removed `TileContentFactory`. Instead, conversions of various types to glTF can be registered with `GltfConverters`.
- Removed `TileContentLoadInput`. It has been replaced by `TileLoadInput` and `TilesetContentLoader`.
- Removed `TileContentLoadResult`. It has been replaced by `TileContent`.
- Removed `TileContentLoader`. It has been replaced by `TilesetContentLoader` and `GltfConverters`.
- Removed `ImplicitTraversal`. It has been replaced by `TilesetContentLoader` and `GltfConverters`.
- Removed many methods from the `Cesium3DTilesSelection::Tileset` class: `getUrl()`, `getIonAssetID()`, `getIonAssetToken()`, `notifyTileStartLoading`, `notifyTileDoneLoading()`, `notifyTileUnloading()`, `loadTilesFromJson()`, `requestTileContent()`, `requestAvailabilitySubtree()`, `addContext()`, and `getGltfUpAxis()`. Most of these were already not recommended for use outside of cesium-native.
- Removed many methods from the `Cesium3DTilesSelection::Tile` class: `getTileset()`, `getContext()`, `setContext()`, `getContent()`, `setEmptyContent()`, `getRendererResources()`, `setState()`, `loadContent()`, `processLoadedContent()`, `unloadContent()`, `update()`, and `markPermanentlyFailed()`. Most of these were already not recommended for use outside of cesium-native.

##### Additions :tada:

- Quantized-mesh terrain and implicit octree and quadtree tilesets can now skip levels-of-detail when traversing, so the correct detail is loaded more quickly.
- Added new options to `TilesetOptions` supporting smooth transitions between tiles at different levels-of-detail. A tile's transition percentage can be retrieved from `TileRenderContent::lodTransitionPercentage`.
- Added support for loading WebP images inside glTFs and raster overlays. WebP textures can be provided directly in a glTF texture or in the `EXT_texture_webp` extension.
- Added support for `KHR_texture_transform` to `CesiumGltf`, `CesiumGltfReader`, and `CesiumGltfWriter`
- `Tileset` can be constructed with a `TilesetContentLoader` and a root `Tile` for loading and rendering different 3D Tile-like formats or creating a procedural tileset.

##### Fixes :wrench:

- Fixed a bug where the Raster Overlay passed to the `loadErrorCallback` would not be the one that the user created, but instead an aggregated overlay that was created internally.

### v0.18.1 - 2022-08-04

##### Fixes :wrench:

- Fixed a bug in `SqliteCache` where the last access time of resources was not updated correctly, sometimes causing more recently used resources to be evicted from the cache before less recently used ones.

### v0.18.0 - 2022-08-01

##### Breaking Changes :mega:

- Removed support for 3D Tiles Next extensions in `TilesetWriter` and `TilesetReader` that have been promoted to core in 3D Tiles 1.1
  - [3DTILES_multiple_contents](https://github.com/CesiumGS/3d-tiles/tree/main/extensions/3DTILES_multiple_contents)
  - [3DTILES_implicit_tiling](https://github.com/CesiumGS/3d-tiles/tree/main/extensions/3DTILES_implicit_tiling)
  - [3DTILES_metadata](https://github.com/CesiumGS/3d-tiles/tree/main/extensions/3DTILES_metadata)
  - [3DTILES_content_gltf](https://github.com/CesiumGS/3d-tiles/tree/main/extensions/3DTILES_content_gltf)
- Removed the `getSupportsRasterOverlays` from `Tileset` because the property is no longer relevant now that all tilesets support raster overlays.

##### Additions :tada:

- Added support for [3D Tiles 1.1](https://github.com/CesiumGS/3d-tiles/pull/666) in `TilesetWriter` and `TilesetReader`.
- Added a `TileOcclusionRendererProxyPool` to `TilesetExternals`. If a renderer implements and provides this interface, the tile occlusion information is used to avoid refining parent tiles that are completely occluded, reducing the number of tiles loaded.
- `Tileset` can now estimate the percentage of the tiles for the current view that have been loaded by calling the `computeLoadProgress` method.
- Enabled loading Tile Map Service (TMS) URLs that do not have a file named "tilemapresource.xml", such as from GeoServer.
- Added support for Tile Map Service documents that use the "local" profile when the SRS is mercator or geodetic.

### v0.17.0 - 2022-07-01

##### Fixes :wrench:

- Fixed crash when parsing an empty copyright string in the glTF model.

### v0.16.0 - 2022-06-01

##### Additions :tada:

- Added option to the `RasterizedPolygonsOverlay` to invert the selection, so everything outside the polygons gets rasterized instead of inside.
- The `RasterizedPolygonsTileExcluder` excludes tiles outside the selection instead of inside when given an inverted `RasterizedPolygonsOverlay`.
- Tiles are now upsampled using the projection of the first raster overlay in the list with more detail.

##### Fixes :wrench:

- For consistency with CesiumJS and compatibility with third-party terrain tilers widely used in the community, the `bounds` property of the `layer.json` file of a quantized-mesh terrain tileset is now ignored, and the terrain is assumed to cover the entire globe.

### v0.15.2 - 2022-05-13

##### Fixes :wrench:

- Fixed a bug where upsampled quadtree tiles could have siblings with mismatching projections.

In addition to the above, this release updates the following third-party libraries used by cesium-native:

- `cpp-httplib` to v0.10.3 ([changes](https://github.com/yhirose/cpp-httplib/compare/c7486ead96dad647b9783941722b5944ac1aaefa...d73395e1dc652465fa9524266cd26ad57365491f))
- `draco` to v1.5.2 ([changes](https://github.com/google/draco/compare/9bf5d2e4833d445acc85eb95da42d715d3711c6f...bd1e8de7dd0596c2cbe5929cbe1f5d2257cd33db))
- `earcut` to v2.2.3 ([changes](https://github.com/mapbox/earcut.hpp/compare/6d18edf0ce046023a7cb55e69c4cd9ba90e2c716...b28acde132cdb8e0ef536a96ca7ada8a651f9169))
- `PicoSHA2` to commit `1677374f23352716fc52183255a40c1b8e1d53eb` ([changes](https://github.com/okdshin/PicoSHA2/compare/b699e6c900be6e00152db5a3d123c1db42ea13d0...1677374f23352716fc52183255a40c1b8e1d53eb))
- `rapidjson` to commit `fcb23c2dbf561ec0798529be4f66394d3e4996d8` ([changes](https://github.com/Tencent/rapidjson/compare/fd3dc29a5c2852df569e1ea81dbde2c412ac5051...fcb23c2dbf561ec0798529be4f66394d3e4996d8))
- `spdlog` to v1.10.0 ([changes](https://github.com/gabime/spdlog/compare/cbe9448650176797739dbab13961ef4c07f4290f...76fb40d95455f249bd70824ecfcae7a8f0930fa3))
- `stb` to commit `af1a5bc352164740c1cc1354942b1c6b72eacb8a` ([changes](https://github.com/nothings/stb/compare/b42009b3b9d4ca35bc703f5310eedc74f584be58...af1a5bc352164740c1cc1354942b1c6b72eacb8a))
- `uriparser` to v0.9.6 ([changes](https://github.com/uriparser/uriparser/compare/e8a338e0c65fd875a46067d711750e4c13e044e7...24df44b74753017acfaec4b3a30097a8a2ae1ae1))

### v0.15.1 - 2022-05-05

##### Fixes :wrench:

- Fixed a bug that could cause tiles in external tilesets to fail to load.

### v0.15.0 - 2022-05-02

##### Additions :tada:

- Improved the load performance when `TilesetOptions::forbidHoles` is enabled by only loading child tiles when their parent does not meet the necessary screen-space error requirement.
- Added support for loading availability metadata from quantized-mesh layer.json. Previously, only availability embedded in terrain tiles was used.
- Added support for quantized-mesh terrain tilesets that specify a parent layer.
- Added support for metadata from the `3DTILES_batch_table_hierarchy` extension.

##### Fixes :wrench:

- Fixed a bug that could cause the same tiles to be continually loaded and unloaded when `TilesetOptions::forbidHoles` was enabled.
- Fixed a bug that could sometimes cause tilesets to fail to show their full detail when making changes to raster overlays.
- Fixed a bug that could cause holes even with `TilesetOptions::forbidHoles` enabled, particularly when using external tilesets.
- Tiles will no longer be selected to render when they have no content and they have a higher "geometric error" than their parent. In previous versions, this situation could briefly lead to holes while the children of such tiles loaded.
- Fixed a bug where `IPrepareRendererResources::prepareInMainThread` was called on a `Tile` before that `Tile` was updated with loaded content.
- Fixed a bug where getting bad data from the SQLite request cache could cause a crash. If the SQLite database is corrupt, it will now be deleted and recreated.

### v0.14.1 - 2022-04-14

##### Fixes :wrench:

- Fixed a crash caused by using an aggregated overlay of `IonRasterOverlay` after it is freed.
- Fix a bug introduced in v0.14.0 that caused Tile Map Service (TMS) overlays from Cesium ion to fail to load.

### v0.14.0 - 2022-04-01

##### Breaking Changes :mega:

- Added a new parameter, `rendererOptions`, to `IPrepareRendererResources::prepareRasterInLoadThread`.
- Changed the type of Cesium ion asset IDs from `uint32_t` to `int64_t`.
- Various changes in the `Cesium3DTiles`, `Cesium3DTilesReader`, and `Cesium3DTilesWriter` namespaces to match the evolving 3D Tiles Next specifications.
- Removed `getTextureCoordinateIndex` from `FeatureIDTextureView` and `FeatureTexturePropertyView`. Use `getTextureCoordinateAttributeId` instead.

##### Additions :tada:

- Added `WebMapServiceRasterOverlay` to pull raster overlays from a WMS server.
- Added support for the following glTF extensions to `CesiumGltf`, `CesiumGltfReader`, and `CesiumGltfWriter`:
  - `EXT_instance_features`
  - `EXT_structural_metadata`
  - `MAXAR_mesh_variants`
- Added an in-memory cache for Cesium ion asset endpoint responses in order to avoid repeated requests.
- Added `ScopeGuard` class to automatically a execute function when exiting a scope.
- The glTF `copyright` property, if present, is now included in the credits that `Tileset` adds to the `CreditSystem`. If the `copyright` has multiple parts separate by semicolons, these are treated as separate credits.
- Credits reported by `CreditSystem::getCreditsToShowThisFrame` are now sorted based on the number of occurrences, with the most common credits first.
- `Tileset` and `RasterOverlay` credits can now be shown on the screen, rather than in a separate credit popup.
- Added `FeatureTexturePropertyView::getSwizzle` method.
- Added `IsMetadataArray` template to check if a type is a `MetadataArrayView`.
- Added a `rendererOptions` property to `RasterOverlayOptions` to pass arbitrary data to `prepareRasterInLoadThread`.
- Added `Uri::escape`.

##### Fixes :wrench:

- Fixed an issue that could lead to compilation failures when passing an lvalue reference to `Promise::resolve()`.
- Fixed upsampling for `EXT_feature_metadata` feature tables.
- Fixed a bug that could cause the size of external images to be accounted for incorrectly when tracking the number of bytes loaded for caching purposes.
- Fixed a bug that prevented tiles from loading when "Forbid Holes" option was enabled.

### v0.13.0 - 2022-03-01

##### Breaking Changes :mega:

- Renamed constants in `CesiumUtility::Math` to use PascalCase instead of SCREAMING_SNAKE_CASE.

##### Additions :tada:

- Added support for the `CESIUM_RTC` and `KHR_texture_basisu` glTF extensions.
- Added support for 3D Tiles that do not have a geometric error, improving compatibility with tilesets that don't quite match the 3D Tiles spec.
- Exposed the Cesium ion endpoint URL as a parameter on tilesets and raster overlays.
- `TilesetOptions` and `RasterOverlayOptions` each have a new option to report which compressed textured formats are supported on the client platform. Ideal formats amongst the available ones are picked for each KTX2 texture that is later encountered.
- The `ImageCesium` class nows convey which GPU pixel compression format (if any) is used. This informs what to expect in the image's pixel buffer.
- The `ImageCesium` class can now contain pre-computed mipmaps, if they exist. In that case, all the mips will be in the pixel buffer and the delineation between each mip will be described in `ImageCesium::mipPositions`.
- Tileset content with the known file extensions ".gltf", ".glb", and ".terrain" can now be loaded even if the Content-Type is incorrect. This is especially helpful for loading tilesets from `file:` URLs.
- Created tighter fitting bounding volumes for terrain tiles by excluding skirt vertices.

##### Fixes :wrench:

- Fixed bug that could cause properties types in a B3DM Batch Table to be deduced incorrectly, leading to a crash when accessing property values.
- Fixed a bug where implicit tiles were not receiving the root transform and so could sometimes end up in the wrong place.

### v0.12.0 - 2022-02-01

##### Breaking Changes :mega:

- Renamed `IAssetAccessor::requestAsset` to `get`.
- Renamed `IAssetAccessor::post` to `request` and added a new parameter in the second position to specify the HTTP verb to use.
- `Token` in `CesiumIonClient` has been updated to match Cesium ion's v2 REST API endpoint, so several fields have been renamed. The `tokens` method also now returns future that resolves to a `TokenList` instead of a plain vector of `Token` instances.
- Renamed `GltfReader::readModel`, `ModelReaderResult`, and `ReadModelOptions` to `GltfReader::readGltf`, `GltfReaderResult`, and `GltfReaderOptions` respectively.
- Removed `writeModelAsEmbeddedBytes`, `writeModelAndExternalFiles`, `WriteModelResult`, `WriteModelOptions`, and `WriteGLTFCallback`. Use `GltfWriter::writeGltf`, `GltfWriter::writeGlb`, `GltfWriterResult`, and `GltfWriterOptions` instead.

##### Additions :tada:

- Added `TilesetWriterOptions` for serializing tileset JSON.
- Added support for the following extensions in `GltfWriter` and `GltfReader`:
  - [KHR_materials_unlit](https://github.com/KhronosGroup/glTF/tree/main/extensions/2.0/Khronos/KHR_materials_unlit)
  - [EXT_mesh_gpu_instancing](https://github.com/KhronosGroup/glTF/tree/main/extensions/2.0/Vendor/EXT_mesh_gpu_instancing)
  - [EXT_meshopt_compression](https://github.com/KhronosGroup/glTF/tree/main/extensions/2.0/Vendor/EXT_meshopt_compression)
  - [EXT_mesh_features](https://github.com/CesiumGS/glTF/tree/3d-tiles-next/extensions/2.0/Vendor/EXT_mesh_features)
  - [CESIUM_tile_edges](https://github.com/CesiumGS/glTF/pull/47)
- Added support for the following extensions in `TilesetWriter` and `TilesetReader`:
  - [3DTILES_multiple_contents](https://github.com/CesiumGS/3d-tiles/tree/main/extensions/3DTILES_multiple_contents)
  - [3DTILES_implicit_tiling](https://github.com/CesiumGS/3d-tiles/tree/main/extensions/3DTILES_implicit_tiling)
  - [3DTILES_metadata](https://github.com/CesiumGS/3d-tiles/tree/main/extensions/3DTILES_metadata)
- Added `SubtreeWriter` and `SubtreeReader` for serializing and deserializing the subtree format in [3DTILES_implicit_tiling](https://github.com/CesiumGS/3d-tiles/tree/main/extensions/3DTILES_implicit_tiling).
- Added `SchemaWriter` and `SchemaReader` for serializing and deserializing schemas in [EXT_mesh_features](https://github.com/CesiumGS/glTF/tree/3d-tiles-next/extensions/2.0/Vendor/EXT_mesh_features) and [3DTILES_metadata](https://github.com/CesiumGS/3d-tiles/tree/main/extensions/3DTILES_metadata).
- Added `hasExtension` to `ExtensibleObject`.
- Added `CESIUM_TESTS_ENABLED` option to the build system.
- Added support in the JSON reader for reading doubles with no fractional value as integers.
- Added case-insensitive comparison for Cesium 3D Tiles "refine" property values.
- Added new capabilities to `Connection` in `CesiumIonClient`:
  - The `tokens` method now uses the v2 service endpoint and allows a number of options to be specified.
  - Added a `token` method to allow details of a single token to be retrieved.
  - Added `nextPage` and `previousPage` methods to allow paging through tokens.
  - Added `modifyToken` method.
  - Added static `getIdFromToken` method to obtain a token ID from a given token value.
- Added `loadErrorCallback` to `TilesetOptions` and `RasterOverlayOptions`. This callback is invoked when the `Tileset` or `RasterOverlay` encounter a load error, allowing the error to be handled by application code.
- Enable `IntrusivePointer<T>` to be converted to `IntrusivePointer<U>` if U is a base class of T.

##### Fixes :wrench:

- Fixes a bug where `notifyTileDoneLoading` was not called when encountering Ion responses that can't be parsed.
- Fixed a bug that prevented a continuation attached to a `SharedFuture` from returning a `Future` itself.
- Fixed incorrect child subtree index calculation in implicit tiles.
- Fixed `computeDistanceSquaredToPosition` in `BoundingSphere`.

### v0.11.0 - 2022-01-03

##### Breaking Changes :mega:

- The `CesiumGltfReader` project now uses the `CesiumGltfReader` namespace instead of the `CesiumGltf` namespace.
- The `CesiumGltfWriter` project now uses the `CesiumGltfWriter` namespace instead of the `CesiumGltf` namespace.
- The `Cesium3DTilesReader` project now uses the `Cesium3DTilesReader` namespace instead of the `Cesium3DTiles` namespace.

##### Additions :tada:

- Added `Cesium3DTilesWriter` library.

##### Fixes :wrench:

- Fixed a bug in `QuadtreeRasterOverlayTileProvider` that caused incorrect level-of-detail selection for overlays that use a global (or otherwise large) tiling scheme but have non-global (or otherwise smaller) coverage.

### v0.10.0 - 2021-12-01

##### Breaking Changes :mega:

- `QuadtreeRasterOverlayTileProvider::computeLevelFromGeometricError` has been removed. `computeLevelFromTargetScreenPixels` may be useful as a replacement.
- The constructor of `RasterOverlayTileProvider` now requires a coverage rectangle.
- `RasterOverlayTileProvider::getTile` now takes a `targetScreenPixels` instead of a `targetGeometricError`.
- The constructor of `RasterMappedTo3DTile` now requires a texture coordinate index.
- The constructor of `RasterOverlayTile` now takes a `targetScreenPixels` instead of a `targetGeometricError`. And the corresponding `getTargetGeometricError` has been removed.
- Removed `TileContentLoadResult::rasterOverlayProjections`. This field is now found in the `overlayDetails`.
- Removed `obtainGlobeRectangle` from `TileUtilities.h`. Use `estimateGlobeRectangle` in `BoundingVolume.h` instead.
- cesium-native now uses the following options with the `glm` library:
  - `GLM_FORCE_XYZW_ONLY`
  - `GLM_FORCE_EXPLICIT_CTOR`
  - `GLM_FORCE_SIZE_T_LENGTH`

##### Additions :tada:

- Added support for the [3DTILES_implicit_tiling](https://github.com/CesiumGS/3d-tiles/tree/main/extensions/3DTILES_implicit_tiling) extension.
- Added support for the [3DTILES_bounding_volume_S2](https://github.com/CesiumGS/3d-tiles/tree/main/extensions/3DTILES_bounding_volume_S2) extension.
- Added support for raster overlays, including clipping polygons, on any 3D Tiles tileset.
- Added support for external glTF buffers and images.
- Raster overlay level-of detail is now selected using "target screen pixels" rather than the hard-to-interpret geometric error value.
- A `RasterOverlay` can now be configured with a `maximumScreenSpaceError` independent of the screen-space error used for the geometry.
- `RasterOverlay::loadTileProvider` now returns a `SharedFuture`, making it easy to attach a continuation to run when the load completes.
- Added `GltfContent::applyRtcCenter` and `applyGltfUpAxisTransform`.
- Clipping polygon edges now remain sharp even when zooming in past the available geometry detail.
- Added `DebugColorizeTilesRasterOverlay`.
- Added `BoundingRegionBuilder` to `CesiumGeospatial`.
- Added `GlobeRectangle::EMPTY` static field and `GlobeRectangle::isEmpty` method.
- Added the ability to set the coordinates of a `GlobeRectangle` after construction.

##### Fixes :wrench:

- Improved the computation of bounding regions and overlay texture coordinates from geometry, particularly for geometry that crosses the anti-meridian or touches the poles.
- Fixed a bug that would result in incorrect geometry when upsampling a glTF with a position accessor pointing to a bufferView that did not start at the beginning of its buffer.
- Fixed a problem that could cause incorrect distance computation for a degenerate bounding region that is a single point with a min/max height.
- Improved the numerical stability of `GlobeRectangle::computeCenter` and `GlobeRectangle::contains`.
- Error messages are no longer printed to the Output Log when an upsampled tile happens to have a primitive with no vertices.
- Fixed a bug that could cause memory corruption when a decoded Draco mesh was larger than indicated by the corresponding glTF accessor.
- Fixed a bug that could cause the wrong triangle indices to be used for a Draco-encoded glTF.

### v0.9.0 - 2021-11-01

##### Breaking Changes :mega:

- Changed the following properties in CesiumGltf:
  - `BufferView::target` now defaults to `std::nullopt` instead of `Target::ARRAY_BUFFER`.
  - `ClassProperty::type` now defaults to `Type::INT8` instead of empty string.
  - `ClassProperty::componentType` is now an optional string instead of a `JsonValue`.
  - `FeatureTexture::classProperty` is no longer optional, consistent with changes to the extension spec.
  - `Image::mimeType` now defaults to empty string instead of `MimeType::image_jpeg`.
  - `Sampler::magFilter` and `Sampler::minFilter` now default to `std::nullopt` instead of `MagFilter::NEAREST`.
- The version of `ExtensibleObject` in the `CesiumGltf` library and namespace has been removed. Use the one in the `CesiumUtility` library and namespace instead.
- Renamed the following glTF extension classes:
  - `KHR_draco_mesh_compression` -> `ExtensionKhrDracoMeshCompression`.
  - `MeshPrimitiveEXT_feature_metadata` -> `ExtensionMeshPrimitiveExtFeatureMetadata`
  - `ModelEXT_feature_metadata` -> `ExtensionModelExtFeatureMetadata`
- `CesiumGltf::ReaderContext` has been removed. It has been replaced with either `CesiumJsonReader::ExtensionReaderContext` or `GltfReader`.

##### Additions :tada:

- Added new `Cesium3DTiles` and `Cesium3DTilesReader` libraries. They are useful for reading and working with 3D Tiles tilesets.

##### Fixes :wrench:

- Fixed a bug that could cause crashes or incorrect behavior when using raster overlays.
- Fixed a bug that caused 3D Tiles content to fail to load when the status code was zero. This code is used by libcurl for successful read of `file://` URLs, so the bug prevented loading from such URLs in some environments.
- Errors and warnings that occur while loading glTF textures are now include in the model load errors and warnings.
- Fixes how `generate-classes` deals with reserved C++ keywords. Property names that are C++ keywords should be appended with "Property" as was already done,
  but when parsing JSONs the original property name string should be used.

### v0.8.0 - 2021-10-01

##### Breaking Changes :mega:

- glTF enums are now represented in CesiumGltf as their underlying type (int32 or string) rather than as an enum class.
- Tile content loaders now return a `Future`, which allows them to be asynchronous and make further network requests.

##### Fixes :wrench:

- Fixed a bug that caused the `RTC_CENTER` semantic in a B3DM feature table to be ignored if any of the values happened to be integers rather than floating-point numbers. This caused these tiles to render in the wrong location.

### v0.7.2 - 2021-09-14

##### Fixes :wrench:

- Fixed a bug where the "forbidHoles" option was not working with raster overlays and external tilesets.

### v0.7.1 - 2021-09-14

##### Fixes :wrench:

- Fixed a bug introduced in v0.7.0 where credits from a `QuadtreeRasterOverlayTileProvider` were not collected and reported.
- Fixed a bug where disabling frustum culling caused external tilesets to not load.

### v0.7.0 - 2021-09-01

##### Breaking Changes :mega:

- Renamed the `Cesium3DTiles` namespace and library to `Cesium3DTilesSelection`.
- Deleted `Cesium3DTilesSelection::Gltf` and moved functionality into `CesiumGltf::Model`.
- Renamed `Rectangle::intersect` and `GlobeRectangle::intersect` to `computeIntersection`.
- `RasterOverlay` and derived classes now require a `name` parameter to their constructors.
- Changed the type of texture coordinate IDs used in the raster overlay system from `uint32_t` to `int32_t`.
- `RasterOverlayTileProvider` is no longer quadtree-oriented. Instead, it requires derived classes to provide an image for a particular requested rectangle and geometric error. Classes that previously derived from `RasterOverlayTileProvider` should now derive from `QuadtreeRasterOverlayTileProvider` and implement `loadQuadtreeTileImage` instead of `loadTileImage`.
- Removed `TilesetOptions::enableWaterMask`, which didn't have any effect anyway. `TilesetContentOptions::enableWaterMask` still exists and works.

##### Additions :tada:

- Added `Future<T>::isReady`.
- Added `Future<T>::share`, which returns a `SharedFuture<T>` and allows multiple continuations to be attached.
- Added an option in `TilesetOptions::ContentOptions` to generate smooth normals when the original glTFs were missing normals.
- Added `ImageManipulation` class to `CesiumGltfReader`.
- Added `Math::roundUp` and `Math::roundDown`.
- Added `Rectangle::computeUnion`.

##### Fixes :wrench:

- Fixed a bug that caused CesiumGltfWriter to write a material's normal texture info into a property named `normalTextureInfo` rather than `normalTexture`.
- Fixed a bug in `TileMapServiceRasterOverlay` that caused it to show only the lowest resolution tiles if missing a `tilemapresource.xml` file.

### v0.6.0 - 2021-08-02

##### Breaking Changes :mega:

- `Future<T>::wait` now returns the resolved value and throws if the Future rejected, rather than returning a `std::variant` and slicing the exception to `std::exception`.
- `Tileset::updateView` and `Tileset::updateViewOffline` now take `std::vector<ViewState>` instead of a single `ViewState`.

##### Additions :tada:

- Added support for the `EXT_feature_metadata` glTF extension.
- Added automatic conversion of the B3DM batch table to the `EXT_feature_metadata` extension.
- Added `CESIUM_COVERAGE_ENABLED` option to the build system.
- Added `AsyncSystem::dispatchOneMainThreadTask` to dispatch a single task, rather than all the tasks that are waiting.
- Added `AsyncSystem::createPromise` to create a Promise directly, rather than via a callback as in `AsyncSystem::createFuture`.
- Added `AsyncSystem::catchImmediately` to catch a Future rejection immediately in any thread.
- Added `AsyncSystem::all` to create a Future that resolves when a list of Futures resolve.
- Added support for multiple frustums in the `Tileset` selection algorithm.

##### Fixes :wrench:

- Fixed a bug that prevented `.then` functions from being used on a `Future<void>` when CESIUM_TRACING_ENABLED was ON.

### v0.5.0 - 2021-07-01

##### Breaking Changes :mega:

- `TilesetExternals` now has an `AsyncSystem` instead of a shared pointer to an `ITaskProcessor`.

##### Additions :tada:

- Added a performance tracing framework via `CESIUM_TRACE_*` macros.
- Added `Future<T>::thenImmediately`.
- Added `AsyncSystem::createThreadPool` and `Future<T>::thenInThreadPool`.
- `Future<T>::thenInWorkerThread` and `Future<T>::thenInMainThread` now arrange for their continuations to be executed immediately when the Future is resolved, if the Future is resolved in the correct thread.
- Moved all request cache database access to a dedicated thread, in order to free up worker threads for parallelizable work.

### v0.4.0 - 2021-06-01

##### Additions :tada:

- Added `Cesium3DTiles::TileIdUtilities` with a `createTileIdString` function to create logging/debugging strings for `TileID` objects.
- Accessing the same Bing Maps layer multiple times in a single application run now reuses the same Bing Maps session instead of starting a new one each time.
- Added a configure-time build option, `PRIVATE_CESIUM_SQLITE`, to rename all `sqlite3*` symbols to `cesium_sqlite3*`.

##### Fixes :wrench:

- Matched draco's decoded indices to gltf primitive if indices attribute does not match with the decompressed indices.
- `createAccessorView` now creates an (invalid) `AccessorView` with a standard numeric type on error, rather than creating `AccessorView<nullptr_t>`. This makes it easier to use a simple lambda as the callback.
- Disabled `HTTPLIB_USE_ZLIB_IF_AVAILABLE` and `HTTPLIB_USE_OPENSSL_IF_AVAILABLE` because these libraries are not required for our use for cpp-httplib and they cause problems on some systems.

### v0.3.1 - 2021-05-13

##### Fixes :wrench:

- Fixed a memory leak when loading textures from a glTF model.
- Fixed a use-after-free bug that could cause a crash when destroying a `RasterOverlay`.

### v0.3.0 - 2021-05-03

##### Breaking Changes :mega:

- Converted `magic_enum` / `CodeCoverage.cmake` dependencies to external submodules.
- Replaced `CesiumGltf::WriteFlags` bitmask with `CesiumGltf::WriteModelOptions` struct.
  `CesiumGltf::writeModelAsEmbeddedBytes` and `CesiumGltf::writeModelAndExternalfiles`
  now use this struct for configuration.
- Removed all exceptions in `WriterException.h`, warnings / errors are now reported in
  `WriteModelResult`, which is returned from `CesiumGltf::writeModelAsEmbeddedBytes` and
  `CesiumGltf::writeModelAndExternalFiles` instead.

##### Additions :tada:

- Added support for loading the water mask from quantized-mesh terrain tiles.

##### Fixes :wrench:

- Let a tile be renderable if all its raster overlays are ready, even if some are still loading.

### v0.2.0 - 2021-04-19

##### Breaking Changes :mega:

- Moved `JsonValue` from the `CesiumGltf` library to the `CesiumUtility` library and changes some of its methods.
- Renamed `CesiumGltf::Reader` to `CesiumGltf::GltfReader`.
- Made the `readModel` and `readImage` methods on `GltfReader` instance methods instead of static methods.

##### Additions :tada:

- Added `CesiumGltfWriter` library.
- Added `CesiumJsonReader` library.
- Added diagnostic details to error messages for invalid glTF inputs.
- Added diagnostic details to error messages for failed OAuth2 authorization with `CesiumIonClient::Connection`.
- Added an `Axis` enum and `AxisTransforms` class for coordinate system transforms
- Added support for the legacy `gltfUpVector` string property in the `asset` part of tilesets. The up vector is read and passed as an `Axis` in the `extras["gltfUpVector"]` property, so that receivers may rotate the glTF model's up-vector to match the Z-up convention of 3D Tiles.
- Unknown glTF extensions are now deserialized as a `JsonValue`. Previously, they were ignored.
- Added the ability to register glTF extensions for deserialization using `GltReader::registerExtension`.
- Added `GltfReader::setExtensionState`, which can be used to request that an extension not be deserialized or that it be deserialized as a `JsonValue` even though a statically-typed class is available for the extension.

##### Fixes :wrench:

- Gave glTFs created from quantized-mesh terrain tiles a more sensible material with a `metallicFactor` of 0.0 and a `roughnessFactor` of 1.0. Previously the default glTF material was used, which has a `metallicFactor` of 1.0, leading to an undesirable appearance.
- Reported zero-length images as non-errors as `BingMapsRasterOverlay` purposely requests that the Bing servers return a zero-length image for non-existent tiles.
- 3D Tiles geometric error is now scaled by the tile's transform.
- Fixed a bug that that caused a 3D Tiles tile to fail to refine when any of its children had an unsupported type of content.

### v0.1.0 - 2021-03-30

- Initial release.<|MERGE_RESOLUTION|>--- conflicted
+++ resolved
@@ -16,11 +16,8 @@
 ##### Fixes :wrench:
 
 - Updated the CMake install process to install the vcpkg-built Debug binaries in Debug builds. Previously the Release binaries were installed instead.
-<<<<<<< HEAD
+- Fixed a crash that would occur for raster overlays attempting to dereference a null `CreditSystem`.
 - Fixed a bug where an empty `extensions` object would get written if an `ExtensibleObject` only had unregistered extensions.
-=======
-- Fixed a crash that would occur for raster overlays attempting to dereference a null `CreditSystem`.
->>>>>>> 7717bd88
 
 ### v0.41.0 - 2024-11-01
 
