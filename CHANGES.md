# Change Log

<<<<<<< HEAD
### ? - ?

##### Fixes :wrench:

- When KTX transcoding fails, the image will now be fully decompressed instead of returning an error.
=======
### v0.27.0 - 2023-09-01

##### Fixes :wrench:

- Fixed a bug where an empty error message would get propagated to a tileset's `loadErrorCallback`.
>>>>>>> 737e710d

### v0.26.0 - 2023-08-01

##### Additions :tada:

- Added caching support for Google Maps Photorealistic 3D Tiles. Or other cases where the origin server is using combinations of HTTP header directives that previously caused tiles not to go to disk cache (such as `max-age-0`, `stale-while-revalidate`, and `Expires`).
- Added support for the `EXT_meshopt_compression` extension, which allows decompressing mesh data using the meshoptimizer library. Also added support for the `KHR_mesh_quantization` and `KHR_texture_transform` extensions, which are often used together with the `EXT_meshopt_compression` extension to optimize the size and performance of glTF files.

##### Fixes :wrench:

- Fixed a bug in the 3D Tiles selection algorithm that could cause missing detail if a tileset had a leaf tile that was considered "unconditionally refined" due to having a geometric error larger than its parent's.
- Fixed a bug where `GltfReader::readImage` would always populate `mipPositions` when reading KTX2 images, even when the KTX2 file indicated that it had no mip levels and that they should be created, if necessary, from the base image. As a result, `generateMipMaps` wouldn't generate any mipmaps for the image.

### v0.25.1 - 2023-07-03

##### Additions :tada:

- Included generated glTF and 3D Tiles classes in the generated referenced documentation.
- Updated the 3D Tiles class generator to use the `main` branch instead of the `draft-1.1` branch.

### v0.25.0 - 2023-06-01

##### Additions :tada:

- Added `computeTransformationToAnotherLocal` method to `LocalHorizontalCoordinateSystem`.
- Added support for the `KHR_materials_variants` extension to the glTF reader and writer.
- Added `GunzipAssetAccessor`. It can decorate another asset accessor in order to automatically gunzip responses (if they're gzipped) even if they're missing the proper `Content-Encoding` header.

##### Fixes :wrench:

- On Tileset Load Failure, warning/error messages will always be logged even if the failure callback is set.
- Fixed a bug that caused meshes to be missing entirely when upsampled from a parent with `UNSIGNED_BYTE` indices.

### v0.24.0 - 2023-05-01

##### Additions :tada:

- `WebMapServiceRasterOverlay` now allows query parameters in the base URL when building GetCapabilities and GetMap requests.
- Added support for parsing implicit tilesets that conform to the 3D Tiles 1.1 Spec.

##### Fixes :wrench:
- Fixed various `libjpeg-turbo` build errors, including ones that occurred when building for iOS.

### v0.23.0 - 2023-04-03

##### Breaking Changes :mega:

- Removed `tilesLoadingLowPriority`, `tilesLoadingMediumPriority`, and `tilesLoadingHighPriority` from `ViewUpdateResult`. Use `workerThreadTileLoadQueueLength` and `mainThreadTileLoadQueueLength` instead.

##### Additions :tada:

- Added `getOrientedBoundingBoxFromBoundingVolume` to the `Cesium3DTilesSelection` namespace.
- Added `transform` and `toAxisAligned` methods to `OrientedBoundingBox`.
- Switched to `libjpeg-turbo` instead of `stb` for faster jpeg decoding.
- Added `getNumberOfTilesLoaded` method to `Tileset`.
- Changed how `TilesetOptions::forbidHoles` works so that it loads much more quickly, while still guaranteeing there are no holes in the tileset.
- Added `frameNumber` property to `ViewUpdateResult`.
- Added getters for the `stride` and `data` fields of `AccessorView`.
- Added `startNewFrame` method to `ITileExcluder`.
- Added `CreditSystem.setShowOnScreen` and `Tileset.setShowCreditsOnScreen` to allow on-screen credit rendering to be toggled at runtime.

##### Fixes :wrench:

- Fixed a bug that caused the `center` field of `AxisAlignedBox` to be incorrect.
- Fixed a bug that caused the main thread to sometimes load low-priority tiles before high-priority ones. This could result in much longer waits than necessary for a tileset's appropriate level-of-detail to be shown.
- Fixed a bug that prevented WebP and KTX2 textures from working in the common case where only the extension specified the `source` property, not the glTF's main `Texture` definition.

### v0.22.1 - 2023-03-06

##### Fixes :wrench:

- Fixed a crash that could occur when a batch table property had fewer values than the model had features.

### v0.22.0 - 2023-03-01

##### Breaking Changes :mega:

- Renamed `CesiumGeometry::AxisTransforms` to simply `Transforms`.
- Renamed `CesiumGeospatial::Transforms` to `GlobeTransforms`.

##### Additions :tada:

- Added `GlobeAnchor`, making it easy to define a coordinate system that anchors an object to the globe and maintains it as the object moves or as the local coordinate system it is defined in changes.
- Added support for loading tilesets with `pnts` content. Point clouds are converted to `glTF`s with a single `POINTS` primitive, while batch tables are converted to `EXT_feature_metadata`.
- Added `createTranslationRotationScaleMatrix` and `computeTranslationRotationScaleFromMatrix` methods to `CesiumGeometry::Transforms`.
- Added `CesiumUtility::AttributeCompression` for encoding and decoding vertex attributes in different formats.

##### Fixes :wrench:

- Fixed a bug that could cause holes to appear in a tileset, even with frustum culling disabled, when the tileset includes some empty tiles with a geometric error greater than their parent's.

### v0.21.3 - 2023-02-01

##### Fixes :wrench:

- Fixed a bug that could prevent loading in tilesets that are additively-refined and have external tilesets, such as Cesium OSM Buildings.
- Fixed a bug that could cause parent tiles to be incorrectly culled in tilesets with additive ("ADD") refinement. This could cause geometry to disappear when moving in closer, or fail to appear at all.
- When unloading tile content, raster overlay tiles are now detached from geometry tiles _before_ the geometry tile content is unloaded.
- Added missing `#include <string>` in generated glTF and 3D Tiles header files.
- Replaced `std::sprintf` with `std::snprintf`, fixing a warning-as-error in newer versions of Xcode.
- Upgraded tinyxml2 [from commit 1aeb57d26bc303d5cfa1a9ff2a331df7ba278656 to commit e05956094c27117f989d22f25b75633123d72a83](https://github.com/leethomason/tinyxml2/compare/1aeb57d26bc303d5cfa1a9ff2a331df7ba278656...e05956094c27117f989d22f25b75633123d72a83).

### v0.21.2 - 2022-12-09

##### Additions :tada:

- Added the ability to specify the endpoint URL of the Cesium ion API when constructing an `IonRasterOverlay`.

##### Fixes :wrench:

- Removed the logged warning about the use of the `gltfUpAxis` property in a 3D Tiles tileset.json. While not technically spec-compliant, this property is quite common and we are not going to remove support for it anytime soon.

### v0.21.1 - 2022-12-02

##### Fixes :wrench:

- Fixed a bug that could cause an assertion failure - and on rare occasions a more serious problem - when creating a tile provider for a `TileMapServiceRasterOverlay` or a `WebMapServiceRasterOverlay`.

### v0.21.0 - 2022-11-01

##### Breaking Changes :mega:

- On `IPrepareRendererResources`, the `image` parameter passed to `prepareRasterInLoadThread` and the `rasterTile` parameter passed to `prepareRasterInMainThread` are no longer const. These methods are now allowed to modify the parameters during load.
- `IPrepareRendererResources::prepareInLoadThread` now takes a `TileLoadResult` and returns a `Future<TileLoadResultAndRenderResources>`, allowing it to work asynchronously rather than just blocking a worker thread until it is finished.
- `RasterOverlay::createTileProvider` now takes the owner pointer as an `IntrusivePointer` instead of a raw pointer, and returns a future that resolves to a `RasterOverlay::CreateTileProviderResult`.

##### Additions :tada:

- Added `mainThreadLoadingTimeLimit` and `tileCacheUnloadTimeLimit` properties to `TilesetOptions`, allowing a limit to be placed on how much time is spent loading and unloading tiles per frame.
- Added `GltfReader::generateMipMaps` method.
- Added the `getImage` method to `RasterOverlayTile`.
- Added `LocalHorizontalCoordinateSystem`, which is used to create convenient right- or left-handeded coordinate systems with an origin at a point on the globe.

##### Fixes :wrench:

- Fixed a bug that could cause a crash when adding raster overlays to sparse tilesets and zooming close enough to cause them to be upsampled.

### v0.20.0 - 2022-10-03

##### Breaking Changes :mega:

- `TileRenderContent::lodTransitionPercentage` now always goes from 0.0 --> 1.0 regardless of if the tile is fading in or out.
- Added a new parameter to `IPrepareRendererResources::prepareInLoadThread`, `rendererOptions`,  to allow passing arbitrary data from the renderer.

##### Fixes :wrench:

- In `CesiumGltfWriter`, `accessor.byteOffset` and `bufferView.byteOffset` are no longer written if the value is 0. This fixes validation errors for accessors that don't have buffer views, e.g. attributes that are Draco compressed.
- Fixed a bug where failed tiles don't clean up any raster overlay tiles that are mapped to them, and therefore cannot be rendered as empty tiles.
- Fixed a bug that prevented access to Cesium Ion assets by using expired Access Tokens.

### v0.19.0 - 2022-09-01

##### Breaking Changes :mega:

- `RasterOverlayCollection` no longer accepts a `Tileset` in its constructor. Instead, it now accepts a `Tile::LoadedLinkList` and a `TilesetExternals`.
- Removed `TileContext`. It has been replaced by the `TilesetContentLoader` interface.
- Removed `TileContentFactory`. Instead, conversions of various types to glTF can be registered with `GltfConverters`.
- Removed `TileContentLoadInput`. It has been replaced by `TileLoadInput` and `TilesetContentLoader`.
- Removed `TileContentLoadResult`. It has been replaced by `TileContent`.
- Removed `TileContentLoader`. It has been replaced by `TilesetContentLoader` and `GltfConverters`.
- Removed `ImplicitTraversal`. It has been replaced by `TilesetContentLoader` and `GltfConverters`.
- Removed many methods from the `Cesium3DTilesSelection::Tileset` class: `getUrl()`, `getIonAssetID()`, `getIonAssetToken()`, `notifyTileStartLoading`, `notifyTileDoneLoading()`, `notifyTileUnloading()`, `loadTilesFromJson()`, `requestTileContent()`,  `requestAvailabilitySubtree()`, `addContext()`, and `getGltfUpAxis()`. Most of these were already not recommended for use outside of cesium-native.
- Removed many methods from the `Cesium3DTilesSelection::Tile` class: `getTileset()`, `getContext()`, `setContext()`, `getContent()`, `setEmptyContent()`, `getRendererResources()`, `setState()`, `loadContent()`, `processLoadedContent()`, `unloadContent()`, `update()`, and `markPermanentlyFailed()`. Most of these were already not recommended for use outside of cesium-native.

##### Additions :tada:

- Quantized-mesh terrain and implicit octree and quadtree tilesets can now skip levels-of-detail when traversing, so the correct detail is loaded more quickly.
- Added new options to `TilesetOptions` supporting smooth transitions between tiles at different levels-of-detail. A tile's transition percentage can be retrieved from `TileRenderContent::lodTransitionPercentage`.
- Added support for loading WebP images inside glTFs and raster overlays. WebP textures can be provided directly in a glTF texture or in the `EXT_texture_webp` extension.
- Added support for `KHR_texture_transform` to `CesiumGltf`, `CesiumGltfReader`, and `CesiumGltfWriter`
- `Tileset` can be constructed with a `TilesetContentLoader` and a root `Tile` for loading and rendering different 3D Tile-like formats or creating a procedural tileset.

##### Fixes :wrench:

- Fixed a bug where the Raster Overlay passed to the `loadErrorCallback` would not be the one that the user created, but instead an aggregated overlay that was created internally.

### v0.18.1 - 2022-08-04

##### Fixes :wrench:

- Fixed a bug in `SqliteCache` where the last access time of resources was not updated correctly, sometimes causing more recently used resources to be evicted from the cache before less recently used ones.

### v0.18.0 - 2022-08-01

##### Breaking Changes :mega:

- Removed support for 3D Tiles Next extensions in `TilesetWriter` and `TilesetReader` that have been promoted to core in 3D Tiles 1.1
  - [3DTILES_multiple_contents](https://github.com/CesiumGS/3d-tiles/tree/main/extensions/3DTILES_multiple_contents)
  - [3DTILES_implicit_tiling](https://github.com/CesiumGS/3d-tiles/tree/main/extensions/3DTILES_implicit_tiling)
  - [3DTILES_metadata](https://github.com/CesiumGS/3d-tiles/tree/main/extensions/3DTILES_metadata)
  - [3DTILES_content_gltf](https://github.com/CesiumGS/3d-tiles/tree/main/extensions/3DTILES_content_gltf)
- Removed the `getSupportsRasterOverlays` from `Tileset` because the property is no longer relevant now that all tilesets support raster overlays.

##### Additions :tada:

- Added support for [3D Tiles 1.1](https://github.com/CesiumGS/3d-tiles/pull/666) in `TilesetWriter` and `TilesetReader`.
- Added a `TileOcclusionRendererProxyPool` to `TilesetExternals`. If a renderer implements and provides this interface, the tile occlusion information is used to avoid refining parent tiles that are completely occluded, reducing the number of tiles loaded.
- `Tileset` can now estimate the percentage of the tiles for the current view that have been loaded by calling the `computeLoadProgress` method.
- Enabled loading Tile Map Service (TMS) URLs that do not have a file named "tilemapresource.xml", such as from GeoServer.
- Added support for Tile Map Service documents that use the "local" profile when the SRS is mercator or geodetic.

### v0.17.0 - 2022-07-01

##### Fixes :wrench:
- Fixed crash when parsing an empty copyright string in the glTF model.

### v0.16.0 - 2022-06-01

##### Additions :tada:

- Added option to the `RasterizedPolygonsOverlay` to invert the selection, so everything outside the polygons gets rasterized instead of inside.
- The `RasterizedPolygonsTileExcluder` excludes tiles outside the selection instead of inside when given an inverted `RasterizedPolygonsOverlay`.
- Tiles are now upsampled using the projection of the first raster overlay in the list with more detail.

##### Fixes :wrench:

- For consistency with CesiumJS and compatibility with third-party terrain tilers widely used in the community, the `bounds` property of the `layer.json` file of a quantized-mesh terrain tileset is now ignored, and the terrain is assumed to cover the entire globe.

### v0.15.2 - 2022-05-13

##### Fixes :wrench:

- Fixed a bug where upsampled quadtree tiles could have siblings with mismatching projections.

In addition to the above, this release updates the following third-party libraries used by cesium-native:
- `cpp-httplib` to v0.10.3 ([changes](https://github.com/yhirose/cpp-httplib/compare/c7486ead96dad647b9783941722b5944ac1aaefa...d73395e1dc652465fa9524266cd26ad57365491f))
- `draco` to v1.5.2 ([changes](https://github.com/google/draco/compare/9bf5d2e4833d445acc85eb95da42d715d3711c6f...bd1e8de7dd0596c2cbe5929cbe1f5d2257cd33db))
- `earcut` to v2.2.3 ([changes](https://github.com/mapbox/earcut.hpp/compare/6d18edf0ce046023a7cb55e69c4cd9ba90e2c716...b28acde132cdb8e0ef536a96ca7ada8a651f9169))
- `PicoSHA2` to commit `1677374f23352716fc52183255a40c1b8e1d53eb` ([changes](https://github.com/okdshin/PicoSHA2/compare/b699e6c900be6e00152db5a3d123c1db42ea13d0...1677374f23352716fc52183255a40c1b8e1d53eb))
- `rapidjson` to commit `fcb23c2dbf561ec0798529be4f66394d3e4996d8` ([changes](https://github.com/Tencent/rapidjson/compare/fd3dc29a5c2852df569e1ea81dbde2c412ac5051...fcb23c2dbf561ec0798529be4f66394d3e4996d8))
- `spdlog` to v1.10.0 ([changes](https://github.com/gabime/spdlog/compare/cbe9448650176797739dbab13961ef4c07f4290f...76fb40d95455f249bd70824ecfcae7a8f0930fa3))
- `stb` to commit `af1a5bc352164740c1cc1354942b1c6b72eacb8a` ([changes](https://github.com/nothings/stb/compare/b42009b3b9d4ca35bc703f5310eedc74f584be58...af1a5bc352164740c1cc1354942b1c6b72eacb8a))
- `uriparser` to v0.9.6 ([changes](https://github.com/uriparser/uriparser/compare/e8a338e0c65fd875a46067d711750e4c13e044e7...24df44b74753017acfaec4b3a30097a8a2ae1ae1))

### v0.15.1 - 2022-05-05

##### Fixes :wrench:

- Fixed a bug that could cause tiles in external tilesets to fail to load.

### v0.15.0 - 2022-05-02

##### Additions :tada:

- Improved the load performance when `TilesetOptions::forbidHoles` is enabled by only loading child tiles when their parent does not meet the necessary screen-space error requirement.
- Added support for loading availability metadata from quantized-mesh layer.json. Previously, only availability embedded in terrain tiles was used.
- Added support for quantized-mesh terrain tilesets that specify a parent layer.
- Added support for metadata from the `3DTILES_batch_table_hierarchy` extension.

##### Fixes :wrench:

- Fixed a bug that could cause the same tiles to be continually loaded and unloaded when `TilesetOptions::forbidHoles` was enabled.
- Fixed a bug that could sometimes cause tilesets to fail to show their full detail when making changes to raster overlays.
- Fixed a bug that could cause holes even with `TilesetOptions::forbidHoles` enabled, particularly when using external tilesets.
- Tiles will no longer be selected to render when they have no content and they have a higher "geometric error" than their parent. In previous versions, this situation could briefly lead to holes while the children of such tiles loaded.
- Fixed a bug where `IPrepareRendererResources::prepareInMainThread` was called on a `Tile` before that `Tile` was updated with loaded content.
- Fixed a bug where getting bad data from the SQLite request cache could cause a crash. If the SQLite database is corrupt, it will now be deleted and recreated.

### v0.14.1 - 2022-04-14

##### Fixes :wrench:

- Fixed a crash caused by using an aggregated overlay of `IonRasterOverlay` after it is freed.
- Fix a bug introduced in v0.14.0 that caused Tile Map Service (TMS) overlays from Cesium ion to fail to load.

### v0.14.0 - 2022-04-01

##### Breaking Changes :mega:

- Added a new parameter, `rendererOptions`, to `IPrepareRendererResources::prepareRasterInLoadThread`.
- Changed the type of Cesium ion asset IDs from `uint32_t` to `int64_t`.
- Various changes in the `Cesium3DTiles`, `Cesium3DTilesReader`, and `Cesium3DTilesWriter` namespaces to match the evolving 3D Tiles Next specifications.
- Removed `getTextureCoordinateIndex` from `FeatureIDTextureView` and `FeatureTexturePropertyView`. Use `getTextureCoordinateAttributeId` instead.

##### Additions :tada:

- Added `WebMapServiceRasterOverlay` to pull raster overlays from a WMS server.
- Added support for the following glTF extensions to `CesiumGltf`, `CesiumGltfReader`, and `CesiumGltfWriter`:
  - `EXT_instance_features`
  - `EXT_structural_metadata`
  - `MAXAR_mesh_variants`
- Added an in-memory cache for Cesium ion asset endpoint responses in order to avoid repeated requests.
- Added `ScopeGuard` class to automatically a execute function when exiting a scope.
- The glTF `copyright` property, if present, is now included in the credits that `Tileset` adds to the `CreditSystem`. If the `copyright` has multiple parts separate by semicolons, these are treated as separate credits.
- Credits reported by `CreditSystem::getCreditsToShowThisFrame` are now sorted based on the number of occurrences, with the most common credits first.
- `Tileset` and `RasterOverlay` credits can now be shown on the screen, rather than in a separate credit popup.
- Added `FeatureTexturePropertyView::getSwizzle` method.
- Added `IsMetadataArray` template to check if a type is a `MetadataArrayView`.
- Added a `rendererOptions` property to `RasterOverlayOptions` to pass arbitrary data to `prepareRasterInLoadThread`.
- Added `Uri::escape`.

##### Fixes :wrench:

- Fixed an issue that could lead to compilation failures when passing an lvalue reference to `Promise::resolve()`.
- Fixed upsampling for `EXT_feature_metadata` feature tables.
- Fixed a bug that could cause the size of external images to be accounted for incorrectly when tracking the number of bytes loaded for caching purposes.
- Fixed a bug that prevented tiles from loading when "Forbid Holes" option was enabled.

### v0.13.0 - 2022-03-01

##### Breaking Changes :mega:

- Renamed constants in `CesiumUtility::Math` to use PascalCase instead of SCREAMING_SNAKE_CASE.

##### Additions :tada:

- Added support for the `CESIUM_RTC` and `KHR_texture_basisu` glTF extensions.
- Added support for 3D Tiles that do not have a geometric error, improving compatibility with tilesets that don't quite match the 3D Tiles spec.
- Exposed the Cesium ion endpoint URL as a parameter on tilesets and raster overlays.
- `TilesetOptions` and `RasterOverlayOptions` each have a new option to report which compressed textured formats are supported on the client platform. Ideal formats amongst the available ones are picked for each KTX2 texture that is later encountered.
- The `ImageCesium` class nows convey which GPU pixel compression format (if any) is used. This informs what to expect in the image's pixel buffer.
- The `ImageCesium` class can now contain pre-computed mipmaps, if they exist. In that case, all the mips will be in the pixel buffer and the delineation between each mip will be described in `ImageCesium::mipPositions`.
- Tileset content with the known file extensions ".gltf", ".glb", and ".terrain" can now be loaded even if the Content-Type is incorrect. This is especially helpful for loading tilesets from `file:` URLs.
- Created tighter fitting bounding volumes for terrain tiles by excluding skirt vertices.

##### Fixes :wrench:

- Fixed bug that could cause properties types in a B3DM Batch Table to be deduced incorrectly, leading to a crash when accessing property values.
- Fixed a bug where implicit tiles were not receiving the root transform and so could sometimes end up in the wrong place.

### v0.12.0 - 2022-02-01

##### Breaking Changes :mega:

- Renamed `IAssetAccessor::requestAsset` to `get`.
- Renamed `IAssetAccessor::post` to `request` and added a new parameter in the second position to specify the HTTP verb to use.
- `Token` in `CesiumIonClient` has been updated to match Cesium ion's v2 REST API endpoint, so several fields have been renamed. The `tokens` method also now returns future that resolves to a `TokenList` instead of a plain vector of `Token` instances.
- Renamed `GltfReader::readModel`, `ModelReaderResult`, and `ReadModelOptions` to `GltfReader::readGltf`, `GltfReaderResult`, and `GltfReaderOptions` respectively.
- Removed `writeModelAsEmbeddedBytes`, `writeModelAndExternalFiles`, `WriteModelResult`, `WriteModelOptions`, and `WriteGLTFCallback`. Use `GltfWriter::writeGltf`, `GltfWriter::writeGlb`, `GltfWriterResult`, and `GltfWriterOptions` instead.

##### Additions :tada:

- Added `TilesetWriterOptions` for serializing tileset JSON.
- Added support for the following extensions in `GltfWriter` and `GltfReader`:
  - [KHR_materials_unlit](https://github.com/KhronosGroup/glTF/tree/main/extensions/2.0/Khronos/KHR_materials_unlit)
  - [EXT_mesh_gpu_instancing](https://github.com/KhronosGroup/glTF/tree/main/extensions/2.0/Vendor/EXT_mesh_gpu_instancing)
  - [EXT_meshopt_compression](https://github.com/KhronosGroup/glTF/tree/main/extensions/2.0/Vendor/EXT_meshopt_compression)
  - [EXT_mesh_features](https://github.com/CesiumGS/glTF/tree/3d-tiles-next/extensions/2.0/Vendor/EXT_mesh_features)
  - [CESIUM_tile_edges](https://github.com/CesiumGS/glTF/pull/47)
- Added support for the following extensions in `TilesetWriter` and `TilesetReader`:
  - [3DTILES_multiple_contents](https://github.com/CesiumGS/3d-tiles/tree/main/extensions/3DTILES_multiple_contents)
  - [3DTILES_implicit_tiling](https://github.com/CesiumGS/3d-tiles/tree/main/extensions/3DTILES_implicit_tiling)
  - [3DTILES_metadata](https://github.com/CesiumGS/3d-tiles/tree/main/extensions/3DTILES_metadata)
- Added `SubtreeWriter` and `SubtreeReader` for serializing and deserializing the subtree format in [3DTILES_implicit_tiling](https://github.com/CesiumGS/3d-tiles/tree/main/extensions/3DTILES_implicit_tiling).
- Added `SchemaWriter` and `SchemaReader` for serializing and deserializing schemas in [EXT_mesh_features](https://github.com/CesiumGS/glTF/tree/3d-tiles-next/extensions/2.0/Vendor/EXT_mesh_features) and [3DTILES_metadata](https://github.com/CesiumGS/3d-tiles/tree/main/extensions/3DTILES_metadata).
- Added `hasExtension` to `ExtensibleObject`.
- Added `CESIUM_TESTS_ENABLED` option to the build system.
- Added support in the JSON reader for reading doubles with no fractional value as integers.
- Added case-insensitive comparison for Cesium 3D Tiles "refine" property values.
- Added new capabilities to `Connection` in `CesiumIonClient`:
  - The `tokens` method now uses the v2 service endpoint and allows a number of options to be specified.
  - Added a `token` method to allow details of a single token to be retrieved.
  - Added `nextPage` and `previousPage` methods to allow paging through tokens.
  - Added `modifyToken` method.
  - Added static `getIdFromToken` method to obtain a token ID from a given token value.
- Added `loadErrorCallback` to `TilesetOptions` and `RasterOverlayOptions`. This callback is invoked when the `Tileset` or `RasterOverlay` encounter a load error, allowing the error to be handled by application code.
- Enable `IntrusivePointer<T>` to be converted to `IntrusivePointer<U>` if U is a base class of T.

##### Fixes :wrench:

- Fixes a bug where `notifyTileDoneLoading` was not called when encountering Ion responses that can't be parsed.
- Fixed a bug that prevented a continuation attached to a `SharedFuture` from returning a `Future` itself.
- Fixed incorrect child subtree index calculation in implicit tiles.
- Fixed `computeDistanceSquaredToPosition` in `BoundingSphere`.

### v0.11.0 - 2022-01-03

##### Breaking Changes :mega:

- The `CesiumGltfReader` project now uses the `CesiumGltfReader` namespace instead of the `CesiumGltf` namespace.
- The `CesiumGltfWriter` project now uses the `CesiumGltfWriter` namespace instead of the `CesiumGltf` namespace.
- The `Cesium3DTilesReader` project now uses the `Cesium3DTilesReader` namespace instead of the `Cesium3DTiles` namespace.

##### Additions :tada:

- Added `Cesium3DTilesWriter` library.

##### Fixes :wrench:

- Fixed a bug in `QuadtreeRasterOverlayTileProvider` that caused incorrect level-of-detail selection for overlays that use a global (or otherwise large) tiling scheme but have non-global (or otherwise smaller) coverage.

### v0.10.0 - 2021-12-01

##### Breaking Changes :mega:

- `QuadtreeRasterOverlayTileProvider::computeLevelFromGeometricError` has been removed. `computeLevelFromTargetScreenPixels` may be useful as a replacement.
- The constructor of `RasterOverlayTileProvider` now requires a coverage rectangle.
- `RasterOverlayTileProvider::getTile` now takes a `targetScreenPixels` instead of a `targetGeometricError`.
- The constructor of `RasterMappedTo3DTile` now requires a texture coordinate index.
- The constructor of `RasterOverlayTile` now takes a `targetScreenPixels` instead of a `targetGeometricError`. And the corresponding `getTargetGeometricError` has been removed.
- Removed `TileContentLoadResult::rasterOverlayProjections`. This field is now found in the `overlayDetails`.
- Removed `obtainGlobeRectangle` from `TileUtilities.h`. Use `estimateGlobeRectangle` in `BoundingVolume.h` instead.
- cesium-native now uses the following options with the `glm` library:
  - `GLM_FORCE_XYZW_ONLY`
  - `GLM_FORCE_EXPLICIT_CTOR`
  - `GLM_FORCE_SIZE_T_LENGTH`

##### Additions :tada:

- Added support for the [3DTILES_implicit_tiling](https://github.com/CesiumGS/3d-tiles/tree/main/extensions/3DTILES_implicit_tiling) extension.
- Added support for the [3DTILES_bounding_volume_S2](https://github.com/CesiumGS/3d-tiles/tree/main/extensions/3DTILES_bounding_volume_S2) extension.
- Added support for raster overlays, including clipping polygons, on any 3D Tiles tileset.
- Added support for external glTF buffers and images.
- Raster overlay level-of detail is now selected using "target screen pixels" rather than the hard-to-interpret geometric error value.
- A `RasterOverlay` can now be configured with a `maximumScreenSpaceError` independent of the screen-space error used for the geometry.
- `RasterOverlay::loadTileProvider` now returns a `SharedFuture`, making it easy to attach a continuation to run when the load completes.
- Added `GltfContent::applyRtcCenter` and `applyGltfUpAxisTransform`.
- Clipping polygon edges now remain sharp even when zooming in past the available geometry detail.
- Added `DebugColorizeTilesRasterOverlay`.
- Added `BoundingRegionBuilder` to `CesiumGeospatial`.
- Added `GlobeRectangle::EMPTY` static field and `GlobeRectangle::isEmpty` method.
- Added the ability to set the coordinates of a `GlobeRectangle` after construction.

##### Fixes :wrench:

- Improved the computation of bounding regions and overlay texture coordinates from geometry, particularly for geometry that crosses the anti-meridian or touches the poles.
- Fixed a bug that would result in incorrect geometry when upsampling a glTF with a position accessor pointing to a bufferView that did not start at the beginning of its buffer.
- Fixed a problem that could cause incorrect distance computation for a degenerate bounding region that is a single point with a min/max height.
- Improved the numerical stability of `GlobeRectangle::computeCenter` and `GlobeRectangle::contains`.
- Error messages are no longer printed to the Output Log when an upsampled tile happens to have a primitive with no vertices.
- Fixed a bug that could cause memory corruption when a decoded Draco mesh was larger than indicated by the corresponding glTF accessor.
- Fixed a bug that could cause the wrong triangle indices to be used for a Draco-encoded glTF.

### v0.9.0 - 2021-11-01

##### Breaking Changes :mega:

- Changed the following properties in CesiumGltf:
  - `BufferView::target` now defaults to `std::nullopt` instead of `Target::ARRAY_BUFFER`.
  - `ClassProperty::type` now defaults to `Type::INT8` instead of empty string.
  - `ClassProperty::componentType` is now an optional string instead of a `JsonValue`.
  - `FeatureTexture::classProperty` is no longer optional, consistent with changes to the extension spec.
  - `Image::mimeType` now defaults to empty string instead of `MimeType::image_jpeg`.
  - `Sampler::magFilter` and `Sampler::minFilter` now default to `std::nullopt` instead of `MagFilter::NEAREST`.
- The version of `ExtensibleObject` in the `CesiumGltf` library and namespace has been removed. Use the one in the `CesiumUtility` library and namespace instead.
- Renamed the following glTF extension classes:
  - `KHR_draco_mesh_compression` -> `ExtensionKhrDracoMeshCompression`.
  - `MeshPrimitiveEXT_feature_metadata` -> `ExtensionMeshPrimitiveExtFeatureMetadata`
  - `ModelEXT_feature_metadata` -> `ExtensionModelExtFeatureMetadata`
- `CesiumGltf::ReaderContext` has been removed. It has been replaced with either `CesiumJsonReader::ExtensionReaderContext` or `GltfReader`.

##### Additions :tada:

- Added new `Cesium3DTiles` and `Cesium3DTilesReader` libraries. They are useful for reading and working with 3D Tiles tilesets.

##### Fixes :wrench:

- Fixed a bug that could cause crashes or incorrect behavior when using raster overlays.
- Fixed a bug that caused 3D Tiles content to fail to load when the status code was zero. This code is used by libcurl for successful read of `file://` URLs, so the bug prevented loading from such URLs in some environments.
- Errors and warnings that occur while loading glTF textures are now include in the model load errors and warnings.
- Fixes how `generate-classes` deals with reserved C++ keywords. Property names that are C++ keywords should be appended with "Property" as was already done,
but when parsing JSONs the original property name string should be used.

### v0.8.0 - 2021-10-01

##### Breaking Changes :mega:

- glTF enums are now represented in CesiumGltf as their underlying type (int32 or string) rather than as an enum class.
- Tile content loaders now return a `Future`, which allows them to be asynchronous and make further network requests.

##### Fixes :wrench:

- Fixed a bug that caused the `RTC_CENTER` semantic in a B3DM feature table to be ignored if any of the values happened to be integers rather than floating-point numbers. This caused these tiles to render in the wrong location.

### v0.7.2 - 2021-09-14

##### Fixes :wrench:

- Fixed a bug where the "forbidHoles" option was not working with raster overlays and external tilesets.

### v0.7.1 - 2021-09-14

##### Fixes :wrench:

- Fixed a bug introduced in v0.7.0 where credits from a `QuadtreeRasterOverlayTileProvider` were not collected and reported.
- Fixed a bug where disabling frustum culling caused external tilesets to not load.

### v0.7.0 - 2021-09-01

##### Breaking Changes :mega:

- Renamed the `Cesium3DTiles` namespace and library to `Cesium3DTilesSelection`.
- Deleted `Cesium3DTilesSelection::Gltf` and moved functionality into `CesiumGltf::Model`.
- Renamed `Rectangle::intersect` and `GlobeRectangle::intersect` to `computeIntersection`.
- `RasterOverlay` and derived classes now require a `name` parameter to their constructors.
- Changed the type of texture coordinate IDs used in the raster overlay system from `uint32_t` to `int32_t`.
- `RasterOverlayTileProvider` is no longer quadtree-oriented. Instead, it requires derived classes to provide an image for a particular requested rectangle and geometric error. Classes that previously derived from `RasterOverlayTileProvider` should now derive from `QuadtreeRasterOverlayTileProvider` and implement `loadQuadtreeTileImage` instead of `loadTileImage`.
- Removed `TilesetOptions::enableWaterMask`, which didn't have any effect anyway. `TilesetContentOptions::enableWaterMask` still exists and works.

##### Additions :tada:

- Added `Future<T>::isReady`.
- Added `Future<T>::share`, which returns a `SharedFuture<T>` and allows multiple continuations to be attached.
- Added an option in `TilesetOptions::ContentOptions` to generate smooth normals when the original glTFs were missing normals.
- Added `ImageManipulation` class to `CesiumGltfReader`.
- Added `Math::roundUp` and `Math::roundDown`.
- Added `Rectangle::computeUnion`.

##### Fixes :wrench:

- Fixed a bug that caused CesiumGltfWriter to write a material's normal texture info into a property named `normalTextureInfo` rather than `normalTexture`.
- Fixed a bug in `TileMapServiceRasterOverlay` that caused it to show only the lowest resolution tiles if missing a `tilemapresource.xml` file.

### v0.6.0 - 2021-08-02

##### Breaking Changes :mega:

- `Future<T>::wait` now returns the resolved value and throws if the Future rejected, rather than returning a `std::variant` and slicing the exception to `std::exception`.
- `Tileset::updateView` and `Tileset::updateViewOffline` now take `std::vector<ViewState>` instead of a single `ViewState`.

##### Additions :tada:

- Added support for the `EXT_feature_metadata` glTF extension.
- Added automatic conversion of the B3DM batch table to the `EXT_feature_metadata` extension.
- Added `CESIUM_COVERAGE_ENABLED` option to the build system.
- Added `AsyncSystem::dispatchOneMainThreadTask` to dispatch a single task, rather than all the tasks that are waiting.
- Added `AsyncSystem::createPromise` to create a Promise directly, rather than via a callback as in `AsyncSystem::createFuture`.
- Added `AsyncSystem::catchImmediately` to catch a Future rejection immediately in any thread.
- Added `AsyncSystem::all` to create a Future that resolves when a list of Futures resolve.
- Added support for multiple frustums in the `Tileset` selection algorithm.

##### Fixes :wrench:

- Fixed a bug that prevented `.then` functions from being used on a `Future<void>` when CESIUM_TRACING_ENABLED was ON.

### v0.5.0 - 2021-07-01

##### Breaking Changes :mega:

- `TilesetExternals` now has an `AsyncSystem` instead of a shared pointer to an `ITaskProcessor`.

##### Additions :tada:

- Added a performance tracing framework via `CESIUM_TRACE_*` macros.
- Added `Future<T>::thenImmediately`.
- Added `AsyncSystem::createThreadPool` and `Future<T>::thenInThreadPool`.
- `Future<T>::thenInWorkerThread` and `Future<T>::thenInMainThread` now arrange for their continuations to be executed immediately when the Future is resolved, if the Future is resolved in the correct thread.
- Moved all request cache database access to a dedicated thread, in order to free up worker threads for parallelizable work.

### v0.4.0 - 2021-06-01

##### Additions :tada:

- Added `Cesium3DTiles::TileIdUtilities` with a `createTileIdString` function to create logging/debugging strings for `TileID` objects.
- Accessing the same Bing Maps layer multiple times in a single application run now reuses the same Bing Maps session instead of starting a new one each time.
- Added a configure-time build option, `PRIVATE_CESIUM_SQLITE`, to rename all `sqlite3*` symbols to `cesium_sqlite3*`.

##### Fixes :wrench:

- Matched draco's decoded indices to gltf primitive if indices attribute does not match with the decompressed indices.
- `createAccessorView` now creates an (invalid) `AccessorView` with a standard numeric type on error, rather than creating `AccessorView<nullptr_t>`. This makes it easier to use a simple lambda as the callback.
- Disabled `HTTPLIB_USE_ZLIB_IF_AVAILABLE` and `HTTPLIB_USE_OPENSSL_IF_AVAILABLE` because these libraries are not required for our use for cpp-httplib and they cause problems on some systems.

### v0.3.1 - 2021-05-13

##### Fixes :wrench:

- Fixed a memory leak when loading textures from a glTF model.
- Fixed a use-after-free bug that could cause a crash when destroying a `RasterOverlay`.

### v0.3.0 - 2021-05-03

##### Breaking Changes :mega:

- Converted `magic_enum` / `CodeCoverage.cmake` dependencies to external submodules.
- Replaced `CesiumGltf::WriteFlags` bitmask with `CesiumGltf::WriteModelOptions` struct.
  `CesiumGltf::writeModelAsEmbeddedBytes` and `CesiumGltf::writeModelAndExternalfiles`
  now use this struct for configuration.
- Removed all exceptions in `WriterException.h`, warnings / errors are now reported in
  `WriteModelResult`, which is returned from `CesiumGltf::writeModelAsEmbeddedBytes` and
  `CesiumGltf::writeModelAndExternalFiles` instead.

##### Additions :tada:

- Added support for loading the water mask from quantized-mesh terrain tiles.

##### Fixes :wrench:

- Let a tile be renderable if all its raster overlays are ready, even if some are still loading.

### v0.2.0 - 2021-04-19

##### Breaking Changes :mega:

- Moved `JsonValue` from the `CesiumGltf` library to the `CesiumUtility` library and changes some of its methods.
- Renamed `CesiumGltf::Reader` to `CesiumGltf::GltfReader`.
- Made the `readModel` and `readImage` methods on `GltfReader` instance methods instead of static methods.

##### Additions :tada:

- Added `CesiumGltfWriter` library.
- Added `CesiumJsonReader` library.
- Added diagnostic details to error messages for invalid glTF inputs.
- Added diagnostic details to error messages for failed OAuth2 authorization with `CesiumIonClient::Connection`.
- Added an `Axis` enum and `AxisTransforms` class for coordinate system transforms
- Added support for the legacy `gltfUpVector` string property in the `asset` part of tilesets. The up vector is read and passed as an `Axis` in the `extras["gltfUpVector"]` property, so that receivers may rotate the glTF model's up-vector to match the Z-up convention of 3D Tiles.
- Unknown glTF extensions are now deserialized as a `JsonValue`. Previously, they were ignored.
- Added the ability to register glTF extensions for deserialization using `GltReader::registerExtension`.
- Added `GltfReader::setExtensionState`, which can be used to request that an extension not be deserialized or that it be deserialized as a `JsonValue` even though a statically-typed class is available for the extension.

##### Fixes :wrench:

- Gave glTFs created from quantized-mesh terrain tiles a more sensible material with a `metallicFactor` of 0.0 and a `roughnessFactor` of 1.0. Previously the default glTF material was used, which has a `metallicFactor` of 1.0, leading to an undesirable appearance.
- Reported zero-length images as non-errors as `BingMapsRasterOverlay` purposely requests that the Bing servers return a zero-length image for non-existent tiles.
- 3D Tiles geometric error is now scaled by the tile's transform.
- Fixed a bug that that caused a 3D Tiles tile to fail to refine when any of its children had an unsupported type of content.

### v0.1.0 - 2021-03-30

- Initial release.<|MERGE_RESOLUTION|>--- conflicted
+++ resolved
@@ -1,18 +1,11 @@
 # Change Log
 
-<<<<<<< HEAD
-### ? - ?
-
-##### Fixes :wrench:
-
+### v0.27.0 - 2023-09-01
+
+##### Fixes :wrench:
+
+- Fixed a bug where an empty error message would get propagated to a tileset's `loadErrorCallback`.
 - When KTX transcoding fails, the image will now be fully decompressed instead of returning an error.
-=======
-### v0.27.0 - 2023-09-01
-
-##### Fixes :wrench:
-
-- Fixed a bug where an empty error message would get propagated to a tileset's `loadErrorCallback`.
->>>>>>> 737e710d
 
 ### v0.26.0 - 2023-08-01
 
