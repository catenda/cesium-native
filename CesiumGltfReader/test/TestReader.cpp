#include "CesiumGltf/AccessorView.h"
#include "CesiumGltf/GltfReader.h"
#include "CesiumGltf/KHR_draco_mesh_compression.h"
#include "catch2/catch.hpp"
#include <cstddef>
#include <cstdint>
#include <cstdio>
#include <filesystem>
#include <glm/vec3.hpp>
#include <gsl/span>
#include <rapidjson/reader.h>
#include <string>

using namespace CesiumGltf;
using namespace CesiumUtility;

namespace {
std::vector<std::byte> readFile(const std::string& path) {
  FILE* fp = std::fopen(path.c_str(), "rb");
  REQUIRE(fp);

  try {
    std::fseek(fp, 0, SEEK_END);
    long pos = std::ftell(fp);
    std::fseek(fp, 0, SEEK_SET);

    std::vector<std::byte> result(static_cast<size_t>(pos));
    size_t itemsRead = std::fread(result.data(), 1, result.size(), fp);
    REQUIRE(itemsRead == result.size());

    std::fclose(fp);

    return result;
  } catch (...) {
    if (fp) {
      std::fclose(fp);
    }
    throw;
  }
}
} // namespace

TEST_CASE("CesiumGltf::GltfReader") {
  using namespace std::string_literals;

  std::string s =
      "{"s + "  \"accessors\": ["s + "    {"s +
      "      \"count\": 4,"s + //{\"test\":true},"s +
      "      \"componentType\":5121,"s + "      \"type\":\"VEC2\","s +
      "      \"max\":[1.0, 2.2, 3.3],"s + "      \"min\":[0.0, -1.2]"s +
      "    }"s + "  ],"s + "  \"meshes\": [{"s + "    \"primitives\": [{"s +
      "      \"attributes\": {"s + "        \"POSITION\": 0,"s +
      "        \"NORMAL\": 1"s + "      },"s + "      \"targets\": ["s +
      "        {\"POSITION\": 10, \"NORMAL\": 11}"s + "      ]"s + "    }]"s +
      "  }],"s + "  \"surprise\":{\"foo\":true}"s + "}"s;
  CesiumGltf::GltfReader reader;
  ModelReaderResult result = reader.readModel(
      gsl::span(reinterpret_cast<const std::byte*>(s.c_str()), s.size()));
  CHECK(result.errors.empty());
  REQUIRE(result.model.has_value());

  Model& model = result.model.value();
  REQUIRE(model.accessors.size() == 1);
  CHECK(model.accessors[0].count == 4);
  CHECK(
      model.accessors[0].componentType ==
      Accessor::ComponentType::UNSIGNED_BYTE);
  CHECK(model.accessors[0].type == Accessor::Type::VEC2);
  REQUIRE(model.accessors[0].min.size() == 2);
  CHECK(model.accessors[0].min[0] == 0.0);
  CHECK(model.accessors[0].min[1] == -1.2);
  REQUIRE(model.accessors[0].max.size() == 3);
  CHECK(model.accessors[0].max[0] == 1.0);
  CHECK(model.accessors[0].max[1] == 2.2);
  CHECK(model.accessors[0].max[2] == 3.3);

  REQUIRE(model.meshes.size() == 1);
  REQUIRE(model.meshes[0].primitives.size() == 1);
  CHECK(model.meshes[0].primitives[0].attributes["POSITION"] == 0);
  CHECK(model.meshes[0].primitives[0].attributes["NORMAL"] == 1);

  REQUIRE(model.meshes[0].primitives[0].targets.size() == 1);
  CHECK(model.meshes[0].primitives[0].targets[0]["POSITION"] == 10);
  CHECK(model.meshes[0].primitives[0].targets[0]["NORMAL"] == 11);
}

TEST_CASE("Read TriangleWithoutIndices") {
  std::filesystem::path gltfFile = CesiumGltfReader_TEST_DATA_DIR;
  gltfFile /= "TriangleWithoutIndices.gltf";
  std::vector<std::byte> data = readFile(gltfFile.string());
  CesiumGltf::GltfReader reader;
  ModelReaderResult result = reader.readModel(data);
  REQUIRE(result.model);

  const Model& model = result.model.value();
  REQUIRE(model.meshes.size() == 1);
  REQUIRE(model.meshes[0].primitives.size() == 1);
  REQUIRE(model.meshes[0].primitives[0].attributes.size() == 1);
  REQUIRE(model.meshes[0].primitives[0].attributes.begin()->second == 0);

  AccessorView<glm::vec3> position(model, 0);
  REQUIRE(position.size() == 3);
  CHECK(position[0] == glm::vec3(0.0, 0.0, 0.0));
  CHECK(position[1] == glm::vec3(1.0, 0.0, 0.0));
  CHECK(position[2] == glm::vec3(0.0, 1.0, 0.0));
}

TEST_CASE("Nested extras serializes properly") {
  const std::string s = R"(
    {
        "asset" : {
            "version" : "1.1"
        },
        "extras": {
            "A": "Hello World",
            "B": 1234567,
            "C": {
                "C1": {},
                "C2": [1,2,3,4,5]
            }
        }
    }
  )";

  CesiumGltf::GltfReader reader;
  ModelReaderResult result = reader.readModel(
      gsl::span(reinterpret_cast<const std::byte*>(s.c_str()), s.size()));

  REQUIRE(result.errors.empty());
  REQUIRE(result.model.has_value());

  Model& model = result.model.value();
  auto cit = model.extras.find("C");
  REQUIRE(cit != model.extras.end());

  JsonValue* pC2 = cit->second.getValuePtrForKey("C2");
  REQUIRE(pC2 != nullptr);

  CHECK(pC2->isArray());
  std::vector<JsonValue>& array = std::get<std::vector<JsonValue>>(pC2->value);
  CHECK(array.size() == 5);
<<<<<<< HEAD
  CHECK(array[0].getNumber(0.0) == 1.0);
  CHECK(array[1].getNumber(0.0) == 2.0);
  CHECK(array[2].getNumber(0.0) == 3.0);
  CHECK(array[3].getNumber(0.0) == 4.0);
  CHECK(array[4].getNumber(0.0) == 5.0);
}

TEST_CASE("Can deserialize KHR_draco_mesh_compression") {
  const std::string s = R"(
    {
      "asset": {
        "version": "2.0"
      },
      "meshes": [
        {
          "primitives": [
            {
              "extensions": {
                "KHR_draco_mesh_compression": {
                  "bufferView": 1,
                  "attributes": {
                    "POSITION": 0
                  }
                }
              }
            }
          ]
        }
      ]
    }
  )";

  ReadModelOptions options;
  CesiumGltf::GltfReader reader;
  ModelReaderResult modelResult = reader.readModel(
      gsl::span(reinterpret_cast<const std::byte*>(s.c_str()), s.size()),
      options);

  REQUIRE(modelResult.errors.empty());
  REQUIRE(modelResult.model.has_value());

  Model& model = modelResult.model.value();
  REQUIRE(model.meshes.size() == 1);
  REQUIRE(model.meshes[0].primitives.size() == 1);

  MeshPrimitive& primitive = model.meshes[0].primitives[0];
  KHR_draco_mesh_compression* pDraco =
      primitive.getExtension<KHR_draco_mesh_compression>();
  REQUIRE(pDraco);

  CHECK(pDraco->bufferView == 1);
  CHECK(pDraco->attributes.size() == 1);

  REQUIRE(pDraco->attributes.find("POSITION") != pDraco->attributes.end());
  CHECK(pDraco->attributes.find("POSITION")->second == 0);

  // Repeat test but this time the extension should be deserialized as a
  // JsonValue.
  reader.setExtensionState(
      "KHR_draco_mesh_compression",
      ExtensionState::JsonOnly);

  ModelReaderResult modelResult2 = reader.readModel(
      gsl::span(reinterpret_cast<const std::byte*>(s.c_str()), s.size()),
      options);

  REQUIRE(modelResult2.errors.empty());
  REQUIRE(modelResult2.model.has_value());

  Model& model2 = modelResult2.model.value();
  REQUIRE(model2.meshes.size() == 1);
  REQUIRE(model2.meshes[0].primitives.size() == 1);

  MeshPrimitive& primitive2 = model2.meshes[0].primitives[0];
  JsonValue* pDraco2 =
      primitive2.getGenericExtension("KHR_draco_mesh_compression");
  REQUIRE(pDraco2);

  REQUIRE(pDraco2->getValueForKey("bufferView"));
  CHECK(pDraco2->getValueForKey("bufferView")->getNumber(0.0) == 1.0);

  REQUIRE(pDraco2->getValueForKey("attributes"));
  REQUIRE(pDraco2->getValueForKey("attributes")->isObject());
  REQUIRE(pDraco2->getValueForKey("attributes")->getValueForKey("POSITION"));
  REQUIRE(
      pDraco2->getValueForKey("attributes")
          ->getValueForKey("POSITION")
          ->getNumber(1.0) == 0.0);

  // Repeat test but this time the extension should not be deserialized at all.
  reader.setExtensionState(
      "KHR_draco_mesh_compression",
      ExtensionState::Disabled);

  ModelReaderResult modelResult3 = reader.readModel(
      gsl::span(reinterpret_cast<const std::byte*>(s.c_str()), s.size()),
      options);

  REQUIRE(modelResult3.errors.empty());
  REQUIRE(modelResult3.model.has_value());

  Model& model3 = modelResult3.model.value();
  REQUIRE(model3.meshes.size() == 1);
  REQUIRE(model3.meshes[0].primitives.size() == 1);

  MeshPrimitive& primitive3 = model3.meshes[0].primitives[0];

  REQUIRE(!primitive3.getGenericExtension("KHR_draco_mesh_compression"));
  REQUIRE(!primitive3.getExtension<KHR_draco_mesh_compression>());
}

TEST_CASE("Extensions deserialize to JsonVaue iff "
          "a default extension is registered") {
  const std::string s = R"(
    {
        "asset" : {
            "version" : "2.0"
        },
        "extensions": {
            "A": {
              "test": "Hello World"
            },
            "B": {
              "another": "Goodbye World"
            }
        }
    }
  )";

  ReadModelOptions options;
  CesiumGltf::GltfReader reader;
  ModelReaderResult withCustomExtModel = reader.readModel(
      gsl::span(reinterpret_cast<const std::byte*>(s.c_str()), s.size()),
      options);

  REQUIRE(withCustomExtModel.errors.empty());
  REQUIRE(withCustomExtModel.model.has_value());

  REQUIRE(withCustomExtModel.model->extensions.size() == 2);

  JsonValue* pA = withCustomExtModel.model->getGenericExtension("A");
  JsonValue* pB = withCustomExtModel.model->getGenericExtension("B");
  REQUIRE(pA != nullptr);
  REQUIRE(pB != nullptr);

  REQUIRE(pA->getValueForKey("test"));
  REQUIRE(pA->getValueForKey("test")->getString("") == "Hello World");

  REQUIRE(pB->getValueForKey("another"));
  REQUIRE(pB->getValueForKey("another")->getString("") == "Goodbye World");

  // Repeat test but this time the extension should be skipped.
  reader.setExtensionState("A", ExtensionState::Disabled);
  reader.setExtensionState("B", ExtensionState::Disabled);

  ModelReaderResult withoutCustomExt = reader.readModel(
      gsl::span(reinterpret_cast<const std::byte*>(s.c_str()), s.size()),
      options);

  auto& zeroExtensions = withoutCustomExt.model->extensions;
  REQUIRE(zeroExtensions.empty());
=======
  CHECK(array[0].getSafeNumber<double>() == 1.0);
  CHECK(array[1].getSafeNumber<std::uint64_t>() == 2);
  CHECK(array[2].getSafeNumber<std::uint8_t>() == 3);
  CHECK(array[3].getSafeNumber<std::int16_t>() == 4);
  CHECK(array[4].getSafeNumber<std::int32_t>() == 5);
>>>>>>> 2bcc2706
}<|MERGE_RESOLUTION|>--- conflicted
+++ resolved
@@ -139,12 +139,11 @@
   CHECK(pC2->isArray());
   std::vector<JsonValue>& array = std::get<std::vector<JsonValue>>(pC2->value);
   CHECK(array.size() == 5);
-<<<<<<< HEAD
-  CHECK(array[0].getNumber(0.0) == 1.0);
-  CHECK(array[1].getNumber(0.0) == 2.0);
-  CHECK(array[2].getNumber(0.0) == 3.0);
-  CHECK(array[3].getNumber(0.0) == 4.0);
-  CHECK(array[4].getNumber(0.0) == 5.0);
+  CHECK(array[0].getSafeNumber<double>() == 1.0);
+  CHECK(array[1].getSafeNumber<std::uint64_t>() == 2);
+  CHECK(array[2].getSafeNumber<std::uint8_t>() == 3);
+  CHECK(array[3].getSafeNumber<std::int16_t>() == 4);
+  CHECK(array[4].getSafeNumber<std::int32_t>() == 5);
 }
 
 TEST_CASE("Can deserialize KHR_draco_mesh_compression") {
@@ -218,16 +217,16 @@
       primitive2.getGenericExtension("KHR_draco_mesh_compression");
   REQUIRE(pDraco2);
 
-  REQUIRE(pDraco2->getValueForKey("bufferView"));
-  CHECK(pDraco2->getValueForKey("bufferView")->getNumber(0.0) == 1.0);
-
-  REQUIRE(pDraco2->getValueForKey("attributes"));
-  REQUIRE(pDraco2->getValueForKey("attributes")->isObject());
-  REQUIRE(pDraco2->getValueForKey("attributes")->getValueForKey("POSITION"));
+  REQUIRE(pDraco2->getValuePtrForKey("bufferView"));
+  CHECK(pDraco2->getValuePtrForKey("bufferView")->getSafeNumberOrDefault<int64_t>(0) == 1);
+
+  REQUIRE(pDraco2->getValuePtrForKey("attributes"));
+  REQUIRE(pDraco2->getValuePtrForKey("attributes")->isObject());
+  REQUIRE(pDraco2->getValuePtrForKey("attributes")->getValuePtrForKey("POSITION"));
   REQUIRE(
-      pDraco2->getValueForKey("attributes")
-          ->getValueForKey("POSITION")
-          ->getNumber(1.0) == 0.0);
+      pDraco2->getValuePtrForKey("attributes")
+          ->getValuePtrForKey("POSITION")
+          ->getSafeNumberOrDefault<int64_t>(1) == 0);
 
   // Repeat test but this time the extension should not be deserialized at all.
   reader.setExtensionState(
@@ -285,11 +284,11 @@
   REQUIRE(pA != nullptr);
   REQUIRE(pB != nullptr);
 
-  REQUIRE(pA->getValueForKey("test"));
-  REQUIRE(pA->getValueForKey("test")->getString("") == "Hello World");
-
-  REQUIRE(pB->getValueForKey("another"));
-  REQUIRE(pB->getValueForKey("another")->getString("") == "Goodbye World");
+  REQUIRE(pA->getValuePtrForKey("test"));
+  REQUIRE(pA->getValuePtrForKey("test")->getStringOrDefault("") == "Hello World");
+
+  REQUIRE(pB->getValuePtrForKey("another"));
+  REQUIRE(pB->getValuePtrForKey("another")->getStringOrDefault("") == "Goodbye World");
 
   // Repeat test but this time the extension should be skipped.
   reader.setExtensionState("A", ExtensionState::Disabled);
@@ -301,11 +300,4 @@
 
   auto& zeroExtensions = withoutCustomExt.model->extensions;
   REQUIRE(zeroExtensions.empty());
-=======
-  CHECK(array[0].getSafeNumber<double>() == 1.0);
-  CHECK(array[1].getSafeNumber<std::uint64_t>() == 2);
-  CHECK(array[2].getSafeNumber<std::uint8_t>() == 3);
-  CHECK(array[3].getSafeNumber<std::int16_t>() == 4);
-  CHECK(array[4].getSafeNumber<std::int32_t>() == 5);
->>>>>>> 2bcc2706
 }