#include "decodeDataUrls.h"

#include "CesiumGltfReader/GltfReader.h"

#include <CesiumGltf/Model.h>
#include <CesiumUtility/Tracing.h>

#include <modp_b64.h>

#include <cstddef>

namespace CesiumGltfReader {

namespace {

std::vector<std::byte> decodeBase64(gsl::span<const std::byte> data) {
  CESIUM_TRACE("CesiumGltfReader::decodeBase64");
  std::vector<std::byte> result(modp_b64_decode_len(data.size()));

  const size_t resultLength = modp_b64_decode(
      reinterpret_cast<char*>(result.data()),
      reinterpret_cast<const char*>(data.data()),
      data.size());
  if (resultLength == size_t(-1)) {
    result.clear();
    result.shrink_to_fit();
  } else {
    result.resize(resultLength);
  }

  return result;
}

struct DecodeResult {
  std::string mimeType;
  std::vector<std::byte> data;
};

std::optional<DecodeResult> tryDecode(const std::string& uri) {
  constexpr std::string_view dataPrefix = "data:";
  constexpr size_t dataPrefixLength = dataPrefix.size();

  constexpr std::string_view base64Indicator = ";base64";
  constexpr size_t base64IndicatorLength = base64Indicator.size();

  if (uri.substr(0, dataPrefixLength) != dataPrefix) {
    return std::nullopt;
  }

  const size_t dataDelimeter = uri.find(',', dataPrefixLength);
  if (dataDelimeter == std::string::npos) {
    return std::nullopt;
  }

  bool isBase64Encoded = false;

  DecodeResult result;

  result.mimeType =
      uri.substr(dataPrefixLength, dataDelimeter - dataPrefixLength);
  if (result.mimeType.size() >= base64IndicatorLength &&
      result.mimeType.substr(
          result.mimeType.size() - base64IndicatorLength,
          base64IndicatorLength) == base64Indicator) {
    isBase64Encoded = true;
    result.mimeType = result.mimeType.substr(
        0,
        result.mimeType.size() - base64IndicatorLength);
  }

  const gsl::span<const std::byte> data(
      reinterpret_cast<const std::byte*>(uri.data()) + dataDelimeter + 1,
      uri.size() - dataDelimeter - 1);

  if (isBase64Encoded) {
    result.data = decodeBase64(data);
    if (result.data.empty() && !data.empty()) {
      // base64 decode failed.
      return std::nullopt;
    }
  } else {
    result.data = std::vector<std::byte>(data.begin(), data.end());
  }

  return result;
}
} // namespace

void decodeDataUrls(
    const GltfReader& reader,
<<<<<<< HEAD
    ModelReaderResult& readModel,
    const ReadModelOptions& options) {
  CESIUM_TRACE("CesiumGltf::decodeDataUrls");
  if (!readModel.model) {
=======
    GltfReaderResult& readGltf,
    bool clearDecodedDataUrls) {
  CESIUM_TRACE("CesiumGltfReader::decodeDataUrls");
  if (!readGltf.model) {
>>>>>>> 92ebe803
    return;
  }

  CesiumGltf::Model& model = readGltf.model.value();

  for (CesiumGltf::Buffer& buffer : model.buffers) {
    if (!buffer.uri) {
      continue;
    }

    std::optional<DecodeResult> decoded = tryDecode(buffer.uri.value());
    if (!decoded) {
      continue;
    }

    buffer.cesium.data = std::move(decoded.value().data);

    if (options.clearDecodedDataUrls) {
      buffer.uri.reset();
    }
  }

  for (CesiumGltf::Image& image : model.images) {
    if (!image.uri) {
      continue;
    }

    std::optional<DecodeResult> decoded = tryDecode(image.uri.value());
    if (!decoded) {
      continue;
    }

    ImageReaderResult imageResult = reader.readImage(
        decoded.value().data,
        options.ktx2TranscodeTargetFormat);
    if (imageResult.image) {
      image.cesium = std::move(imageResult.image.value());
    }

    if (options.clearDecodedDataUrls) {
      image.uri.reset();
    }
  }
}

} // namespace CesiumGltfReader<|MERGE_RESOLUTION|>--- conflicted
+++ resolved
@@ -88,17 +88,10 @@
 
 void decodeDataUrls(
     const GltfReader& reader,
-<<<<<<< HEAD
-    ModelReaderResult& readModel,
-    const ReadModelOptions& options) {
-  CESIUM_TRACE("CesiumGltf::decodeDataUrls");
-  if (!readModel.model) {
-=======
     GltfReaderResult& readGltf,
-    bool clearDecodedDataUrls) {
+    const GltfReaderOptions& options) {
   CESIUM_TRACE("CesiumGltfReader::decodeDataUrls");
   if (!readGltf.model) {
->>>>>>> 92ebe803
     return;
   }
 
