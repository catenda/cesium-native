#pragma once

#include "CesiumGltf/ReaderLibrary.h"
#include "CesiumGltf/Model.h"
#include <gsl/span>
#include <optional>
#include <string>
#include <vector>

namespace CesiumGltf {
<<<<<<< HEAD
    struct CESIUMGLTFREADER_API ModelReaderResult {
=======
    /**
     * @brief The result of reading a glTF model with {@link readModel}.
     */
    struct CESIUMGLTFREADER_API ModelReaderResult {
        /**
         * @brief The read model, or std::nullopt if the model could not be read.
         */
>>>>>>> 7ef8d428
        std::optional<Model> model;

        /**
         * @brief Errors, if any, that occurred during the load process.
         */
        std::vector<std::string> errors;

        /**
         * @brief Warnings, if any, that occurred during the load process.
         */
        std::vector<std::string> warnings;
    };

<<<<<<< HEAD
    struct CESIUMGLTFREADER_API ReadModelOptions {
=======
    /**
     * @brief Options for how to read a glTF.
     */
    struct CESIUMGLTFREADER_API ReadModelOptions {
        /**
         * @brief Whether data URIs should be automatically decoded as part of the load process.
         */
>>>>>>> 7ef8d428
        bool decodeDataUris = true;

        /**
         * @brief Whether data URIs should be cleared after they are successfully decoded.
         * 
         * This reduces the memory usage of the model.
         */
        bool clearDecodedDataUris = true;

        /**
         * @brief Whether embedded images in {@link Model:buffers} should be automatically decoded as part of the load process.
         * 
         * The {@link ImageSpec::mimeType} property is ignored, and instead the [stb_image](https://github.com/nothings/stb) library
         * is used to decode images in `JPG`, `PNG`, `TGA`, `BMP`, `PSD`, `GIF`, `HDR`, or `PIC` format.
         */
        bool decodeEmbeddedImages = true;

        /**
         * @brief Whether geometry compressed using the `KHR_draco_mesh_compression` extension should be automatically decoded
         *        as part of the load process.
         */
        bool decodeDraco = true;
    };

<<<<<<< HEAD
    CESIUMGLTFREADER_API ModelReaderResult readModel(const gsl::span<const uint8_t>& data, const ReadModelOptions& options = ReadModelOptions());

=======
    /**
     * @brief Reads a glTF or binary glTF (GLB) from a buffer.
     * 
     * @param data The buffer from which to read the glTF.
     * @param options Options for how to read the glTF.
     * @return The result of reading the glTF.
     */
    CESIUMGLTFREADER_API ModelReaderResult readModel(const gsl::span<const uint8_t>& data, const ReadModelOptions& options = ReadModelOptions());

    /**
     * @brief The result of reading an image with {@link readImage}.
     */
>>>>>>> 7ef8d428
    struct CESIUMGLTFREADER_API ImageReaderResult {
        std::optional<ImageCesium> image;
        std::vector<std::string> errors;
        std::vector<std::string> warnings;
    };

<<<<<<< HEAD
=======
    /**
     * @brief Reads an image from a buffer.
     * 
     * The [stb_image](https://github.com/nothings/stb) library is used to decode images in `JPG`, `PNG`, `TGA`,
     * `BMP`, `PSD`, `GIF`, `HDR`, or `PIC` format.
     * 
     * @param data The buffer from which to read the image.
     * @return The result of reading the image.
     */
>>>>>>> 7ef8d428
    CESIUMGLTFREADER_API ImageReaderResult readImage(const gsl::span<const uint8_t>& data);
}<|MERGE_RESOLUTION|>--- conflicted
+++ resolved
@@ -8,9 +8,6 @@
 #include <vector>
 
 namespace CesiumGltf {
-<<<<<<< HEAD
-    struct CESIUMGLTFREADER_API ModelReaderResult {
-=======
     /**
      * @brief The result of reading a glTF model with {@link readModel}.
      */
@@ -18,7 +15,6 @@
         /**
          * @brief The read model, or std::nullopt if the model could not be read.
          */
->>>>>>> 7ef8d428
         std::optional<Model> model;
 
         /**
@@ -32,9 +28,6 @@
         std::vector<std::string> warnings;
     };
 
-<<<<<<< HEAD
-    struct CESIUMGLTFREADER_API ReadModelOptions {
-=======
     /**
      * @brief Options for how to read a glTF.
      */
@@ -42,7 +35,6 @@
         /**
          * @brief Whether data URIs should be automatically decoded as part of the load process.
          */
->>>>>>> 7ef8d428
         bool decodeDataUris = true;
 
         /**
@@ -67,10 +59,6 @@
         bool decodeDraco = true;
     };
 
-<<<<<<< HEAD
-    CESIUMGLTFREADER_API ModelReaderResult readModel(const gsl::span<const uint8_t>& data, const ReadModelOptions& options = ReadModelOptions());
-
-=======
     /**
      * @brief Reads a glTF or binary glTF (GLB) from a buffer.
      * 
@@ -83,15 +71,12 @@
     /**
      * @brief The result of reading an image with {@link readImage}.
      */
->>>>>>> 7ef8d428
     struct CESIUMGLTFREADER_API ImageReaderResult {
         std::optional<ImageCesium> image;
         std::vector<std::string> errors;
         std::vector<std::string> warnings;
     };
 
-<<<<<<< HEAD
-=======
     /**
      * @brief Reads an image from a buffer.
      * 
@@ -101,6 +86,5 @@
      * @param data The buffer from which to read the image.
      * @return The result of reading the image.
      */
->>>>>>> 7ef8d428
     CESIUMGLTFREADER_API ImageReaderResult readImage(const gsl::span<const uint8_t>& data);
 }