--- conflicted
+++ resolved
@@ -252,22 +252,14 @@
       });
 }
 
-<<<<<<< HEAD
-Future<std::shared_ptr<IAssetRequest>> CachingAssetAccessor::startRequest(
-=======
 Future<std::shared_ptr<IAssetRequest>> CachingAssetAccessor::request(
->>>>>>> f498c631
     const AsyncSystem& asyncSystem,
     const std::string& verb,
     const std::string& url,
     const std::vector<THeader>& headers,
     const gsl::span<const std::byte>& contentPayload) {
   return this->_pAssetAccessor
-<<<<<<< HEAD
-      ->startRequest(asyncSystem, verb, url, headers, contentPayload);
-=======
       ->request(asyncSystem, verb, url, headers, contentPayload);
->>>>>>> f498c631
 }
 
 void CachingAssetAccessor::tick() noexcept { _pAssetAccessor->tick(); }
