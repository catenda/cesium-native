--- conflicted
+++ resolved
@@ -50,11 +50,7 @@
       const std::string& url,
       const std::vector<THeader>& headers) override;
 
-<<<<<<< HEAD
-  virtual Future<std::shared_ptr<IAssetRequest>> startRequest(
-=======
   virtual Future<std::shared_ptr<IAssetRequest>> request(
->>>>>>> f498c631
       const AsyncSystem& asyncSystem,
       const std::string& verb,
       const std::string& url,
